--- conflicted
+++ resolved
@@ -9,12 +9,8 @@
     traits::FileConfigWithDefaultName, ChainConfig, ContractsConfig, EcosystemConfig,
     GeneralConfig, GenesisConfig, SecretsConfig, WalletsConfig,
 };
-<<<<<<< HEAD
-use xshell::Shell;
+use xshell::{cmd, Shell};
 use zksync_config::configs::gateway::GatewayChainConfig;
-=======
-use xshell::{cmd, Shell};
->>>>>>> f3a2517a
 
 use crate::{
     commands::args::{RunServerArgs, ServerArgs, ServerCommand, WaitArgs},
