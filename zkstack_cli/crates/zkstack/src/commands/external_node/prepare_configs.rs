--- conflicted
+++ resolved
@@ -103,7 +103,7 @@
         node_key: Some(NodeSecretKey(Secret::new(node_key))),
     };
 
-    let gateway_url = if let Some(url) = args.gateway_rpc_url {
+    let gateway_rpc_url = if let Some(url) = args.gateway_rpc_url {
         Some(SensitiveUrl::from_str(&url).context("gateway_url")?)
     } else {
         None
@@ -117,11 +117,7 @@
         }),
         l1: Some(L1Secrets {
             l1_rpc_url: SensitiveUrl::from_str(&args.l1_rpc_url).context("l1_rpc_url")?,
-<<<<<<< HEAD
-            gateway_url,
-=======
-            gateway_rpc_url: None,
->>>>>>> a0a74aae
+            gateway_rpc_url,
         }),
         data_availability: None,
     };
