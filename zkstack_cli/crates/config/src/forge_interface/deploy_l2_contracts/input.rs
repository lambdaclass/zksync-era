use ethers::types::Address;
use serde::{Deserialize, Serialize};
use zksync_basic_types::{commitment::L1BatchCommitmentMode, L2ChainId, U256};

use crate::{traits::ZkStackConfig, ChainConfig, ContractsConfig, DAValidatorType};

impl ZkStackConfig for DeployL2ContractsInput {}

/// Fields corresponding to `contracts/l1-contracts/deploy-script-config-template/config-deploy-l2-config.toml`
/// which are read by `contracts/l1-contracts/deploy-scripts/DeployL2Contracts.sol`.
#[derive(Debug, Clone, Serialize, Deserialize)]
pub struct DeployL2ContractsInput {
    pub era_chain_id: L2ChainId,
    pub chain_id: L2ChainId,
    pub l1_shared_bridge: Address,
    pub bridgehub: Address,
    pub governance: Address,
    pub erc20_bridge: Address,
    pub da_validator_type: U256,
    pub consensus_registry_owner: Address,
}

impl DeployL2ContractsInput {
    pub async fn new(
        chain_config: &ChainConfig,
        contracts_config: &ContractsConfig,
        era_chain_id: L2ChainId,
    ) -> anyhow::Result<Self> {
        let contracts = chain_config.get_contracts_config()?;
        let wallets = chain_config.get_wallets_config()?;
        let da_validator_type = get_da_validator_type(chain_config).await?;

        Ok(Self {
            era_chain_id,
            chain_id: chain_config.chain_id,
            l1_shared_bridge: contracts.bridges.shared.l1_address,
            bridgehub: contracts.ecosystem_contracts.bridgehub_proxy_addr,
            governance: contracts_config.l1.governance_addr,
            erc20_bridge: contracts.bridges.erc20.l1_address,
            da_validator_type: U256::from(da_validator_type as u8),
            consensus_registry_owner: wallets.governor.address,
        })
    }
}

async fn get_da_validator_type(config: &ChainConfig) -> anyhow::Result<DAValidatorType> {
    let general = config.get_general_config().await?;

    match (
        config.l1_batch_commit_data_generator_mode,
        general.da_client_type().as_deref(),
    ) {
        (L1BatchCommitmentMode::Rollup, _) => Ok(DAValidatorType::Rollup),
<<<<<<< HEAD
        (L1BatchCommitmentMode::Validium, None | Some("no_da")) => Ok(DAValidatorType::NoDA),
        (L1BatchCommitmentMode::Validium, Some("avail")) => Ok(DAValidatorType::Avail),
        (L1BatchCommitmentMode::Validium, Some("eigenv1m0")) => Ok(DAValidatorType::EigenDAV1M0),
        (L1BatchCommitmentMode::Validium, Some("eigenv2m0")) => Ok(DAValidatorType::EigenDAV2M0),
        (L1BatchCommitmentMode::Validium, Some("eigenv2m1")) => Ok(DAValidatorType::EigenDAV2M1),
=======
        (L1BatchCommitmentMode::Validium, None | Some("NoDA")) => Ok(DAValidatorType::NoDA),
        (L1BatchCommitmentMode::Validium, Some("Avail")) => Ok(DAValidatorType::Avail),
        (L1BatchCommitmentMode::Validium, Some("Eigen")) => Ok(DAValidatorType::NoDA), // TODO: change to EigenDA for M1
>>>>>>> 87d0ef09
        _ => anyhow::bail!("DAValidatorType is not supported"),
    }
}<|MERGE_RESOLUTION|>--- conflicted
+++ resolved
@@ -51,17 +51,12 @@
         general.da_client_type().as_deref(),
     ) {
         (L1BatchCommitmentMode::Rollup, _) => Ok(DAValidatorType::Rollup),
-<<<<<<< HEAD
-        (L1BatchCommitmentMode::Validium, None | Some("no_da")) => Ok(DAValidatorType::NoDA),
-        (L1BatchCommitmentMode::Validium, Some("avail")) => Ok(DAValidatorType::Avail),
-        (L1BatchCommitmentMode::Validium, Some("eigenv1m0")) => Ok(DAValidatorType::EigenDAV1M0),
-        (L1BatchCommitmentMode::Validium, Some("eigenv2m0")) => Ok(DAValidatorType::EigenDAV2M0),
-        (L1BatchCommitmentMode::Validium, Some("eigenv2m1")) => Ok(DAValidatorType::EigenDAV2M1),
-=======
         (L1BatchCommitmentMode::Validium, None | Some("NoDA")) => Ok(DAValidatorType::NoDA),
         (L1BatchCommitmentMode::Validium, Some("Avail")) => Ok(DAValidatorType::Avail),
-        (L1BatchCommitmentMode::Validium, Some("Eigen")) => Ok(DAValidatorType::NoDA), // TODO: change to EigenDA for M1
->>>>>>> 87d0ef09
+        (L1BatchCommitmentMode::Validium, Some("Eigen")) => Ok(DAValidatorType::NoDA),
+        (L1BatchCommitmentMode::Validium, Some("EigenDAM1")) => {
+            Ok(DAValidatorType::EigenDAM1)
+        }
         _ => anyhow::bail!("DAValidatorType is not supported"),
     }
 }