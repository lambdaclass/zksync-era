# Overview

zkSync Era is a permissionless general-purpose ZK rollup. Similar to many L1 blockchains and sidechains it enables
deployment and interaction with Turing-complete smart contracts.

- L2 smart contracts are executed on a zkEVM.
- zkEVM bytecode is different from the L1 EVM.
- There is a Solidity and Vyper compilers for L2 smart contracts.
- There is a standard way to pass messages between L1 and L2. That is a part of the protocol.
- There is no escape hatch mechanism yet, but there will be one.

All data that is needed to restore the L2 state are also pushed on-chain. There are two approaches, publishing inputs of
L2 transactions on-chain and publishing the state transition diff. zkSync follows the second option.

See the [documentation](https://era.zksync.io/docs/dev/fundamentals/rollups.html) to read more!

## Glossary

- **Governor** - a privileged address that controls the upgradability of the network and sets other privileged
  addresses.
- **Security council** - an address of the Gnosis multisig with the trusted owners that can decrease upgrade timelock.
- **Validator/Operator** - a privileged address that can commit/verify/execute L2 batches.
- **L2 batch (or just batch)** - An aggregation of multiple L2 blocks. Note, that while the API operates on L2 blocks, the prove system operates on batches, which represent a single proved VM execution, which typically contains multiple L2 blocks.
- **Facet** - implementation contract. The word comes from the EIP-2535.
- **Gas** - a unit that measures the amount of computational effort required to execute specific operations on the
  zkSync Era network.

### L1 Smart contracts

#### Diamond

Technically, this L1 smart contract acts as a connector between Ethereum (L1) and zkSync (L2). This contract checks the
validity proof and data availability, handles L2 <-> L1 communication, finalizes L2 state transition, and more.

There are also important contracts deployed on the L2 that can also execute logic called _system contracts_. Using L2
<-> L1 communication can affect both the L1 and the L2.

#### DiamondProxy

The main contract uses [EIP-2535](https://eips.ethereum.org/EIPS/eip-2535) diamond proxy pattern. It is an in-house
implementation that is inspired by the [mudgen reference implementation](https://github.com/mudgen/Diamond). It has no
external functions, only the fallback that delegates a call to one of the facets (target/implementation contract). So
even an upgrade system is a separate facet that can be replaced.

One of the differences from the reference implementation is access freezability. Each of the facets has an associated
parameter that indicates if it is possible to freeze access to the facet. Privileged actors can freeze the **diamond**
(not a specific facet!) and all facets with the marker `isFreezable` should be inaccessible until the governor or its owner
unfreezes the diamond. Note that it is a very dangerous thing since the diamond proxy can freeze the upgrade system and then
the diamond will be frozen forever.

#### DiamondInit

It is a one-function contract that implements the logic of initializing a diamond proxy. It is called only once on the
diamond constructor and is not saved in the diamond as a facet.

Implementation detail - function returns a magic value just like it is designed in
[EIP-1271](https://eips.ethereum.org/EIPS/eip-1271), but the magic value is 32 bytes in size.

#### GettersFacet

Separate facet, whose only function is providing `view` and `pure` methods. It also implements
[diamond loupe](https://eips.ethereum.org/EIPS/eip-2535#diamond-loupe) which makes managing facets easier.
This contract must never be frozen.

#### AdminFacet

Controls changing the privileged addresses such as governor and validators or one of the system parameters (L2
bootloader bytecode hash, verifier address, verifier parameters, etc), and it also manages the freezing/unfreezing and execution of
upgrades in the diamond proxy.

#### Governance

This contract manages operations (calls with preconditions) for governance tasks. The contract allows for operations to be scheduled,
executed, and canceled with appropriate permissions and delays. It is used for managing and coordinating upgrades and changes in all
zkSync Era governed contracts.

Each upgrade consists of two steps:

- Upgrade Proposal - The governor can schedule upgrades in two different manners:
  - Fully transparent data. All implementation contracts and migration contracts are known to the community. The governor must wait
    for the timelock to execute the upgrade.
  - Shadow upgrade. The governor only shows the commitment for the upgrade. The upgrade can be executed only with security council
    approval without timelock.
- Upgrade execution - perform the upgrade that was proposed.

#### MailboxFacet

The facet that handles L2 <-> L1 communication, an overview for which can be found in
[docs](https://era.zksync.io/docs/dev/developer-guides/bridging/l1-l2-interop.html).

The Mailbox performs three functions:

- L1 <-> L2 communication.
- Bridging native Ether to the L2.
- Censorship resistance mechanism (not yet implemented).

L1 -> L2 communication is implemented as requesting an L2 transaction on L1 and executing it on L2. This means a user
can call the function on the L1 contract to save the data about the transaction in some queue. Later on, a validator can
process it on L2 and mark them as processed on the L1 priority queue. Currently, it is used for sending information from
L1 to L2 or implementing multi-layer protocols.

_NOTE_: While user requests the transaction from L1, the initiated transaction on L2 will have such a `msg.sender`:

```solidity
  address sender = msg.sender;
  if (sender != tx.origin) {
      sender = AddressAliasHelper.applyL1ToL2Alias(msg.sender);
  }
```

where

```solidity
uint160 constant offset = uint160(0x1111000000000000000000000000000000001111);

function applyL1ToL2Alias(address l1Address) internal pure returns (address l2Address) {
  unchecked {
    l2Address = address(uint160(l1Address) + offset);
  }
}
```

For most of the rollups the address aliasing needs to prevent cross-chain exploits that would otherwise be possible if
we simply reused the same L1 addresses as the L2 sender. In zkSync Era address derivation rule is different from the
Ethereum, so cross-chain exploits are already impossible. However, zkSync Era may add full EVM support in the future, so
applying address aliasing leave room for future EVM compatibility.

The L1 -> L2 communication is also used for bridging ether. The user should include a `msg.value` when initiating a
transaction request on the L1 contract. Before executing a transaction on L2, the specified address will be credited
with the funds. To withdraw funds user should call `withdraw` function on the `L2EtherToken` system contracts. This will
burn the funds on L2, allowing the user to reclaim them through the `finalizeEthWithdrawal` function on the
`MailboxFacet`.

L2 -> L1 communication, in contrast to L1 -> L2 communication, is based only on transferring the information, and not on
the transaction execution on L1.

From the L2 side, there is a special zkEVM opcode that saves `l2ToL1Log` in the L2 batch. A validator will send all
`l2ToL1Logs` when sending an L2 batch to the L1 (see `ExecutorFacet`). Later on, users will be able to both read their
`l2ToL1logs` on L1 and _prove_ that they sent it.

From the L1 side, for each L2 batch, a Merkle root with such logs in leaves is calculated. Thus, a user can provide
Merkle proof for each `l2ToL1Logs`.

_NOTE_: For each executed L1 -> L2 transaction, the system program necessarily sends an L2 -> L1 log. To verify the
execution status user may use the `proveL1ToL2TransactionStatus`.

_NOTE_: The `l2ToL1Log` structure consists of fixed-size fields! Because of this, it is inconvenient to send a lot of
data from L2 and to prove that they were sent on L1 using only `l2ToL1log`. To send a variable-length message we use
this trick:

- One of the system contracts accepts an arbitrary length message and sends a fixed length message with parameters
  `senderAddress == this`, `marker == true`, `key == msg.sender`, `value == keccak256(message)`.
- The contract on L1 accepts all sent messages and if the message came from this system contract it requires that the
  preimage of `value` be provided.

#### ExecutorFacet

A contract that accepts L2 batches, enforces data availability and checks the validity of zk-proofs.

The state transition is divided into three stages:

- `commitBatches` - check L2 batch timestamp, process the L2 logs, save data for a batch, and prepare data for zk-proof.
- `proveBatches` - validate zk-proof.
- `executeBatches` - finalize the state, marking L1 -> L2 communication processing, and saving Merkle tree with L2 logs.

Each L2 -> L1 system log will have a key that is part of the following:

```solidity
enum SystemLogKey {
  L2_TO_L1_LOGS_TREE_ROOT_KEY,
  TOTAL_L2_TO_L1_PUBDATA_KEY,
  STATE_DIFF_HASH_KEY,
  PACKED_BATCH_AND_L2_BLOCK_TIMESTAMP_KEY,
  PREV_BATCH_HASH_KEY,
  CHAINED_PRIORITY_TXN_HASH_KEY,
  NUMBER_OF_LAYER_1_TXS_KEY,
  EXPECTED_SYSTEM_CONTRACT_UPGRADE_TX_HASH_KEY
}
```

When a batch is committed, we process L2 -> L1 system logs. Here are the invariants that are expected there:

- In a given batch there will be either 7 or 8 system logs. The 8th log is only required for a protocol upgrade.
- There will be a single log for each key that is containted within `SystemLogKey`
- Three logs from the `L2_TO_L1_MESSENGER` with keys:
- `L2_TO_L1_LOGS_TREE_ROOT_KEY`
- `TOTAL_L2_TO_L1_PUBDATA_KEY`
- `STATE_DIFF_HASH_KEY`
- Two logs from `L2_SYSTEM_CONTEXT_SYSTEM_CONTRACT_ADDR` with keys:
  - `PACKED_BATCH_AND_L2_BLOCK_TIMESTAMP_KEY`
  - `PREV_BATCH_HASH_KEY`
- Two or three logs from `L2_BOOTLOADER_ADDRESS` with keys:
  - `CHAINED_PRIORITY_TXN_HASH_KEY`
  - `NUMBER_OF_LAYER_1_TXS_KEY`
  - `EXPECTED_SYSTEM_CONTRACT_UPGRADE_TX_HASH_KEY`
- None logs from other addresses (may be changed in the future).

#### Bridges

Bridges are completely separate contracts from the Diamond. They are a wrapper for L1 <-> L2 communication on contracts
on both L1 and L2. Upon locking assets on one layer, a request is sent to mint these bridged assets on the other layer.
Upon burning assets on one layer, a request is sent to unlock them on the other.

Unlike the native Ether bridging, all other assets can be bridged by the custom implementation relying on the trustless
L1 <-> L2 communication.

##### L1ERC20Bridge

The "standard" implementation of the ERC20 token bridge. Works only with regular ERC20 tokens, i.e. not with
fee-on-transfer tokens or other custom logic for handling user balances.

- `deposit` - lock funds inside the contract and send a request to mint bridged assets on L2.
- `claimFailedDeposit` - unlock funds if the deposit was initiated but then failed on L2.
- `finalizeWithdrawal` - unlock funds for the valid withdrawal request from L2.

##### L2ERC20Bridge

The L2 counterpart of the L1 ERC20 bridge.

- `withdraw` - initiate a withdrawal by burning funds on the contract and sending a corresponding message to L1.
- `finalizeDeposit` - finalize the deposit and mint funds on L2.

##### L1WethBridge

The custom bridge exclusively handles transfers of WETH tokens between the two domains. It is designed to streamline and
enhance the user experience for bridging WETH tokens by minimizing the number of transactions required and reducing
liquidity fragmentation thus improving efficiency and user experience.

This contract accepts WETH deposits on L1, unwraps them to ETH, and sends the ETH to the L2 WETH bridge contract, where
it is wrapped back into WETH and delivered to the L2 recipient.

Thus, the deposit is made in one transaction, and the user receives L2 WETH that can be unwrapped to ETH.

##### L2WethBridge

The L2 counterpart of the L1 WETH bridge.

For withdrawals, the contract receives ETH from the L2 WETH bridge contract, wraps it into WETH, and sends the WETH to
the L1 recipient.

#### ValidatorTimelock

An intermediate smart contract between the validator EOA account and the zkSync smart contract. Its primary purpose is
to provide a trustless means of delaying batch execution without modifying the main zkSync contract. zkSync actively
monitors the chain activity and reacts to any suspicious activity by freezing the chain. This allows time for
investigation and mitigation before resuming normal operations.

It is a temporary solution to prevent any significant impact of the validator hot key leakage, while the network is in
the Alpha stage.

This contract consists of four main functions `commitBatches`, `proveBatches`, `executeBatches`, and `revertBatches`, that
can be called only by the validator.

When the validator calls `commitBatches`, the same calldata will be propogated to the zkSync contract (`DiamondProxy` through
`call` where it invokes the `ExecutorFacet` through `delegatecall`), and also a timestamp is assigned to these batches to track
the time these batches are commited by the validator to enforce a delay between committing and execution of batches. Then, the
validator can prove the already commited batches regardless of the mentioned timestamp, and again the same calldata (related
to the `proveBatches` function) will be propogated to the zkSync contract. After, the `delay` is elapsed, the validator
is allowed to call `executeBatches` to propogate the same calldata to zkSync contract.

### L2 specifics

#### Deployment

The L2 deployment process is different from Ethereum.

In L1, the deployment always goes through two opcodes `create` and `create2`, each of which provides its address
derivation. The parameter of these opcodes is the so-called "init bytecode" - a bytecode that returns the bytecode to be
deployed. This works well in L1 but is suboptimal for L2.

In the case of L2, there are also two ways to deploy contracts - `create` and `create2`. However, the expected input
parameters for `create` and `create2` are different. It accepts the hash of the bytecode, rather than the full bytecode.
Therefore, users pay less for contract creation and don't need to send the full contract code by the network upon
deploys.

A good question could be, _how does the validator know the preimage of the bytecode hashes to execute the code?_ Here
comes the concept of factory dependencies! Factory dependencies are a list of bytecode hashes whose preimages were shown
on L1 (data is always available). Such bytecode hashes can be deployed, others - no. Note that they can be added to the
system by either L2 transaction or L1 -> L2 communication, where you can specify the full bytecode and the system will
mark it as known and allow you to deploy it.

Besides that, due to the bytecode differences for L1 and L2 contracts, address derivation is different. This applies to
both `create` and `create2` and means that contracts deployed on the L1 cannot have a collision with contracts deployed
on the L2. Please note that EOA address derivation is the same as on Ethereum.

Thus:

- L2 contracts are deployed by bytecode hash, not by full bytecode
- Factory dependencies - list of bytecode hashes that can be deployed on L2
<<<<<<< HEAD
- Address derivation for `create`/`create2` on L1 and L2 is different
=======
- Address derivation for `create`/`create2` on L1 and L2 is different

### Deposit Limitation

The amount of deposit can be limited. This limitation is applied on an account level and is not time-based. In other
words, each account cannot deposit more than the cap defined. The tokens and the cap can be set through governance
transactions. Moreover, there is an allow listing mechanism as well (only some allow listed accounts can call some
specific functions). So, the combination of deposit limitation and allow listing leads to limiting the deposit of the
allow listed account to be less than the defined cap.

```solidity
struct Deposit {
  bool depositLimitation;
  uint256 depositCap;
}
```

Currently, the limit is used only for blocking deposits of the specific token (turning on the limitation and setting the
limit to zero). And on the near future, this functionality will be completely removed.

See the
[documentation](https://era.zksync.io/docs/dev/building-on-zksync/contracts/contract-development.html#solidity-vyper-support)
to read more!
>>>>>>> 87cd8d7b
<|MERGE_RESOLUTION|>--- conflicted
+++ resolved
@@ -287,30 +287,4 @@
 
 - L2 contracts are deployed by bytecode hash, not by full bytecode
 - Factory dependencies - list of bytecode hashes that can be deployed on L2
-<<<<<<< HEAD
-- Address derivation for `create`/`create2` on L1 and L2 is different
-=======
-- Address derivation for `create`/`create2` on L1 and L2 is different
-
-### Deposit Limitation
-
-The amount of deposit can be limited. This limitation is applied on an account level and is not time-based. In other
-words, each account cannot deposit more than the cap defined. The tokens and the cap can be set through governance
-transactions. Moreover, there is an allow listing mechanism as well (only some allow listed accounts can call some
-specific functions). So, the combination of deposit limitation and allow listing leads to limiting the deposit of the
-allow listed account to be less than the defined cap.
-
-```solidity
-struct Deposit {
-  bool depositLimitation;
-  uint256 depositCap;
-}
-```
-
-Currently, the limit is used only for blocking deposits of the specific token (turning on the limitation and setting the
-limit to zero). And on the near future, this functionality will be completely removed.
-
-See the
-[documentation](https://era.zksync.io/docs/dev/building-on-zksync/contracts/contract-development.html#solidity-vyper-support)
-to read more!
->>>>>>> 87cd8d7b
+- Address derivation for `create`/`create2` on L1 and L2 is different