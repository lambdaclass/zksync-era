use std::path::{Path, PathBuf};

use anyhow::bail;
use clap::Parser;
use common::{cmd::Cmd, logger, Prompt, PromptConfirm, PromptSelect};
use serde::{Deserialize, Serialize};
use slugify_rs::slugify;
use strum::{EnumIter, IntoEnumIterator};
use types::{L1Network, WalletCreation};
use xshell::{cmd, Shell};

use crate::{
    commands::chain::{args::create::ChainCreateArgs, ChainCreateArgsFinal},
    messages::{
        msg_path_to_zksync_does_not_exist_err, MSG_CONFIRM_STILL_USE_FOLDER,
        MSG_ECOSYSTEM_NAME_PROMPT, MSG_L1_NETWORK_HELP, MSG_L1_NETWORK_PROMPT,
        MSG_LINK_TO_CODE_HELP, MSG_LINK_TO_CODE_PROMPT, MSG_LINK_TO_CODE_SELECTION_CLONE,
        MSG_LINK_TO_CODE_SELECTION_PATH, MSG_NOT_MAIN_REPO_OR_FORK_ERR,
        MSG_REPOSITORY_ORIGIN_PROMPT, MSG_START_CONTAINERS_HELP, MSG_START_CONTAINERS_PROMPT,
    },
};

#[derive(Debug, Serialize, Deserialize, Parser)]
pub struct EcosystemCreateArgs {
    #[arg(long)]
    pub ecosystem_name: Option<String>,
    #[clap(long, help = MSG_L1_NETWORK_HELP, value_enum)]
    pub l1_network: Option<L1Network>,
    #[clap(long, help = MSG_LINK_TO_CODE_HELP)]
    pub link_to_code: Option<String>,
    #[clap(flatten)]
    #[serde(flatten)]
    pub chain: ChainCreateArgs,
    #[clap(
        long, help = MSG_START_CONTAINERS_HELP, default_missing_value = "true", num_args = 0..=1
    )]
    pub start_containers: Option<bool>,
}

impl EcosystemCreateArgs {
    pub fn fill_values_with_prompt(
        mut self,
        shell: &Shell,
    ) -> anyhow::Result<EcosystemCreateArgsFinal> {
        let mut ecosystem_name = self
            .ecosystem_name
            .unwrap_or_else(|| Prompt::new(MSG_ECOSYSTEM_NAME_PROMPT).ask());
        ecosystem_name = slugify!(&ecosystem_name, separator = "_");

        let link_to_code = self.link_to_code.unwrap_or_else(|| {
            let link_to_code_selection =
                PromptSelect::new(MSG_REPOSITORY_ORIGIN_PROMPT, LinkToCodeSelection::iter()).ask();
            match link_to_code_selection {
                LinkToCodeSelection::Clone => "".to_string(),
                LinkToCodeSelection::Path => {
                    let mut path: String = Prompt::new(MSG_LINK_TO_CODE_PROMPT).ask();
                    if let Err(err) = check_link_to_code(shell, &path) {
                        logger::warn(err);
                        if !PromptConfirm::new(MSG_CONFIRM_STILL_USE_FOLDER).ask() {
                            path = pick_new_link_to_code(shell);
                        }
                    }
                    path
                }
            }
        });

<<<<<<< HEAD
        let l1_network = self.l1_network.unwrap_or_else(|| {
            PromptSelect::new(MSG_L1_NETWORK_PROMPT, L1Network::iter()).ask()
        });
=======
        let l1_network = self
            .l1_network
            .unwrap_or_else(|| PromptSelect::new(MSG_L1_NETWORK_PROMPT, L1Network::iter()).ask());
>>>>>>> f2b4642f
        // Make the only chain as a default one
        self.chain.set_as_default = Some(true);

        let chain = self.chain.fill_values_with_prompt(0, &l1_network)?;

        let start_containers = self.start_containers.unwrap_or_else(|| {
            PromptConfirm::new(MSG_START_CONTAINERS_PROMPT)
                .default(true)
                .ask()
        });

        Ok(EcosystemCreateArgsFinal {
            ecosystem_name,
            l1_network,
            link_to_code,
            wallet_creation: chain.wallet_creation,
            wallet_path: chain.wallet_path.clone(),
            chain_args: chain,
            start_containers,
        })
    }
}

#[derive(Debug, Serialize, Deserialize)]
pub struct EcosystemCreateArgsFinal {
    pub ecosystem_name: String,
    pub l1_network: L1Network,
    pub link_to_code: String,
    pub wallet_creation: WalletCreation,
    pub wallet_path: Option<PathBuf>,
    pub chain_args: ChainCreateArgsFinal,
    pub start_containers: bool,
}

impl EcosystemCreateArgsFinal {
    pub fn chain_config(&self) -> ChainCreateArgsFinal {
        self.chain_args.clone()
    }
}

#[derive(Debug, Clone, EnumIter, PartialEq, Eq)]
enum LinkToCodeSelection {
    Clone,
    Path,
}

impl std::fmt::Display for LinkToCodeSelection {
    fn fmt(&self, f: &mut std::fmt::Formatter<'_>) -> std::fmt::Result {
        match self {
            LinkToCodeSelection::Clone => write!(f, "{MSG_LINK_TO_CODE_SELECTION_CLONE}"),
            LinkToCodeSelection::Path => write!(f, "{MSG_LINK_TO_CODE_SELECTION_PATH}"),
        }
    }
}

fn check_link_to_code(shell: &Shell, path: &str) -> anyhow::Result<()> {
    let path = Path::new(path);
    if !shell.path_exists(path) {
        bail!(msg_path_to_zksync_does_not_exist_err(
            path.to_str().unwrap()
        ));
    }

    let _guard = shell.push_dir(path);
    let out = String::from_utf8(
        Cmd::new(cmd!(shell, "git remote -v"))
            .run_with_output()?
            .stdout,
    )?;

    if !out.contains("matter-labs/zksync-era") {
        bail!(MSG_NOT_MAIN_REPO_OR_FORK_ERR);
    }

    Ok(())
}

fn pick_new_link_to_code(shell: &Shell) -> String {
    let link_to_code: String = Prompt::new(MSG_LINK_TO_CODE_PROMPT).ask();
    match check_link_to_code(shell, &link_to_code) {
        Ok(_) => link_to_code,
        Err(err) => {
            logger::warn(err);
            if !PromptConfirm::new(MSG_CONFIRM_STILL_USE_FOLDER).ask() {
                pick_new_link_to_code(shell)
            } else {
                link_to_code
            }
        }
    }
}<|MERGE_RESOLUTION|>--- conflicted
+++ resolved
@@ -65,15 +65,9 @@
             }
         });
 
-<<<<<<< HEAD
-        let l1_network = self.l1_network.unwrap_or_else(|| {
-            PromptSelect::new(MSG_L1_NETWORK_PROMPT, L1Network::iter()).ask()
-        });
-=======
         let l1_network = self
             .l1_network
             .unwrap_or_else(|| PromptSelect::new(MSG_L1_NETWORK_PROMPT, L1Network::iter()).ask());
->>>>>>> f2b4642f
         // Make the only chain as a default one
         self.chain.set_as_default = Some(true);
 
