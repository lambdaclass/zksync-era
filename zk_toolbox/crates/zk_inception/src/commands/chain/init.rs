--- conflicted
+++ resolved
@@ -22,24 +22,12 @@
     },
     messages::{
         msg_initializing_chain, MSG_ACCEPTING_ADMIN_SPINNER, MSG_CHAIN_INITIALIZED,
-<<<<<<< HEAD
-        MSG_CHAIN_NOT_FOUND_ERR, MSG_DISTRIBUTING_ETH_SPINNER, MSG_GENESIS_DATABASE_ERR,
-        MSG_MINT_BASE_TOKEN_SPINNER, MSG_PORTAL_FAILED_TO_CREATE_CONFIG_ERR, MSG_PORTS_CONFIG_ERR,
-        MSG_REGISTERING_CHAIN_SPINNER, MSG_SELECTED_CONFIG,
-        MSG_UPDATING_TOKEN_MULTIPLIER_SETTER_SPINNER, MSG_WALLET_TOKEN_MULTIPLIER_SETTER_NOT_FOUND,
-    },
-    utils::{
-        consensus::{generate_consensus_keys, get_consensus_config, get_consensus_secrets},
-        forge::{check_the_balance, fill_forge_private_key},
-    },
-=======
         MSG_CHAIN_NOT_FOUND_ERR, MSG_DEPLOYING_PAYMASTER, MSG_GENESIS_DATABASE_ERR,
         MSG_PORTAL_FAILED_TO_CREATE_CONFIG_ERR, MSG_PORTS_CONFIG_ERR,
         MSG_REGISTERING_CHAIN_SPINNER, MSG_SELECTED_CONFIG,
         MSG_UPDATING_TOKEN_MULTIPLIER_SETTER_SPINNER, MSG_WALLET_TOKEN_MULTIPLIER_SETTER_NOT_FOUND,
     },
     utils::consensus::{generate_consensus_keys, get_consensus_config, get_consensus_secrets},
->>>>>>> 80b37b27
 };
 
 pub(crate) async fn run(args: InitArgs, shell: &Shell) -> anyhow::Result<()> {
