--- conflicted
+++ resolved
@@ -198,11 +198,8 @@
     pub diamond_init_minimal_l2_gas_price: u64,
     pub bootloader_hash: H256,
     pub default_aa_hash: H256,
-<<<<<<< HEAD
     pub eigen_service_manager: Address,
-=======
     pub evm_emulator_hash: Option<H256>,
->>>>>>> 24256c8f
 }
 
 #[derive(Debug, Deserialize, Serialize, Clone)]
