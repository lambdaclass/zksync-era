use std::path::PathBuf;

use anyhow::Context;
use common::{cmd::Cmd, config::global_config, logger};
use config::EcosystemConfig;
use xshell::{cmd, Shell};

use super::{
    args::integration::IntegrationArgs,
    utils::{build_contracts, install_and_build_dependencies, TestWallets, TEST_WALLETS_PATH},
};
use crate::messages::{
    msg_integration_tests_run, MSG_CHAIN_NOT_FOUND_ERR, MSG_DESERIALIZE_TEST_WALLETS_ERR,
    MSG_INTEGRATION_TESTS_RUN_SUCCESS,
};

const TS_INTEGRATION_PATH: &str = "core/tests/ts-integration";

pub async fn run(shell: &Shell, args: IntegrationArgs) -> anyhow::Result<()> {
    let ecosystem_config = EcosystemConfig::from_file(shell)?;

    let chain_config = ecosystem_config
        .load_chain(global_config().chain_name.clone())
        .context(MSG_CHAIN_NOT_FOUND_ERR)?;
    shell.change_dir(ecosystem_config.link_to_code.join(TS_INTEGRATION_PATH));

    logger::info(msg_integration_tests_run(args.external_node));

    if !args.no_deps {
        build_contracts(shell, &ecosystem_config)?;
        install_and_build_dependencies(shell, &ecosystem_config)?;
    }

    let wallets_path: PathBuf = ecosystem_config.link_to_code.join(TEST_WALLETS_PATH);
    let wallets: TestWallets = serde_json::from_str(shell.read_file(&wallets_path)?.as_ref())
        .context(MSG_DESERIALIZE_TEST_WALLETS_ERR)?;

    wallets
        .init_test_wallet(&ecosystem_config, &chain_config)
        .await?;

    let test_pattern = args.test_pattern;
    let mut command = cmd!(
        shell,
<<<<<<< HEAD
        "yarn jest --forceExit --testTimeout 120000 -t {test_pattern...}"
=======
        "yarn jest api/contract-verification.test.ts --forceExit --testTimeout 120000 -t {test_pattern...}"
>>>>>>> 80b37b27
    )
    .env("CHAIN_NAME", ecosystem_config.current_chain())
    .env("MASTER_WALLET_PK", wallets.get_test_pk(&chain_config)?);

    if args.external_node {
        command = command.env("EXTERNAL_NODE", format!("{:?}", args.external_node))
    }

    if global_config().verbose {
        command = command.env(
            "ZKSYNC_DEBUG_LOGS",
            format!("{:?}", global_config().verbose),
        )
    }

    Cmd::new(command).with_force_run().run()?;

    logger::outro(MSG_INTEGRATION_TESTS_RUN_SUCCESS);

    Ok(())
}<|MERGE_RESOLUTION|>--- conflicted
+++ resolved
@@ -42,11 +42,7 @@
     let test_pattern = args.test_pattern;
     let mut command = cmd!(
         shell,
-<<<<<<< HEAD
-        "yarn jest --forceExit --testTimeout 120000 -t {test_pattern...}"
-=======
         "yarn jest api/contract-verification.test.ts --forceExit --testTimeout 120000 -t {test_pattern...}"
->>>>>>> 80b37b27
     )
     .env("CHAIN_NAME", ecosystem_config.current_chain())
     .env("MASTER_WALLET_PK", wallets.get_test_pk(&chain_config)?);
