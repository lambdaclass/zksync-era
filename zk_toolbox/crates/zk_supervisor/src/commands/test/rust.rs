use std::str::FromStr;

use anyhow::Context;
use common::{cmd::Cmd, logger};
use config::EcosystemConfig;
use url::Url;
use xshell::{cmd, Shell};

use super::args::rust::RustArgs;
use crate::{
    commands::test::db::reset_test_databases,
    dals::{Dal, CORE_DAL_PATH, PROVER_DAL_PATH},
    defaults::{TEST_DATABASE_PROVER_URL, TEST_DATABASE_SERVER_URL},
    messages::{
<<<<<<< HEAD
        MSG_CHAIN_NOT_FOUND_ERR, MSG_POSTGRES_CONFIG_NOT_FOUND_ERR, MSG_RESETTING_TEST_DATABASES,
        MSG_UNIT_TESTS_RUN_SUCCESS, MSG_USING_CARGO_NEXTEST,
=======
        MSG_CHAIN_NOT_FOUND_ERR, MSG_POSTGRES_CONFIG_NOT_FOUND_ERR, MSG_UNIT_TESTS_RUN_SUCCESS,
        MSG_USING_CARGO_NEXTEST,
>>>>>>> 80b37b27
    },
};

pub async fn run(shell: &Shell, args: RustArgs) -> anyhow::Result<()> {
    let ecosystem = EcosystemConfig::from_file(shell)?;
    let chain = ecosystem
        .clone()
        .load_chain(Some(ecosystem.default_chain))
        .context(MSG_CHAIN_NOT_FOUND_ERR)?;
    let general_config = chain.get_general_config();
    let link_to_code = ecosystem.link_to_code;

    let (test_server_url, test_prover_url) = if let Ok(general_config) = general_config {
        let postgres = general_config
            .postgres_config
            .context(MSG_POSTGRES_CONFIG_NOT_FOUND_ERR)?;

        (
            postgres
                .test_server_url
                .context(MSG_POSTGRES_CONFIG_NOT_FOUND_ERR)?,
            postgres
                .test_prover_url
                .context(MSG_POSTGRES_CONFIG_NOT_FOUND_ERR)?,
        )
    } else {
        (
            TEST_DATABASE_SERVER_URL.to_string(),
            TEST_DATABASE_PROVER_URL.to_string(),
        )
    };

    let dals = vec![
        Dal {
            url: Url::from_str(&test_server_url.clone())?,
            path: CORE_DAL_PATH.to_string(),
        },
        Dal {
            url: Url::from_str(&test_prover_url.clone())?,
            path: PROVER_DAL_PATH.to_string(),
        },
    ];

    reset_test_databases(shell, &link_to_code, dals).await?;

    let _dir_guard = shell.push_dir(&link_to_code);

    logger::info(MSG_USING_CARGO_NEXTEST);
    let cmd = cmd!(shell, "cargo nextest run --release");

    let cmd = if let Some(options) = args.options {
        Cmd::new(cmd.args(options.split_whitespace())).with_force_run()
    } else {
        Cmd::new(cmd).with_force_run()
    };

    let cmd = cmd
        .env("TEST_DATABASE_URL", test_server_url)
        .env("TEST_PROVER_DATABASE_URL", test_prover_url);
    cmd.run()?;

    logger::outro(MSG_UNIT_TESTS_RUN_SUCCESS);
    Ok(())
<<<<<<< HEAD
}

async fn reset_test_databases(
    shell: &Shell,
    link_to_code: &Path,
    dals: Vec<Dal>,
) -> anyhow::Result<()> {
    logger::info(MSG_RESETTING_TEST_DATABASES);

    Cmd::new(cmd!(
        shell,
        "docker compose -f docker-compose-unit-tests.yml down"
    ))
    .run()?;
    Cmd::new(cmd!(
        shell,
        "docker compose -f docker-compose-unit-tests.yml up -d"
    ))
    .run()?;

    for dal in dals {
        let mut url = dal.url.clone();
        url.set_path("");
        wait_for_db(&url, 3).await?;
        database::reset::reset_database(shell, link_to_code, dal.clone()).await?;
    }

    Ok(())
=======
>>>>>>> 80b37b27
}<|MERGE_RESOLUTION|>--- conflicted
+++ resolved
@@ -12,13 +12,8 @@
     dals::{Dal, CORE_DAL_PATH, PROVER_DAL_PATH},
     defaults::{TEST_DATABASE_PROVER_URL, TEST_DATABASE_SERVER_URL},
     messages::{
-<<<<<<< HEAD
-        MSG_CHAIN_NOT_FOUND_ERR, MSG_POSTGRES_CONFIG_NOT_FOUND_ERR, MSG_RESETTING_TEST_DATABASES,
-        MSG_UNIT_TESTS_RUN_SUCCESS, MSG_USING_CARGO_NEXTEST,
-=======
         MSG_CHAIN_NOT_FOUND_ERR, MSG_POSTGRES_CONFIG_NOT_FOUND_ERR, MSG_UNIT_TESTS_RUN_SUCCESS,
         MSG_USING_CARGO_NEXTEST,
->>>>>>> 80b37b27
     },
 };
 
@@ -82,35 +77,4 @@
 
     logger::outro(MSG_UNIT_TESTS_RUN_SUCCESS);
     Ok(())
-<<<<<<< HEAD
-}
-
-async fn reset_test_databases(
-    shell: &Shell,
-    link_to_code: &Path,
-    dals: Vec<Dal>,
-) -> anyhow::Result<()> {
-    logger::info(MSG_RESETTING_TEST_DATABASES);
-
-    Cmd::new(cmd!(
-        shell,
-        "docker compose -f docker-compose-unit-tests.yml down"
-    ))
-    .run()?;
-    Cmd::new(cmd!(
-        shell,
-        "docker compose -f docker-compose-unit-tests.yml up -d"
-    ))
-    .run()?;
-
-    for dal in dals {
-        let mut url = dal.url.clone();
-        url.set_path("");
-        wait_for_db(&url, 3).await?;
-        database::reset::reset_database(shell, link_to_code, dal.clone()).await?;
-    }
-
-    Ok(())
-=======
->>>>>>> 80b37b27
 }