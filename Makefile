.PHONY: demo_validium_calldata demo_validium_blobs demo_rollup_calldata demo_rollup_blobs

demo_validium_calldata:
	zk
	zk clean --all
	zk config compile main_demo_validium_calldata
	zk env main_demo_validium_calldata
	zk init --validium-mode --run-observability
	zk server

demo_validium_blobs:
<<<<<<< HEAD
	zk && zk clean --all && zk env main_demo_validium_blobs && zk init --validium-mode --run-observability && zk server
=======
	zk && zk clean --all && zk env main_demo_validium_blobs && zk init --validium-mode --run-observability && zk server 
>>>>>>> 42f3f811

demo_rollup_calldata:
	zk
	zk clean --all
	zk config compile main_demo_rollup_calldata
	zk env main_demo_rollup_calldata
	zk init --run-observability
	zk server

demo_rollup_blobs:
<<<<<<< HEAD
	zk && zk clean --all && zk env main_demo_rollup_blobs && zk init --run-observability && zk server
=======
	zk && zk clean --all && zk env main_demo_rollup_blobs && zk init --run-observability && zk server 
>>>>>>> 42f3f811
<|MERGE_RESOLUTION|>--- conflicted
+++ resolved
@@ -9,11 +9,7 @@
 	zk server
 
 demo_validium_blobs:
-<<<<<<< HEAD
-	zk && zk clean --all && zk env main_demo_validium_blobs && zk init --validium-mode --run-observability && zk server
-=======
 	zk && zk clean --all && zk env main_demo_validium_blobs && zk init --validium-mode --run-observability && zk server 
->>>>>>> 42f3f811
 
 demo_rollup_calldata:
 	zk
@@ -24,8 +20,4 @@
 	zk server
 
 demo_rollup_blobs:
-<<<<<<< HEAD
-	zk && zk clean --all && zk env main_demo_rollup_blobs && zk init --run-observability && zk server
-=======
-	zk && zk clean --all && zk env main_demo_rollup_blobs && zk init --run-observability && zk server 
->>>>>>> 42f3f811
+	zk && zk clean --all && zk env main_demo_rollup_blobs && zk init --run-observability && zk server 