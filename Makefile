--- conflicted
+++ resolved
@@ -1,7 +1,6 @@
 .PHONY: demo_validium_calldata demo_validium_blobs demo_rollup_calldata demo_rollup_blobs
 
 demo_validium_calldata:
-<<<<<<< HEAD
 	zk
 	zk clean --all
 	zk config compile main_demo_validium_calldata
@@ -10,7 +9,7 @@
 	zk server
 
 demo_validium_blobs:
-	zk && zk clean --all && zk env validium_blobs && zk init --validium-mode && zk server
+	zk && zk clean --all && zk env main_demo_validium_blobs && zk init --validium-mode --run-observability && zk server
 
 demo_rollup_calldata:
 	zk
@@ -21,16 +20,4 @@
 	zk server
 
 demo_rollup_blobs:
-	zk && zk clean --all && zk env rollup_blobs && zk init  && zk server
-=======
-	zk && zk clean --all && zk env validium_calldata && zk init --validium-mode --run-observability && zk server 
-
-demo_validium_blobs:
-	zk && zk clean --all && zk env main_demo_validium_blobs && zk init --validium-mode --run-observability && zk server 
-
-demo_rollup_calldata:
-	zk && zk clean --all && zk env rollup_calldata && zk init --run-observability && zk server 
-
-demo_rollup_blobs:
-	zk && zk clean --all && zk env main_demo_rollup_blobs && zk init --run-observability && zk server 
->>>>>>> d9e263a9
+	zk && zk clean --all && zk env main_demo_rollup_blobs && zk init --run-observability && zk server