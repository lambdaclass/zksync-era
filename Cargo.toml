[workspace]
members = [
  # Binaries
  "core/bin/block_reverter",
  "core/bin/contract-verifier",
  "core/bin/external_node",
  "core/bin/merkle_tree_consistency_checker",
  "core/bin/snapshots_creator",
  "core/bin/selector_generator",
  "core/bin/system-constants-generator",
  "core/bin/verified_sources_fetcher",
  "core/bin/zksync_server",
  "core/bin/genesis_generator",
  "core/bin/zksync_tee_prover",
  # Node services
  "core/node/node_framework",
  "core/node/proof_data_handler",
  "core/node/block_reverter",
  "core/node/commitment_generator",
  "core/node/house_keeper",
  "core/node/genesis",
  "core/node/shared_metrics",
  "core/node/db_pruner",
  "core/node/fee_model",
  "core/node/da_dispatcher",
  "core/node/eth_sender",
  "core/node/vm_runner",
  "core/node/test_utils",
  "core/node/state_keeper",
  "core/node/reorg_detector",
  "core/node/consistency_checker",
  "core/node/metadata_calculator",
  "core/node/node_sync",
  "core/node/node_storage_init",
  "core/node/consensus",
  "core/node/contract_verification_server",
  "core/node/api_server",
  "core/node/base_token_adjuster",
  "core/node/external_proof_integration_api",
  "core/node/logs_bloom_backfill",
  "core/node/da_clients",
  # Libraries
  "core/lib/db_connection",
  "core/lib/zksync_core_leftovers",
  "core/lib/basic_types",
  "core/lib/config",
  "core/lib/constants",
  "core/lib/contract_verifier",
  "core/lib/contracts",
  "core/lib/circuit_breaker",
  "core/lib/dal",
  "core/lib/env_config",
  "core/lib/da_client",
  "core/lib/eth_client",
  "core/lib/eth_signer",
  "core/lib/l1_contract_interface",
  "core/lib/mempool",
  "core/lib/merkle_tree",
  "core/lib/mini_merkle_tree",
  "core/lib/node_framework_derive",
  "core/lib/object_store",
  "core/lib/prover_interface",
  "core/lib/queued_job_processor",
  "core/lib/state",
  "core/lib/storage",
  "core/lib/tee_verifier",
  "core/lib/types",
  "core/lib/protobuf_config",
  "core/lib/utils",
  "core/lib/vlog",
  "core/lib/multivm",
  "core/lib/vm_interface",
  "core/lib/vm_executor",
  "core/lib/web3_decl",
  "core/lib/snapshots_applier",
  "core/lib/crypto_primitives",
  "core/lib/external_price_api",
  # Test infrastructure
  "core/tests/test_account",
  "core/tests/loadnext",
  "core/tests/vm-benchmark",
]
resolver = "2"

exclude = []

# for `perf` profiling
[profile.perf]
inherits = "release"
debug = true

[workspace.package]
version = "0.1.0"
edition = "2021"
authors = ["The Matter Labs Team <hello@matterlabs.dev>"]
homepage = "https://zksync.io/"
repository = "https://github.com/matter-labs/zksync-era"
license = "MIT OR Apache-2.0"
keywords = ["blockchain", "zksync"]
categories = ["cryptography"]

[workspace.dependencies]
# "External" dependencies
anyhow = "1"
assert_matches = "1.5"
async-trait = "0.1"
async-recursion = "1"
axum = "0.7.5"
backon = "0.4.4"
bigdecimal = "0.4.5"
bincode = "1"
blake2 = "0.10"
bytes = "1"
chrono = "0.4"
clap = "4.2.2"
codegen = "0.2.0"
const-decoder = "0.4.0"
criterion = "0.4.0"
ctrlc = "3.1"
dashmap = "5.5.3"
derive_more = "1.0.0"
envy = "0.4"
ethabi = "18.0.0"
flate2 = "1.0.28"
fraction = "0.15.3"
futures = "0.3"
glob = "0.3"
google-cloud-auth = "0.16.0"
google-cloud-storage = "0.20.0"
governor = "0.4.2"
hex = "0.4"
http = "1.1"
httpmock = "0.7.0"
hyper = "1.3"
insta = "1.29.0"
itertools = "0.10"
jsonrpsee = { version = "0.23", default-features = false }
lazy_static = "1.4"
leb128 = "0.2.5"
lru = { version = "0.12.1", default-features = false }
mini-moka = "0.10.0"
num = "0.4.0"
num_cpus = "1.13"
num_enum = "0.7.2"
once_cell = "1"
opentelemetry = "0.24.0"
opentelemetry_sdk = "0.24.0"
opentelemetry-otlp = "0.17.0"
opentelemetry-semantic-conventions = "0.16.0"
opentelemetry-appender-tracing = "0.5"
pin-project-lite = "0.2.13"
pretty_assertions = "1"
prost = "0.12.1"
rand = "0.8"
rayon = "1.3.1"
regex = "1"
reqwest = "0.12"
rlp = "0.5"
rocksdb = "0.21"
rustc_version = "0.4.0"
rustls = "0.23"
secp256k1 = { version = "0.27.0", features = ["recovery", "global-context"] }
secrecy = "0.8.0"
semver = "1"
sentry = "0.31"
serde = "1"
serde_json = "1"
serde_with = "1"
serde_yaml = "0.9"
sha2 = "0.10.8"
sha3 = "0.10.8"
sqlx = "0.8.1"
static_assertions = "1.1"
structopt = "0.3.20"
strum = "0.26"
strum_macros = "0.26.4"
tempfile = "3.0.2"
test-casing = "0.1.2"
test-log = "0.2.15"
thiserror = "1"
thread_local = "1.1"
tikv-jemallocator = "0.5"
tiny-keccak = "2"
tokio = "1"
tower = "0.4.13"
tower-http = "0.5.2"
tracing = "0.1"
tracing-subscriber = "0.3"
tracing-opentelemetry = "0.25.0"
time = "0.3.36"                                                               # Has to be same as used by `tracing-subscriber`
url = "2"
web3 = "0.19.0"
yab = "0.1.0"

# Proc-macro
syn = "2.0"
quote = "1.0"
proc-macro2 = "1.0"
trybuild = "1.0"

# "Internal" dependencies
vise = "0.2.0"
vise-exporter = "0.2.0"

# DA clients' dependencies
# Avail
base58 = "0.2.0"
scale-encode = "0.5.0"
blake2b_simd = "1.0.2"
subxt-metadata = "0.34.0"
parity-scale-codec = { version = "3.6.9", default-features = false }
subxt-signer = { version = "0.34", default-features = false }

# Here and below:
# We *always* pin the latest version of protocol to disallow accidental changes in the execution logic.
# However, for the historical version of protocol crates, we have lax requirements. Otherwise,
# Bumping a crypto dependency like `boojum` would require us to republish all the historical packages.
circuit_sequencer_api_1_3_3 = { package = "circuit_sequencer_api", version = "0.133" }
circuit_sequencer_api_1_4_0 = { package = "circuit_sequencer_api", version = "0.140" }
circuit_sequencer_api_1_4_1 = { package = "circuit_sequencer_api", version = "0.141" }
circuit_sequencer_api_1_4_2 = { package = "circuit_sequencer_api", version = "0.142" }
circuit_sequencer_api_1_5_0 = { package = "circuit_sequencer_api", version = "=0.150.7" }
crypto_codegen = { package = "zksync_solidity_vk_codegen", version = "=0.30.1" }
kzg = { package = "zksync_kzg", version = "=0.150.7" }
zk_evm = { version = "=0.133.0" }
zk_evm_1_3_1 = { package = "zk_evm", version = "0.131.0-rc.2" }
zk_evm_1_3_3 = { package = "zk_evm", version = "0.133" }
zk_evm_1_4_0 = { package = "zk_evm", version = "0.140" }
zk_evm_1_4_1 = { package = "zk_evm", version = "0.141" }
zk_evm_1_5_0 = { package = "zk_evm", version = "=0.150.7" }

# New VM; pinned to a specific commit because of instability
<<<<<<< HEAD
zksync_vm2 = { git = "https://github.com/matter-labs/vm2.git", rev = "a233d44bbe61dc6a758a754c3b78fe4f83e56699" }
=======
zksync_vm2 = { git = "https://github.com/matter-labs/vm2.git", rev = "df5bec3d04d64d434f9b0ccb285ba4681008f7b3" }
>>>>>>> c291a2b2

# Consensus dependencies.
zksync_concurrency = "=0.5.0"
zksync_consensus_bft = "=0.5.0"
zksync_consensus_crypto = "=0.5.0"
zksync_consensus_executor = "=0.5.0"
zksync_consensus_network = "=0.5.0"
zksync_consensus_roles = "=0.5.0"
zksync_consensus_storage = "=0.5.0"
zksync_consensus_utils = "=0.5.0"
zksync_protobuf = "=0.5.0"
zksync_protobuf_build = "=0.5.0"

# "Local" dependencies
zksync_multivm = { version = "0.1.0", path = "core/lib/multivm" }
zksync_vlog = { version = "0.1.0", path = "core/lib/vlog" }
zksync_vm_interface = { version = "0.1.0", path = "core/lib/vm_interface" }
zksync_vm_executor = { version = "0.1.0", path = "core/lib/vm_executor" }
zksync_basic_types = { version = "0.1.0", path = "core/lib/basic_types" }
zksync_circuit_breaker = { version = "0.1.0", path = "core/lib/circuit_breaker" }
zksync_config = { version = "0.1.0", path = "core/lib/config" }
zksync_contract_verifier_lib = { version = "0.1.0", path = "core/lib/contract_verifier" }
zksync_contracts = { version = "0.1.0", path = "core/lib/contracts" }
zksync_core_leftovers = { version = "0.1.0", path = "core/lib/zksync_core_leftovers" }
zksync_dal = { version = "0.1.0", path = "core/lib/dal" }
zksync_db_connection = { version = "0.1.0", path = "core/lib/db_connection" }
zksync_env_config = { version = "0.1.0", path = "core/lib/env_config" }
zksync_eth_client = { version = "0.1.0", path = "core/lib/eth_client" }
zksync_da_client = { version = "0.1.0", path = "core/lib/da_client" }
zksync_eth_signer = { version = "0.1.0", path = "core/lib/eth_signer" }
zksync_health_check = { version = "0.1.0", path = "core/lib/health_check" }
zksync_l1_contract_interface = { version = "0.1.0", path = "core/lib/l1_contract_interface" }
zksync_mempool = { version = "0.1.0", path = "core/lib/mempool" }
zksync_merkle_tree = { version = "0.1.0", path = "core/lib/merkle_tree" }
zksync_mini_merkle_tree = { version = "0.1.0", path = "core/lib/mini_merkle_tree" }
zksync_object_store = { version = "0.1.0", path = "core/lib/object_store" }
zksync_protobuf_config = { version = "0.1.0", path = "core/lib/protobuf_config" }
zksync_prover_interface = { version = "0.1.0", path = "core/lib/prover_interface" }
zksync_queued_job_processor = { version = "0.1.0", path = "core/lib/queued_job_processor" }
zksync_snapshots_applier = { version = "0.1.0", path = "core/lib/snapshots_applier" }
zksync_state = { version = "0.1.0", path = "core/lib/state" }
zksync_storage = { version = "0.1.0", path = "core/lib/storage" }
zksync_system_constants = { version = "0.1.0", path = "core/lib/constants" }
zksync_tee_verifier = { version = "0.1.0", path = "core/lib/tee_verifier" }
zksync_test_account = { version = "0.1.0", path = "core/tests/test_account" }
zksync_types = { version = "0.1.0", path = "core/lib/types" }
zksync_utils = { version = "0.1.0", path = "core/lib/utils" }
zksync_web3_decl = { version = "0.1.0", path = "core/lib/web3_decl" }
zksync_crypto_primitives = { version = "0.1.0", path = "core/lib/crypto_primitives" }
zksync_external_price_api = { version = "0.1.0", path = "core/lib/external_price_api" }

# Framework and components
zksync_node_framework = { version = "0.1.0", path = "core/node/node_framework" }
zksync_node_framework_derive = { version = "0.1.0", path = "core/lib/node_framework_derive" }
zksync_eth_watch = { version = "0.1.0", path = "core/node/eth_watch" }
zksync_shared_metrics = { version = "0.1.0", path = "core/node/shared_metrics" }
zksync_proof_data_handler = { version = "0.1.0", path = "core/node/proof_data_handler" }
zksync_block_reverter = { version = "0.1.0", path = "core/node/block_reverter" }
zksync_commitment_generator = { version = "0.1.0", path = "core/node/commitment_generator" }
zksync_house_keeper = { version = "0.1.0", path = "core/node/house_keeper" }
zksync_node_genesis = { version = "0.1.0", path = "core/node/genesis" }
zksync_da_dispatcher = { version = "0.1.0", path = "core/node/da_dispatcher" }
zksync_da_clients = { version = "0.1.0", path = "core/node/da_clients" }
zksync_eth_sender = { version = "0.1.0", path = "core/node/eth_sender" }
zksync_node_db_pruner = { version = "0.1.0", path = "core/node/db_pruner" }
zksync_node_fee_model = { version = "0.1.0", path = "core/node/fee_model" }
zksync_vm_runner = { version = "0.1.0", path = "core/node/vm_runner" }
zksync_external_proof_integration_api = { version = "0.1.0", path = "core/node/external_proof_integration_api" }
zksync_node_test_utils = { version = "0.1.0", path = "core/node/test_utils" }
zksync_state_keeper = { version = "0.1.0", path = "core/node/state_keeper" }
zksync_reorg_detector = { version = "0.1.0", path = "core/node/reorg_detector" }
zksync_consistency_checker = { version = "0.1.0", path = "core/node/consistency_checker" }
zksync_metadata_calculator = { version = "0.1.0", path = "core/node/metadata_calculator" }
zksync_node_sync = { version = "0.1.0", path = "core/node/node_sync" }
zksync_node_storage_init = { version = "0.1.0", path = "core/node/node_storage_init" }
zksync_node_consensus = { version = "0.1.0", path = "core/node/consensus" }
zksync_contract_verification_server = { version = "0.1.0", path = "core/node/contract_verification_server" }
zksync_node_api_server = { version = "0.1.0", path = "core/node/api_server" }
zksync_base_token_adjuster = { version = "0.1.0", path = "core/node/base_token_adjuster" }
zksync_logs_bloom_backfill = { version = "0.1.0", path = "core/node/logs_bloom_backfill" }<|MERGE_RESOLUTION|>--- conflicted
+++ resolved
@@ -230,11 +230,7 @@
 zk_evm_1_5_0 = { package = "zk_evm", version = "=0.150.7" }
 
 # New VM; pinned to a specific commit because of instability
-<<<<<<< HEAD
-zksync_vm2 = { git = "https://github.com/matter-labs/vm2.git", rev = "a233d44bbe61dc6a758a754c3b78fe4f83e56699" }
-=======
 zksync_vm2 = { git = "https://github.com/matter-labs/vm2.git", rev = "df5bec3d04d64d434f9b0ccb285ba4681008f7b3" }
->>>>>>> c291a2b2
 
 # Consensus dependencies.
 zksync_concurrency = "=0.5.0"
