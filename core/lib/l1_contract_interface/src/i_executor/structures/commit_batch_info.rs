use std::borrow::Cow;

use zksync_types::{
<<<<<<< HEAD
    block::L1BatchHeader,
    commitment::{
        pre_boojum_serialize_commitments, serialize_commitments, L1BatchMetadata,
        L1BatchWithMetadata,
    },
=======
    commitment::{pre_boojum_serialize_commitments, serialize_commitments, L1BatchWithMetadata},
    ethabi,
>>>>>>> 0764227a
    ethabi::Token,
    pubdata_da::PubdataDA,
    web3::{contract::Error as Web3ContractError, error::Error as Web3ApiError},
    ProtocolVersionId, U256,
};

use crate::{
    i_executor::commit::kzg::{KzgInfo, ZK_SYNC_BYTES_PER_BLOB},
    Tokenizable,
};

/// These are used by the L1 Contracts to indicate what DA layer is used for pubdata
const PUBDATA_SOURCE_CALLDATA: u8 = 0;
const PUBDATA_SOURCE_BLOBS: u8 = 1;

/// Encoding for `CommitBatchInfo` from `IExecutor.sol` for a contract running in rollup mode.
#[derive(Debug)]
<<<<<<< HEAD
pub struct CommitBatchInfoRollup<'a> {
    pub l1_batch_with_metadata: &'a L1BatchWithMetadata,
}

impl<'a> CommitBatchInfoRollup<'a> {
    pub fn new(l1_batch_with_metadata: &'a L1BatchWithMetadata) -> Self {
        Self {
            l1_batch_with_metadata,
        }
    }
}

impl<'a> Tokenizable for CommitBatchInfoRollup<'a> {
    fn from_token(_token: Token) -> Result<Self, Web3ContractError>
    where
        Self: Sized,
    {
        // Currently there is no need to decode this struct.
        // We still want to implement `Tokenizable` trait for it, so that *once* it's needed
        // the implementation is provided here and not in some other inconsistent way.
        Err(Web3ContractError::Api(Web3ApiError::Decoder(
            "Not implemented".to_string(),
        )))
    }

    fn into_token(self) -> Token {
=======
pub struct CommitBatchInfo<'a> {
    pub l1_batch_with_metadata: &'a L1BatchWithMetadata,
    pub pubdata_da: PubdataDA,
}

impl<'a> CommitBatchInfo<'a> {
    pub fn new(l1_batch_with_metadata: &'a L1BatchWithMetadata, pubdata_da: PubdataDA) -> Self {
        Self {
            l1_batch_with_metadata,
            pubdata_da,
        }
    }

    fn base_tokens(&self) -> Vec<Token> {
>>>>>>> 0764227a
        if self
            .l1_batch_with_metadata
            .header
            .protocol_version
<<<<<<< HEAD
            .unwrap()
            .is_pre_boojum()
        {
            pre_boojum_into_token(self.l1_batch_with_metadata)
        } else {
            Token::Tuple(encode_l1_commit(
                &self.l1_batch_with_metadata.header,
                &self.l1_batch_with_metadata.metadata,
                Some(&self.l1_batch_with_metadata),
            ))
        }
    }
}

/// Encoding for `CommitBatchInfo` from `IExecutor.sol` for a contract running in validium mode.
#[derive(Debug)]
pub struct CommitBatchInfoValidium<'a> {
    pub l1_batch_with_metadata: &'a L1BatchWithMetadata,
}

impl<'a> CommitBatchInfoValidium<'a> {
    pub fn new(l1_batch_with_metadata: &'a L1BatchWithMetadata) -> Self {
        Self {
            l1_batch_with_metadata,
        }
    }
}

impl<'a> Tokenizable for CommitBatchInfoValidium<'a> {
=======
            .unwrap_or_else(ProtocolVersionId::last_potentially_undefined)
            .is_pre_boojum()
        {
            vec![
                Token::Uint(U256::from(self.l1_batch_with_metadata.header.number.0)),
                Token::Uint(U256::from(self.l1_batch_with_metadata.header.timestamp)),
                Token::Uint(U256::from(
                    self.l1_batch_with_metadata.metadata.rollup_last_leaf_index,
                )),
                Token::FixedBytes(
                    self.l1_batch_with_metadata
                        .metadata
                        .merkle_root_hash
                        .as_bytes()
                        .to_vec(),
                ),
                Token::Uint(U256::from(self.l1_batch_with_metadata.header.l1_tx_count)),
                Token::FixedBytes(
                    self.l1_batch_with_metadata
                        .metadata
                        .l2_l1_merkle_root
                        .as_bytes()
                        .to_vec(),
                ),
                Token::FixedBytes(
                    self.l1_batch_with_metadata
                        .header
                        .priority_ops_onchain_data_hash()
                        .as_bytes()
                        .to_vec(),
                ),
                Token::Bytes(
                    self.l1_batch_with_metadata
                        .metadata
                        .initial_writes_compressed
                        .clone()
                        .unwrap(),
                ),
                Token::Bytes(
                    self.l1_batch_with_metadata
                        .metadata
                        .repeated_writes_compressed
                        .clone()
                        .unwrap(),
                ),
                Token::Bytes(pre_boojum_serialize_commitments(
                    &self.l1_batch_with_metadata.header.l2_to_l1_logs,
                )),
                Token::Array(
                    self.l1_batch_with_metadata
                        .header
                        .l2_to_l1_messages
                        .iter()
                        .map(|message| Token::Bytes(message.to_vec()))
                        .collect(),
                ),
                Token::Array(
                    self.l1_batch_with_metadata
                        .raw_published_factory_deps
                        .iter()
                        .map(|bytecode| Token::Bytes(bytecode.to_vec()))
                        .collect(),
                ),
            ]
        } else {
            vec![
                // `batchNumber`
                Token::Uint(U256::from(self.l1_batch_with_metadata.header.number.0)),
                // `timestamp`
                Token::Uint(U256::from(self.l1_batch_with_metadata.header.timestamp)),
                // `indexRepeatedStorageChanges`
                Token::Uint(U256::from(
                    self.l1_batch_with_metadata.metadata.rollup_last_leaf_index,
                )),
                // `newStateRoot`
                Token::FixedBytes(
                    self.l1_batch_with_metadata
                        .metadata
                        .merkle_root_hash
                        .as_bytes()
                        .to_vec(),
                ),
                // `numberOfLayer1Txs`
                Token::Uint(U256::from(self.l1_batch_with_metadata.header.l1_tx_count)),
                // `priorityOperationsHash`
                Token::FixedBytes(
                    self.l1_batch_with_metadata
                        .header
                        .priority_ops_onchain_data_hash()
                        .as_bytes()
                        .to_vec(),
                ),
                // `bootloaderHeapInitialContentsHash`
                Token::FixedBytes(
                    self.l1_batch_with_metadata
                        .metadata
                        .bootloader_initial_content_commitment
                        .unwrap()
                        .as_bytes()
                        .to_vec(),
                ),
                // `eventsQueueStateHash`
                Token::FixedBytes(
                    self.l1_batch_with_metadata
                        .metadata
                        .events_queue_commitment
                        .unwrap()
                        .as_bytes()
                        .to_vec(),
                ),
                // `systemLogs`
                Token::Bytes(serialize_commitments(
                    &self.l1_batch_with_metadata.header.system_logs,
                )),
            ]
        }
    }

    fn pubdata_input(&self) -> Vec<u8> {
        self.l1_batch_with_metadata
            .header
            .pubdata_input
            .clone()
            .unwrap_or_else(|| self.l1_batch_with_metadata.construct_pubdata())
    }
}

impl CommitBatchInfo<'static> {
    /// Determines which DA source was used in the `reference` commitment. It's assumed that the commitment was created
    /// using `CommitBatchInfo::into_token()`.
    ///
    /// # Errors
    ///
    /// Returns an error if `reference` is malformed.
    pub fn detect_da(
        protocol_version: ProtocolVersionId,
        reference: &Token,
    ) -> Result<PubdataDA, Web3ContractError> {
        fn parse_error(message: impl Into<Cow<'static, str>>) -> Web3ContractError {
            Web3ContractError::Abi(ethabi::Error::Other(message.into()))
        }

        if protocol_version.is_pre_1_4_2() {
            return Ok(PubdataDA::Calldata);
        }

        let reference = match reference {
            Token::Tuple(tuple) => tuple,
            _ => {
                return Err(parse_error(format!(
                    "reference has unexpected shape; expected a tuple, got {reference:?}"
                )))
            }
        };
        let Some(last_reference_token) = reference.last() else {
            return Err(parse_error("reference commitment data is empty"));
        };

        let last_reference_token = match last_reference_token {
            Token::Bytes(bytes) => bytes,
            _ => return Err(parse_error(format!(
                "last reference token has unexpected shape; expected bytes, got {last_reference_token:?}"
            ))),
        };
        match last_reference_token.first() {
            Some(&byte) if byte == PUBDATA_SOURCE_CALLDATA => Ok(PubdataDA::Calldata),
            Some(&byte) if byte == PUBDATA_SOURCE_BLOBS => Ok(PubdataDA::Blobs),
            Some(&byte) => Err(parse_error(format!(
                "unexpected first byte of the last reference token; expected one of [{PUBDATA_SOURCE_CALLDATA}, {PUBDATA_SOURCE_BLOBS}], \
                 got {byte}"
            ))),
            None => Err(parse_error("last reference token is empty")),
        }
    }
}

impl<'a> Tokenizable for CommitBatchInfo<'a> {
>>>>>>> 0764227a
    fn from_token(_token: Token) -> Result<Self, Web3ContractError>
    where
        Self: Sized,
    {
        // Currently there is no need to decode this struct.
        // We still want to implement `Tokenizable` trait for it, so that *once* it's needed
        // the implementation is provided here and not in some other inconsistent way.
        Err(Web3ContractError::Api(Web3ApiError::Decoder(
            "Not implemented".to_string(),
        )))
    }

    fn into_token(self) -> Token {
<<<<<<< HEAD
        if self
            .l1_batch_with_metadata
            .header
            .protocol_version
            .unwrap()
            .is_pre_boojum()
        {
            pre_boojum_into_token(self.l1_batch_with_metadata)
        } else {
            Token::Tuple(encode_l1_commit(
                &self.l1_batch_with_metadata.header,
                &self.l1_batch_with_metadata.metadata,
                None,
            ))
        }
    }
}

fn pre_boojum_into_token(l1_batch_commit_with_metadata: &L1BatchWithMetadata) -> Token {
    let header = &l1_batch_commit_with_metadata.header;
    let metadata = &l1_batch_commit_with_metadata.metadata;
    Token::Tuple(vec![
        Token::Uint(U256::from(header.number.0)),
        Token::Uint(U256::from(header.timestamp)),
        Token::Uint(U256::from(metadata.rollup_last_leaf_index)),
        Token::FixedBytes(metadata.merkle_root_hash.as_bytes().to_vec()),
        Token::Uint(U256::from(header.l1_tx_count)),
        Token::FixedBytes(metadata.l2_l1_merkle_root.as_bytes().to_vec()),
        Token::FixedBytes(header.priority_ops_onchain_data_hash().as_bytes().to_vec()),
        Token::Bytes(metadata.initial_writes_compressed.clone().unwrap()),
        Token::Bytes(metadata.repeated_writes_compressed.clone().unwrap()),
        Token::Bytes(pre_boojum_serialize_commitments(&header.l2_to_l1_logs)),
        Token::Array(
            header
                .l2_to_l1_messages
                .iter()
                .map(|message| Token::Bytes(message.to_vec()))
                .collect(),
        ),
        Token::Array(
            l1_batch_commit_with_metadata
                .raw_published_factory_deps
                .iter()
                .map(|bytecode| Token::Bytes(bytecode.to_vec()))
                .collect(),
        ),
    ])
}

fn encode_l1_commit(
    header: &L1BatchHeader,
    metadata: &L1BatchMetadata,
    pubdata_input: Option<&L1BatchWithMetadata>,
) -> Vec<Token> {
    let commit_data = vec![
        // `batchNumber`
        Token::Uint(U256::from(header.number.0)),
        // `timestamp`
        Token::Uint(U256::from(header.timestamp)),
        // `indexRepeatedStorageChanges`
        Token::Uint(U256::from(metadata.rollup_last_leaf_index)),
        // `newStateRoot`
        Token::FixedBytes(metadata.merkle_root_hash.as_bytes().to_vec()),
        // `numberOfLayer1Txs`
        Token::Uint(U256::from(header.l1_tx_count)),
        // `priorityOperationsHash`
        Token::FixedBytes(header.priority_ops_onchain_data_hash().as_bytes().to_vec()),
        // `bootloaderHeapInitialContentsHash`
        Token::FixedBytes(
            metadata
                .bootloader_initial_content_commitment
                .unwrap()
                .as_bytes()
                .to_vec(),
        ),
        // `eventsQueueStateHash`
        Token::FixedBytes(
            metadata
                .events_queue_commitment
                .unwrap()
                .as_bytes()
                .to_vec(),
        ),
        // `systemLogs`
        Token::Bytes(serialize_commitments(&header.system_logs)),
        Token::Bytes(
            pubdata_input
                .map(L1BatchWithMetadata::construct_pubdata)
                .unwrap_or_default(),
        ),
    ];
    commit_data
=======
        let mut tokens = self.base_tokens();

        let protocol_version = self
            .l1_batch_with_metadata
            .header
            .protocol_version
            .unwrap_or_else(ProtocolVersionId::last_potentially_undefined);

        if protocol_version.is_pre_boojum() {
            return Token::Tuple(tokens);
        }

        if protocol_version.is_pre_1_4_2() {
            tokens.push(
                // `totalL2ToL1Pubdata` without pubdata source byte
                Token::Bytes(self.pubdata_input()),
            );
        } else {
            let pubdata = self.pubdata_input();
            match self.pubdata_da {
                PubdataDA::Calldata => {
                    // We compute and add the blob commitment to the pubdata payload so that we can verify the proof
                    // even if we are not using blobs.
                    let blob_commitment = KzgInfo::new(&pubdata).to_blob_commitment();

                    let result = std::iter::once(PUBDATA_SOURCE_CALLDATA)
                        .chain(pubdata)
                        .chain(blob_commitment)
                        .collect();

                    tokens.push(Token::Bytes(result));
                }
                PubdataDA::Blobs => {
                    let pubdata_commitments =
                        pubdata.chunks(ZK_SYNC_BYTES_PER_BLOB).flat_map(|blob| {
                            let kzg_info = KzgInfo::new(blob);
                            kzg_info.to_pubdata_commitment()
                        });
                    let result = std::iter::once(PUBDATA_SOURCE_BLOBS)
                        .chain(pubdata_commitments)
                        .collect();

                    tokens.push(Token::Bytes(result));
                }
            }
        }

        Token::Tuple(tokens)
    }
>>>>>>> 0764227a
}<|MERGE_RESOLUTION|>--- conflicted
+++ resolved
@@ -1,16 +1,8 @@
 use std::borrow::Cow;
 
 use zksync_types::{
-<<<<<<< HEAD
-    block::L1BatchHeader,
-    commitment::{
-        pre_boojum_serialize_commitments, serialize_commitments, L1BatchMetadata,
-        L1BatchWithMetadata,
-    },
-=======
     commitment::{pre_boojum_serialize_commitments, serialize_commitments, L1BatchWithMetadata},
     ethabi,
->>>>>>> 0764227a
     ethabi::Token,
     pubdata_da::PubdataDA,
     web3::{contract::Error as Web3ContractError, error::Error as Web3ApiError},
@@ -28,40 +20,12 @@
 
 /// Encoding for `CommitBatchInfo` from `IExecutor.sol` for a contract running in rollup mode.
 #[derive(Debug)]
-<<<<<<< HEAD
 pub struct CommitBatchInfoRollup<'a> {
     pub l1_batch_with_metadata: &'a L1BatchWithMetadata,
+    pub pubdata_da: PubdataDA,
 }
 
 impl<'a> CommitBatchInfoRollup<'a> {
-    pub fn new(l1_batch_with_metadata: &'a L1BatchWithMetadata) -> Self {
-        Self {
-            l1_batch_with_metadata,
-        }
-    }
-}
-
-impl<'a> Tokenizable for CommitBatchInfoRollup<'a> {
-    fn from_token(_token: Token) -> Result<Self, Web3ContractError>
-    where
-        Self: Sized,
-    {
-        // Currently there is no need to decode this struct.
-        // We still want to implement `Tokenizable` trait for it, so that *once* it's needed
-        // the implementation is provided here and not in some other inconsistent way.
-        Err(Web3ContractError::Api(Web3ApiError::Decoder(
-            "Not implemented".to_string(),
-        )))
-    }
-
-    fn into_token(self) -> Token {
-=======
-pub struct CommitBatchInfo<'a> {
-    pub l1_batch_with_metadata: &'a L1BatchWithMetadata,
-    pub pubdata_da: PubdataDA,
-}
-
-impl<'a> CommitBatchInfo<'a> {
     pub fn new(l1_batch_with_metadata: &'a L1BatchWithMetadata, pubdata_da: PubdataDA) -> Self {
         Self {
             l1_batch_with_metadata,
@@ -70,42 +34,10 @@
     }
 
     fn base_tokens(&self) -> Vec<Token> {
->>>>>>> 0764227a
         if self
             .l1_batch_with_metadata
             .header
             .protocol_version
-<<<<<<< HEAD
-            .unwrap()
-            .is_pre_boojum()
-        {
-            pre_boojum_into_token(self.l1_batch_with_metadata)
-        } else {
-            Token::Tuple(encode_l1_commit(
-                &self.l1_batch_with_metadata.header,
-                &self.l1_batch_with_metadata.metadata,
-                Some(&self.l1_batch_with_metadata),
-            ))
-        }
-    }
-}
-
-/// Encoding for `CommitBatchInfo` from `IExecutor.sol` for a contract running in validium mode.
-#[derive(Debug)]
-pub struct CommitBatchInfoValidium<'a> {
-    pub l1_batch_with_metadata: &'a L1BatchWithMetadata,
-}
-
-impl<'a> CommitBatchInfoValidium<'a> {
-    pub fn new(l1_batch_with_metadata: &'a L1BatchWithMetadata) -> Self {
-        Self {
-            l1_batch_with_metadata,
-        }
-    }
-}
-
-impl<'a> Tokenizable for CommitBatchInfoValidium<'a> {
-=======
             .unwrap_or_else(ProtocolVersionId::last_potentially_undefined)
             .is_pre_boojum()
         {
@@ -233,7 +165,7 @@
     }
 }
 
-impl CommitBatchInfo<'static> {
+impl CommitBatchInfoRollup<'static> {
     /// Determines which DA source was used in the `reference` commitment. It's assumed that the commitment was created
     /// using `CommitBatchInfo::into_token()`.
     ///
@@ -282,8 +214,7 @@
     }
 }
 
-impl<'a> Tokenizable for CommitBatchInfo<'a> {
->>>>>>> 0764227a
+impl<'a> Tokenizable for CommitBatchInfoRollup<'a> {
     fn from_token(_token: Token) -> Result<Self, Web3ContractError>
     where
         Self: Sized,
@@ -297,100 +228,6 @@
     }
 
     fn into_token(self) -> Token {
-<<<<<<< HEAD
-        if self
-            .l1_batch_with_metadata
-            .header
-            .protocol_version
-            .unwrap()
-            .is_pre_boojum()
-        {
-            pre_boojum_into_token(self.l1_batch_with_metadata)
-        } else {
-            Token::Tuple(encode_l1_commit(
-                &self.l1_batch_with_metadata.header,
-                &self.l1_batch_with_metadata.metadata,
-                None,
-            ))
-        }
-    }
-}
-
-fn pre_boojum_into_token(l1_batch_commit_with_metadata: &L1BatchWithMetadata) -> Token {
-    let header = &l1_batch_commit_with_metadata.header;
-    let metadata = &l1_batch_commit_with_metadata.metadata;
-    Token::Tuple(vec![
-        Token::Uint(U256::from(header.number.0)),
-        Token::Uint(U256::from(header.timestamp)),
-        Token::Uint(U256::from(metadata.rollup_last_leaf_index)),
-        Token::FixedBytes(metadata.merkle_root_hash.as_bytes().to_vec()),
-        Token::Uint(U256::from(header.l1_tx_count)),
-        Token::FixedBytes(metadata.l2_l1_merkle_root.as_bytes().to_vec()),
-        Token::FixedBytes(header.priority_ops_onchain_data_hash().as_bytes().to_vec()),
-        Token::Bytes(metadata.initial_writes_compressed.clone().unwrap()),
-        Token::Bytes(metadata.repeated_writes_compressed.clone().unwrap()),
-        Token::Bytes(pre_boojum_serialize_commitments(&header.l2_to_l1_logs)),
-        Token::Array(
-            header
-                .l2_to_l1_messages
-                .iter()
-                .map(|message| Token::Bytes(message.to_vec()))
-                .collect(),
-        ),
-        Token::Array(
-            l1_batch_commit_with_metadata
-                .raw_published_factory_deps
-                .iter()
-                .map(|bytecode| Token::Bytes(bytecode.to_vec()))
-                .collect(),
-        ),
-    ])
-}
-
-fn encode_l1_commit(
-    header: &L1BatchHeader,
-    metadata: &L1BatchMetadata,
-    pubdata_input: Option<&L1BatchWithMetadata>,
-) -> Vec<Token> {
-    let commit_data = vec![
-        // `batchNumber`
-        Token::Uint(U256::from(header.number.0)),
-        // `timestamp`
-        Token::Uint(U256::from(header.timestamp)),
-        // `indexRepeatedStorageChanges`
-        Token::Uint(U256::from(metadata.rollup_last_leaf_index)),
-        // `newStateRoot`
-        Token::FixedBytes(metadata.merkle_root_hash.as_bytes().to_vec()),
-        // `numberOfLayer1Txs`
-        Token::Uint(U256::from(header.l1_tx_count)),
-        // `priorityOperationsHash`
-        Token::FixedBytes(header.priority_ops_onchain_data_hash().as_bytes().to_vec()),
-        // `bootloaderHeapInitialContentsHash`
-        Token::FixedBytes(
-            metadata
-                .bootloader_initial_content_commitment
-                .unwrap()
-                .as_bytes()
-                .to_vec(),
-        ),
-        // `eventsQueueStateHash`
-        Token::FixedBytes(
-            metadata
-                .events_queue_commitment
-                .unwrap()
-                .as_bytes()
-                .to_vec(),
-        ),
-        // `systemLogs`
-        Token::Bytes(serialize_commitments(&header.system_logs)),
-        Token::Bytes(
-            pubdata_input
-                .map(L1BatchWithMetadata::construct_pubdata)
-                .unwrap_or_default(),
-        ),
-    ];
-    commit_data
-=======
         let mut tokens = self.base_tokens();
 
         let protocol_version = self
@@ -440,5 +277,261 @@
 
         Token::Tuple(tokens)
     }
->>>>>>> 0764227a
+}
+
+/// Encoding for `CommitBatchInfo` from `IExecutor.sol` for a contract running in validium mode.
+#[derive(Debug)]
+pub struct CommitBatchInfoValidium<'a> {
+    pub l1_batch_with_metadata: &'a L1BatchWithMetadata,
+    pub pubdata_da: PubdataDA,
+}
+
+impl<'a> CommitBatchInfoValidium<'a> {
+    pub fn new(l1_batch_with_metadata: &'a L1BatchWithMetadata, pubdata_da: PubdataDA) -> Self {
+        Self {
+            l1_batch_with_metadata,
+            pubdata_da,
+        }
+    }
+
+    fn base_tokens(&self) -> Vec<Token> {
+        if self
+            .l1_batch_with_metadata
+            .header
+            .protocol_version
+            .unwrap_or_else(ProtocolVersionId::last_potentially_undefined)
+            .is_pre_boojum()
+        {
+            vec![
+                Token::Uint(U256::from(self.l1_batch_with_metadata.header.number.0)),
+                Token::Uint(U256::from(self.l1_batch_with_metadata.header.timestamp)),
+                Token::Uint(U256::from(
+                    self.l1_batch_with_metadata.metadata.rollup_last_leaf_index,
+                )),
+                Token::FixedBytes(
+                    self.l1_batch_with_metadata
+                        .metadata
+                        .merkle_root_hash
+                        .as_bytes()
+                        .to_vec(),
+                ),
+                Token::Uint(U256::from(self.l1_batch_with_metadata.header.l1_tx_count)),
+                Token::FixedBytes(
+                    self.l1_batch_with_metadata
+                        .metadata
+                        .l2_l1_merkle_root
+                        .as_bytes()
+                        .to_vec(),
+                ),
+                Token::FixedBytes(
+                    self.l1_batch_with_metadata
+                        .header
+                        .priority_ops_onchain_data_hash()
+                        .as_bytes()
+                        .to_vec(),
+                ),
+                Token::Bytes(
+                    self.l1_batch_with_metadata
+                        .metadata
+                        .initial_writes_compressed
+                        .clone()
+                        .unwrap(),
+                ),
+                Token::Bytes(
+                    self.l1_batch_with_metadata
+                        .metadata
+                        .repeated_writes_compressed
+                        .clone()
+                        .unwrap(),
+                ),
+                Token::Bytes(pre_boojum_serialize_commitments(
+                    &self.l1_batch_with_metadata.header.l2_to_l1_logs,
+                )),
+                Token::Array(
+                    self.l1_batch_with_metadata
+                        .header
+                        .l2_to_l1_messages
+                        .iter()
+                        .map(|message| Token::Bytes(message.to_vec()))
+                        .collect(),
+                ),
+                Token::Array(
+                    self.l1_batch_with_metadata
+                        .raw_published_factory_deps
+                        .iter()
+                        .map(|bytecode| Token::Bytes(bytecode.to_vec()))
+                        .collect(),
+                ),
+            ]
+        } else {
+            vec![
+                // `batchNumber`
+                Token::Uint(U256::from(self.l1_batch_with_metadata.header.number.0)),
+                // `timestamp`
+                Token::Uint(U256::from(self.l1_batch_with_metadata.header.timestamp)),
+                // `indexRepeatedStorageChanges`
+                Token::Uint(U256::from(
+                    self.l1_batch_with_metadata.metadata.rollup_last_leaf_index,
+                )),
+                // `newStateRoot`
+                Token::FixedBytes(
+                    self.l1_batch_with_metadata
+                        .metadata
+                        .merkle_root_hash
+                        .as_bytes()
+                        .to_vec(),
+                ),
+                // `numberOfLayer1Txs`
+                Token::Uint(U256::from(self.l1_batch_with_metadata.header.l1_tx_count)),
+                // `priorityOperationsHash`
+                Token::FixedBytes(
+                    self.l1_batch_with_metadata
+                        .header
+                        .priority_ops_onchain_data_hash()
+                        .as_bytes()
+                        .to_vec(),
+                ),
+                // `bootloaderHeapInitialContentsHash`
+                Token::FixedBytes(
+                    self.l1_batch_with_metadata
+                        .metadata
+                        .bootloader_initial_content_commitment
+                        .unwrap()
+                        .as_bytes()
+                        .to_vec(),
+                ),
+                // `eventsQueueStateHash`
+                Token::FixedBytes(
+                    self.l1_batch_with_metadata
+                        .metadata
+                        .events_queue_commitment
+                        .unwrap()
+                        .as_bytes()
+                        .to_vec(),
+                ),
+                // `systemLogs`
+                Token::Bytes(serialize_commitments(
+                    &self.l1_batch_with_metadata.header.system_logs,
+                )),
+            ]
+        }
+    }
+
+    fn pubdata_input(&self) -> Vec<u8> {
+        Vec::default()
+    }
+}
+
+impl CommitBatchInfoValidium<'static> {
+    /// Determines which DA source was used in the `reference` commitment. It's assumed that the commitment was created
+    /// using `CommitBatchInfo::into_token()`.
+    ///
+    /// # Errors
+    ///
+    /// Returns an error if `reference` is malformed.
+    pub fn detect_da(
+        protocol_version: ProtocolVersionId,
+        reference: &Token,
+    ) -> Result<PubdataDA, Web3ContractError> {
+        fn parse_error(message: impl Into<Cow<'static, str>>) -> Web3ContractError {
+            Web3ContractError::Abi(ethabi::Error::Other(message.into()))
+        }
+
+        if protocol_version.is_pre_1_4_2() {
+            return Ok(PubdataDA::Calldata);
+        }
+
+        let reference = match reference {
+            Token::Tuple(tuple) => tuple,
+            _ => {
+                return Err(parse_error(format!(
+                    "reference has unexpected shape; expected a tuple, got {reference:?}"
+                )))
+            }
+        };
+        let Some(last_reference_token) = reference.last() else {
+            return Err(parse_error("reference commitment data is empty"));
+        };
+
+        let last_reference_token = match last_reference_token {
+            Token::Bytes(bytes) => bytes,
+            _ => return Err(parse_error(format!(
+                "last reference token has unexpected shape; expected bytes, got {last_reference_token:?}"
+            ))),
+        };
+        match last_reference_token.first() {
+            Some(&byte) if byte == PUBDATA_SOURCE_CALLDATA => Ok(PubdataDA::Calldata),
+            Some(&byte) if byte == PUBDATA_SOURCE_BLOBS => Ok(PubdataDA::Blobs),
+            Some(&byte) => Err(parse_error(format!(
+                "unexpected first byte of the last reference token; expected one of [{PUBDATA_SOURCE_CALLDATA}, {PUBDATA_SOURCE_BLOBS}], \
+                 got {byte}"
+            ))),
+            None => Err(parse_error("last reference token is empty")),
+        }
+    }
+}
+
+impl<'a> Tokenizable for CommitBatchInfoValidium<'a> {
+    fn from_token(_token: Token) -> Result<Self, Web3ContractError>
+    where
+        Self: Sized,
+    {
+        // Currently there is no need to decode this struct.
+        // We still want to implement `Tokenizable` trait for it, so that *once* it's needed
+        // the implementation is provided here and not in some other inconsistent way.
+        Err(Web3ContractError::Api(Web3ApiError::Decoder(
+            "Not implemented".to_string(),
+        )))
+    }
+
+    fn into_token(self) -> Token {
+        let mut tokens = self.base_tokens();
+
+        let protocol_version = self
+            .l1_batch_with_metadata
+            .header
+            .protocol_version
+            .unwrap_or_else(ProtocolVersionId::last_potentially_undefined);
+
+        if protocol_version.is_pre_boojum() {
+            return Token::Tuple(tokens);
+        }
+
+        if protocol_version.is_pre_1_4_2() {
+            tokens.push(
+                // `totalL2ToL1Pubdata` without pubdata source byte
+                Token::Bytes(self.pubdata_input()),
+            );
+        } else {
+            let pubdata = self.pubdata_input();
+            match self.pubdata_da {
+                PubdataDA::Calldata => {
+                    // We compute and add the blob commitment to the pubdata payload so that we can verify the proof
+                    // even if we are not using blobs.
+                    let blob_commitment = KzgInfo::new(&pubdata).to_blob_commitment();
+
+                    let result = std::iter::once(PUBDATA_SOURCE_CALLDATA)
+                        .chain(pubdata)
+                        .chain(blob_commitment)
+                        .collect();
+
+                    tokens.push(Token::Bytes(result));
+                }
+                PubdataDA::Blobs => {
+                    let pubdata_commitments =
+                        pubdata.chunks(ZK_SYNC_BYTES_PER_BLOB).flat_map(|blob| {
+                            let kzg_info = KzgInfo::new(blob);
+                            kzg_info.to_pubdata_commitment()
+                        });
+                    let result = std::iter::once(PUBDATA_SOURCE_BLOBS)
+                        .chain(pubdata_commitments)
+                        .collect();
+
+                    tokens.push(Token::Bytes(result));
+                }
+            }
+        }
+
+        Token::Tuple(tokens)
+    }
 }