--- conflicted
+++ resolved
@@ -200,7 +200,6 @@
                     // We compute and add the blob commitment to the pubdata payload so that we can verify the proof
                     // even if we are not using blobs.
                     let blob_commitment = KzgInfo::new(&pubdata).to_blob_commitment();
-<<<<<<< HEAD
 
                     let result = std::iter::once(PUBDATA_SOURCE_CALLDATA)
                         .chain(pubdata)
@@ -219,10 +218,205 @@
                         .chain(pubdata_commitments)
                         .collect();
 
-=======
-
+                    tokens.push(Token::Bytes(result));
+                }
+            }
+        }
+
+        Token::Tuple(tokens)
+    }
+}
+
+/// Encoding for `CommitBatchInfo` from `IExecutor.sol` for a contract running in validium mode.
+#[derive(Debug)]
+pub struct CommitBatchInfoValidium<'a> {
+    pub l1_batch_with_metadata: &'a L1BatchWithMetadata,
+    pub pubdata_da: PubdataDA,
+}
+
+impl<'a> CommitBatchInfoValidium<'a> {
+    pub fn new(l1_batch_with_metadata: &'a L1BatchWithMetadata, pubdata_da: PubdataDA) -> Self {
+        Self {
+            l1_batch_with_metadata,
+            pubdata_da,
+        }
+    }
+
+    fn base_tokens(&self) -> Vec<Token> {
+        if self
+            .l1_batch_with_metadata
+            .header
+            .protocol_version
+            .unwrap_or_else(ProtocolVersionId::last_potentially_undefined)
+            .is_pre_boojum()
+        {
+            vec![
+                Token::Uint(U256::from(self.l1_batch_with_metadata.header.number.0)),
+                Token::Uint(U256::from(self.l1_batch_with_metadata.header.timestamp)),
+                Token::Uint(U256::from(
+                    self.l1_batch_with_metadata.metadata.rollup_last_leaf_index,
+                )),
+                Token::FixedBytes(
+                    self.l1_batch_with_metadata
+                        .metadata
+                        .merkle_root_hash
+                        .as_bytes()
+                        .to_vec(),
+                ),
+                Token::Uint(U256::from(self.l1_batch_with_metadata.header.l1_tx_count)),
+                Token::FixedBytes(
+                    self.l1_batch_with_metadata
+                        .metadata
+                        .l2_l1_merkle_root
+                        .as_bytes()
+                        .to_vec(),
+                ),
+                Token::FixedBytes(
+                    self.l1_batch_with_metadata
+                        .header
+                        .priority_ops_onchain_data_hash()
+                        .as_bytes()
+                        .to_vec(),
+                ),
+                Token::Bytes(
+                    self.l1_batch_with_metadata
+                        .metadata
+                        .initial_writes_compressed
+                        .clone()
+                        .unwrap(),
+                ),
+                Token::Bytes(
+                    self.l1_batch_with_metadata
+                        .metadata
+                        .repeated_writes_compressed
+                        .clone()
+                        .unwrap(),
+                ),
+                Token::Bytes(pre_boojum_serialize_commitments(
+                    &self.l1_batch_with_metadata.header.l2_to_l1_logs,
+                )),
+                Token::Array(
+                    self.l1_batch_with_metadata
+                        .header
+                        .l2_to_l1_messages
+                        .iter()
+                        .map(|message| Token::Bytes(message.to_vec()))
+                        .collect(),
+                ),
+                Token::Array(
+                    self.l1_batch_with_metadata
+                        .raw_published_factory_deps
+                        .iter()
+                        .map(|bytecode| Token::Bytes(bytecode.to_vec()))
+                        .collect(),
+                ),
+            ]
+        } else {
+            vec![
+                // `batchNumber`
+                Token::Uint(U256::from(self.l1_batch_with_metadata.header.number.0)),
+                // `timestamp`
+                Token::Uint(U256::from(self.l1_batch_with_metadata.header.timestamp)),
+                // `indexRepeatedStorageChanges`
+                Token::Uint(U256::from(
+                    self.l1_batch_with_metadata.metadata.rollup_last_leaf_index,
+                )),
+                // `newStateRoot`
+                Token::FixedBytes(
+                    self.l1_batch_with_metadata
+                        .metadata
+                        .merkle_root_hash
+                        .as_bytes()
+                        .to_vec(),
+                ),
+                // `numberOfLayer1Txs`
+                Token::Uint(U256::from(self.l1_batch_with_metadata.header.l1_tx_count)),
+                // `priorityOperationsHash`
+                Token::FixedBytes(
+                    self.l1_batch_with_metadata
+                        .header
+                        .priority_ops_onchain_data_hash()
+                        .as_bytes()
+                        .to_vec(),
+                ),
+                // `bootloaderHeapInitialContentsHash`
+                Token::FixedBytes(
+                    self.l1_batch_with_metadata
+                        .metadata
+                        .bootloader_initial_content_commitment
+                        .unwrap()
+                        .as_bytes()
+                        .to_vec(),
+                ),
+                // `eventsQueueStateHash`
+                Token::FixedBytes(
+                    self.l1_batch_with_metadata
+                        .metadata
+                        .events_queue_commitment
+                        .unwrap()
+                        .as_bytes()
+                        .to_vec(),
+                ),
+                // `systemLogs`
+                Token::Bytes(serialize_commitments(
+                    &self.l1_batch_with_metadata.header.system_logs,
+                )),
+            ]
+        }
+    }
+
+    fn pubdata_input(&self) -> Vec<u8> {
+        self.l1_batch_with_metadata
+            .header
+            .pubdata_input
+            .clone()
+            .unwrap_or_else(|| self.l1_batch_with_metadata.construct_pubdata())
+    }
+}
+
+impl<'a> Tokenizable for CommitBatchInfoValidium<'a> {
+    fn from_token(_token: Token) -> Result<Self, Web3ContractError>
+    where
+        Self: Sized,
+    {
+        // Currently there is no need to decode this struct.
+        // We still want to implement `Tokenizable` trait for it, so that *once* it's needed
+        // the implementation is provided here and not in some other inconsistent way.
+        Err(Web3ContractError::Api(Web3ApiError::Decoder(
+            "Not implemented".to_string(),
+        )))
+    }
+
+    fn into_token(self) -> Token {
+        let mut tokens = self.base_tokens();
+
+        let protocol_version = self
+            .l1_batch_with_metadata
+            .header
+            .protocol_version
+            .unwrap_or_else(ProtocolVersionId::last_potentially_undefined);
+
+        if protocol_version.is_pre_boojum() {
+            return Token::Tuple(tokens);
+        }
+
+        if protocol_version.is_pre_1_4_2() {
+            tokens.push(
+                // Here we're not pushing any pubdata on purpose.
+                // We are not sending pubdata in Validium mode.
+                Token::Bytes(Vec::default()),
+            );
+        } else {
+            let pubdata = self.pubdata_input();
+            match self.pubdata_da {
+                PubdataDA::Calldata => {
+                    // We compute and add the blob commitment to the pubdata payload so that we can verify the proof
+                    // even if we are not using blobs.
+                    let blob_commitment = KzgInfo::new(&pubdata).to_blob_commitment();
+
+                    // Here we're not pushing any pubdata on purpose.
+                    // We are not sending pubdata in Validium mode.
                     let result = std::iter::once(PUBDATA_SOURCE_CALLDATA)
-                        .chain(pubdata)
                         .chain(blob_commitment)
                         .collect();
 
@@ -238,374 +432,11 @@
                         .chain(pubdata_commitments)
                         .collect();
 
->>>>>>> af01edd6
                     tokens.push(Token::Bytes(result));
                 }
             }
         }
-<<<<<<< HEAD
 
         Token::Tuple(tokens)
     }
-}
-
-/// Encoding for `CommitBatchInfo` from `IExecutor.sol` for a contract running in validium mode.
-#[derive(Debug)]
-pub struct CommitBatchInfoValidium<'a> {
-    pub l1_batch_with_metadata: &'a L1BatchWithMetadata,
-    pub pubdata_da: PubdataDA,
-}
-
-=======
-
-        Token::Tuple(tokens)
-    }
-}
-
-/// Encoding for `CommitBatchInfo` from `IExecutor.sol` for a contract running in validium mode.
-#[derive(Debug)]
-pub struct CommitBatchInfoValidium<'a> {
-    pub l1_batch_with_metadata: &'a L1BatchWithMetadata,
-    pub pubdata_da: PubdataDA,
-}
-
->>>>>>> af01edd6
-impl<'a> CommitBatchInfoValidium<'a> {
-    pub fn new(l1_batch_with_metadata: &'a L1BatchWithMetadata, pubdata_da: PubdataDA) -> Self {
-        Self {
-            l1_batch_with_metadata,
-            pubdata_da,
-<<<<<<< HEAD
-        }
-    }
-
-    fn base_tokens(&self) -> Vec<Token> {
-        if self
-            .l1_batch_with_metadata
-            .header
-            .protocol_version
-            .unwrap_or_else(ProtocolVersionId::last_potentially_undefined)
-            .is_pre_boojum()
-        {
-            vec![
-                Token::Uint(U256::from(self.l1_batch_with_metadata.header.number.0)),
-                Token::Uint(U256::from(self.l1_batch_with_metadata.header.timestamp)),
-                Token::Uint(U256::from(
-                    self.l1_batch_with_metadata.metadata.rollup_last_leaf_index,
-                )),
-                Token::FixedBytes(
-                    self.l1_batch_with_metadata
-                        .metadata
-                        .merkle_root_hash
-                        .as_bytes()
-                        .to_vec(),
-                ),
-                Token::Uint(U256::from(self.l1_batch_with_metadata.header.l1_tx_count)),
-                Token::FixedBytes(
-                    self.l1_batch_with_metadata
-                        .metadata
-                        .l2_l1_merkle_root
-                        .as_bytes()
-                        .to_vec(),
-                ),
-                Token::FixedBytes(
-                    self.l1_batch_with_metadata
-                        .header
-                        .priority_ops_onchain_data_hash()
-                        .as_bytes()
-                        .to_vec(),
-                ),
-                Token::Bytes(
-                    self.l1_batch_with_metadata
-                        .metadata
-                        .initial_writes_compressed
-                        .clone()
-                        .unwrap(),
-                ),
-                Token::Bytes(
-                    self.l1_batch_with_metadata
-                        .metadata
-                        .repeated_writes_compressed
-                        .clone()
-                        .unwrap(),
-                ),
-                Token::Bytes(pre_boojum_serialize_commitments(
-                    &self.l1_batch_with_metadata.header.l2_to_l1_logs,
-                )),
-                Token::Array(
-                    self.l1_batch_with_metadata
-                        .header
-                        .l2_to_l1_messages
-                        .iter()
-                        .map(|message| Token::Bytes(message.to_vec()))
-                        .collect(),
-                ),
-                Token::Array(
-                    self.l1_batch_with_metadata
-                        .raw_published_factory_deps
-                        .iter()
-                        .map(|bytecode| Token::Bytes(bytecode.to_vec()))
-                        .collect(),
-                ),
-            ]
-        } else {
-            vec![
-                // `batchNumber`
-                Token::Uint(U256::from(self.l1_batch_with_metadata.header.number.0)),
-                // `timestamp`
-                Token::Uint(U256::from(self.l1_batch_with_metadata.header.timestamp)),
-                // `indexRepeatedStorageChanges`
-                Token::Uint(U256::from(
-                    self.l1_batch_with_metadata.metadata.rollup_last_leaf_index,
-                )),
-                // `newStateRoot`
-                Token::FixedBytes(
-                    self.l1_batch_with_metadata
-                        .metadata
-                        .merkle_root_hash
-                        .as_bytes()
-                        .to_vec(),
-                ),
-                // `numberOfLayer1Txs`
-                Token::Uint(U256::from(self.l1_batch_with_metadata.header.l1_tx_count)),
-                // `priorityOperationsHash`
-                Token::FixedBytes(
-                    self.l1_batch_with_metadata
-                        .header
-                        .priority_ops_onchain_data_hash()
-                        .as_bytes()
-                        .to_vec(),
-                ),
-                // `bootloaderHeapInitialContentsHash`
-                Token::FixedBytes(
-                    self.l1_batch_with_metadata
-                        .metadata
-                        .bootloader_initial_content_commitment
-                        .unwrap()
-                        .as_bytes()
-                        .to_vec(),
-                ),
-                // `eventsQueueStateHash`
-                Token::FixedBytes(
-                    self.l1_batch_with_metadata
-                        .metadata
-                        .events_queue_commitment
-                        .unwrap()
-                        .as_bytes()
-                        .to_vec(),
-                ),
-                // `systemLogs`
-                Token::Bytes(serialize_commitments(
-                    &self.l1_batch_with_metadata.header.system_logs,
-                )),
-            ]
-        }
-    }
-
-=======
-        }
-    }
-
-    fn base_tokens(&self) -> Vec<Token> {
-        if self
-            .l1_batch_with_metadata
-            .header
-            .protocol_version
-            .unwrap_or_else(ProtocolVersionId::last_potentially_undefined)
-            .is_pre_boojum()
-        {
-            vec![
-                Token::Uint(U256::from(self.l1_batch_with_metadata.header.number.0)),
-                Token::Uint(U256::from(self.l1_batch_with_metadata.header.timestamp)),
-                Token::Uint(U256::from(
-                    self.l1_batch_with_metadata.metadata.rollup_last_leaf_index,
-                )),
-                Token::FixedBytes(
-                    self.l1_batch_with_metadata
-                        .metadata
-                        .merkle_root_hash
-                        .as_bytes()
-                        .to_vec(),
-                ),
-                Token::Uint(U256::from(self.l1_batch_with_metadata.header.l1_tx_count)),
-                Token::FixedBytes(
-                    self.l1_batch_with_metadata
-                        .metadata
-                        .l2_l1_merkle_root
-                        .as_bytes()
-                        .to_vec(),
-                ),
-                Token::FixedBytes(
-                    self.l1_batch_with_metadata
-                        .header
-                        .priority_ops_onchain_data_hash()
-                        .as_bytes()
-                        .to_vec(),
-                ),
-                Token::Bytes(
-                    self.l1_batch_with_metadata
-                        .metadata
-                        .initial_writes_compressed
-                        .clone()
-                        .unwrap(),
-                ),
-                Token::Bytes(
-                    self.l1_batch_with_metadata
-                        .metadata
-                        .repeated_writes_compressed
-                        .clone()
-                        .unwrap(),
-                ),
-                Token::Bytes(pre_boojum_serialize_commitments(
-                    &self.l1_batch_with_metadata.header.l2_to_l1_logs,
-                )),
-                Token::Array(
-                    self.l1_batch_with_metadata
-                        .header
-                        .l2_to_l1_messages
-                        .iter()
-                        .map(|message| Token::Bytes(message.to_vec()))
-                        .collect(),
-                ),
-                Token::Array(
-                    self.l1_batch_with_metadata
-                        .raw_published_factory_deps
-                        .iter()
-                        .map(|bytecode| Token::Bytes(bytecode.to_vec()))
-                        .collect(),
-                ),
-            ]
-        } else {
-            vec![
-                // `batchNumber`
-                Token::Uint(U256::from(self.l1_batch_with_metadata.header.number.0)),
-                // `timestamp`
-                Token::Uint(U256::from(self.l1_batch_with_metadata.header.timestamp)),
-                // `indexRepeatedStorageChanges`
-                Token::Uint(U256::from(
-                    self.l1_batch_with_metadata.metadata.rollup_last_leaf_index,
-                )),
-                // `newStateRoot`
-                Token::FixedBytes(
-                    self.l1_batch_with_metadata
-                        .metadata
-                        .merkle_root_hash
-                        .as_bytes()
-                        .to_vec(),
-                ),
-                // `numberOfLayer1Txs`
-                Token::Uint(U256::from(self.l1_batch_with_metadata.header.l1_tx_count)),
-                // `priorityOperationsHash`
-                Token::FixedBytes(
-                    self.l1_batch_with_metadata
-                        .header
-                        .priority_ops_onchain_data_hash()
-                        .as_bytes()
-                        .to_vec(),
-                ),
-                // `bootloaderHeapInitialContentsHash`
-                Token::FixedBytes(
-                    self.l1_batch_with_metadata
-                        .metadata
-                        .bootloader_initial_content_commitment
-                        .unwrap()
-                        .as_bytes()
-                        .to_vec(),
-                ),
-                // `eventsQueueStateHash`
-                Token::FixedBytes(
-                    self.l1_batch_with_metadata
-                        .metadata
-                        .events_queue_commitment
-                        .unwrap()
-                        .as_bytes()
-                        .to_vec(),
-                ),
-                // `systemLogs`
-                Token::Bytes(serialize_commitments(
-                    &self.l1_batch_with_metadata.header.system_logs,
-                )),
-            ]
-        }
-    }
-
->>>>>>> af01edd6
-    fn pubdata_input(&self) -> Vec<u8> {
-        self.l1_batch_with_metadata
-            .header
-            .pubdata_input
-            .clone()
-            .unwrap_or_else(|| self.l1_batch_with_metadata.construct_pubdata())
-    }
-}
-
-impl<'a> Tokenizable for CommitBatchInfoValidium<'a> {
-    fn from_token(_token: Token) -> Result<Self, Web3ContractError>
-    where
-        Self: Sized,
-    {
-        // Currently there is no need to decode this struct.
-        // We still want to implement `Tokenizable` trait for it, so that *once* it's needed
-        // the implementation is provided here and not in some other inconsistent way.
-        Err(Web3ContractError::Api(Web3ApiError::Decoder(
-            "Not implemented".to_string(),
-        )))
-    }
-
-    fn into_token(self) -> Token {
-        let mut tokens = self.base_tokens();
-
-        let protocol_version = self
-            .l1_batch_with_metadata
-            .header
-            .protocol_version
-            .unwrap_or_else(ProtocolVersionId::last_potentially_undefined);
-
-        if protocol_version.is_pre_boojum() {
-            return Token::Tuple(tokens);
-        }
-
-        if protocol_version.is_pre_1_4_2() {
-            tokens.push(
-<<<<<<< HEAD
-                // `totalL2ToL1Pubdata` without pubdata source byte
-=======
-                // Here we're not pushing any pubdata on purpose.
-                // We are not sending pubdata in Validium mode.
->>>>>>> af01edd6
-                Token::Bytes(Vec::default()),
-            );
-        } else {
-            let pubdata = self.pubdata_input();
-            match self.pubdata_da {
-                PubdataDA::Calldata => {
-                    // We compute and add the blob commitment to the pubdata payload so that we can verify the proof
-                    // even if we are not using blobs.
-                    let blob_commitment = KzgInfo::new(&pubdata).to_blob_commitment();
-
-                    // Here we're not pushing any pubdata on purpose.
-                    // We are not sending pubdata in Validium mode.
-                    let result = std::iter::once(PUBDATA_SOURCE_CALLDATA)
-                        .chain(blob_commitment)
-                        .collect();
-
-                    tokens.push(Token::Bytes(result));
-                }
-                PubdataDA::Blobs => {
-                    let pubdata_commitments =
-                        pubdata.chunks(ZK_SYNC_BYTES_PER_BLOB).flat_map(|blob| {
-                            let kzg_info = KzgInfo::new(blob);
-                            kzg_info.to_pubdata_commitment()
-                        });
-                    let result = std::iter::once(PUBDATA_SOURCE_BLOBS)
-                        .chain(pubdata_commitments)
-                        .collect();
-
-                    tokens.push(Token::Bytes(result));
-                }
-            }
-        }
-
-        Token::Tuple(tokens)
-    }
 }