use anyhow::Context as _;
use zksync_basic_types::network::Network;
use zksync_config::configs;
use zksync_protobuf::{repr::ProtoRepr, required};

use crate::{parse_h160, parse_h256, proto::chain as proto};

impl proto::Network {
    fn new(n: &Network) -> Self {
        match n {
            Network::Mainnet => Self::Mainnet,
            Network::Rinkeby => Self::Rinkeby,
            Network::Ropsten => Self::Ropsten,
            Network::Goerli => Self::Goerli,
            Network::Sepolia => Self::Sepolia,
            Network::Localhost => Self::Localhost,
            Network::Unknown => Self::Unknown,
            Network::Test => Self::Test,
        }
    }

    fn parse(&self) -> Network {
        match self {
            Self::Mainnet => Network::Mainnet,
            Self::Rinkeby => Network::Rinkeby,
            Self::Ropsten => Network::Ropsten,
            Self::Goerli => Network::Goerli,
            Self::Sepolia => Network::Sepolia,
            Self::Localhost => Network::Localhost,
            Self::Unknown => Network::Unknown,
            Self::Test => Network::Test,
        }
    }
}

impl proto::FeeModelVersion {
    fn new(n: &configs::chain::FeeModelVersion) -> Self {
        use configs::chain::FeeModelVersion as From;
        match n {
            From::V1 => Self::V1,
            From::V2 => Self::V2,
        }
    }

    fn parse(&self) -> configs::chain::FeeModelVersion {
        use configs::chain::FeeModelVersion as To;
        match self {
            Self::V1 => To::V1,
            Self::V2 => To::V2,
        }
    }
}

impl proto::L1BatchCommitDataGeneratorMode {
    fn new(n: &configs::chain::L1BatchCommitDataGeneratorMode) -> Self {
        use configs::chain::L1BatchCommitDataGeneratorMode as From;
        match n {
            From::Rollup => Self::Rollup,
            From::Validium => Self::Validium,
        }
    }

    fn parse(&self) -> configs::chain::L1BatchCommitDataGeneratorMode {
        use configs::chain::L1BatchCommitDataGeneratorMode as To;
        match self {
            Self::Rollup => To::Rollup,
            Self::Validium => To::Validium,
        }
    }
}

impl ProtoRepr for proto::EthNetwork {
    type Type = configs::chain::NetworkConfig;
    fn read(&self) -> anyhow::Result<Self::Type> {
        Ok(Self::Type {
            network: required(&self.network)
                .and_then(|x| Ok(proto::Network::try_from(*x)?))
                .context("network")?
                .parse(),
            zksync_network: required(&self.zksync_network)
                .context("zksync_network")?
                .clone(),
            zksync_network_id: required(&self.zksync_network_id)
                .and_then(|x| (*x).try_into().map_err(anyhow::Error::msg))
                .context("zksync_network_id")?,
        })
    }

    fn build(this: &Self::Type) -> Self {
        Self {
            network: Some(proto::Network::new(&this.network).into()),
            zksync_network: Some(this.zksync_network.clone()),
            zksync_network_id: Some(this.zksync_network_id.as_u64()),
        }
    }
}

impl ProtoRepr for proto::StateKeeper {
    type Type = configs::chain::StateKeeperConfig;
    fn read(&self) -> anyhow::Result<Self::Type> {
        Ok(Self::Type {
            transaction_slots: required(&self.transaction_slots)
                .and_then(|x| Ok((*x).try_into()?))
                .context("transaction_slots")?,
            block_commit_deadline_ms: *required(&self.block_commit_deadline_ms)
                .context("block_commit_deadline_ms")?,
            miniblock_commit_deadline_ms: *required(&self.miniblock_commit_deadline_ms)
                .context("miniblock_commit_deadline_ms")?,
            miniblock_seal_queue_capacity: required(&self.miniblock_seal_queue_capacity)
                .and_then(|x| Ok((*x).try_into()?))
                .context("miniblock_seal_queue_capacity")?,
            max_single_tx_gas: *required(&self.max_single_tx_gas).context("max_single_tx_gas")?,
            max_allowed_l2_tx_gas_limit: *required(&self.max_allowed_l2_tx_gas_limit)
                .context("max_allowed_l2_tx_gas_limit")?,
            reject_tx_at_geometry_percentage: *required(&self.reject_tx_at_geometry_percentage)
                .context("reject_tx_at_geometry_percentage")?,
            reject_tx_at_eth_params_percentage: *required(&self.reject_tx_at_eth_params_percentage)
                .context("reject_tx_at_eth_params_percentage")?,
            reject_tx_at_gas_percentage: *required(&self.reject_tx_at_gas_percentage)
                .context("reject_tx_at_gas_percentage")?,
            close_block_at_geometry_percentage: *required(&self.close_block_at_geometry_percentage)
                .context("close_block_at_geometry_percentage")?,
            close_block_at_eth_params_percentage: *required(
                &self.close_block_at_eth_params_percentage,
            )
            .context("close_block_at_eth_params_percentage")?,
            close_block_at_gas_percentage: *required(&self.close_block_at_gas_percentage)
                .context("close_block_at_gas_percentage")?,
            fee_account_addr: required(&self.fee_account_addr)
                .and_then(|a| parse_h160(a))
                .context("fee_account_addr")?,
            minimal_l2_gas_price: *required(&self.minimal_l2_gas_price)
                .context("minimal_l2_gas_price")?,
            compute_overhead_part: *required(&self.compute_overhead_part)
                .context("compute_overhead_part")?,
            pubdata_overhead_part: *required(&self.pubdata_overhead_part)
                .context("pubdata_overhead_part")?,
            batch_overhead_l1_gas: *required(&self.batch_overhead_l1_gas)
                .context("batch_overhead_l1_gas")?,
            max_gas_per_batch: *required(&self.max_gas_per_batch).context("max_gas_per_batch")?,
            max_pubdata_per_batch: *required(&self.max_pubdata_per_batch)
                .context("max_pubdata_per_batch")?,
            fee_model_version: required(&self.fee_model_version)
                .and_then(|x| Ok(proto::FeeModelVersion::try_from(*x)?))
                .context("fee_model_version")?
                .parse(),
            validation_computational_gas_limit: *required(&self.validation_computational_gas_limit)
                .context("validation_computational_gas_limit")?,
            save_call_traces: *required(&self.save_call_traces).context("save_call_traces")?,
            virtual_blocks_interval: *required(&self.virtual_blocks_interval)
                .context("virtual_blocks_interval")?,
            virtual_blocks_per_miniblock: *required(&self.virtual_blocks_per_miniblock)
                .context("virtual_blocks_per_miniblock")?,
            upload_witness_inputs_to_gcs: *required(&self.upload_witness_inputs_to_gcs)
                .context("upload_witness_inputs_to_gcs")?,
            enum_index_migration_chunk_size: self
                .enum_index_migration_chunk_size
                .map(|x| x.try_into())
                .transpose()
                .context("enum_index_migration_chunk_size")?,
<<<<<<< HEAD
            l1_batch_commit_data_generator_mode: required(
                &self.l1_batch_commit_data_generator_mode,
            )
            .and_then(|x| Ok(proto::L1BatchCommitDataGeneratorMode::try_from(*x)?))
            .context("l1_batch_commit_data_generator_mode")?
            .parse(),
=======
            bootloader_hash: self
                .bootloader_hash
                .as_ref()
                .map(|a| parse_h256(a))
                .transpose()
                .context("bootloader_hash")?,
            default_aa_hash: self
                .default_aa_hash
                .as_ref()
                .map(|a| parse_h256(a))
                .transpose()
                .context("default_aa_hash")?,
>>>>>>> e26091a1
        })
    }

    fn build(this: &Self::Type) -> Self {
        Self {
            transaction_slots: Some(this.transaction_slots.try_into().unwrap()),
            block_commit_deadline_ms: Some(this.block_commit_deadline_ms),
            miniblock_commit_deadline_ms: Some(this.miniblock_commit_deadline_ms),
            miniblock_seal_queue_capacity: Some(
                this.miniblock_seal_queue_capacity.try_into().unwrap(),
            ),
            max_single_tx_gas: Some(this.max_single_tx_gas),
            max_allowed_l2_tx_gas_limit: Some(this.max_allowed_l2_tx_gas_limit),
            reject_tx_at_geometry_percentage: Some(this.reject_tx_at_geometry_percentage),
            reject_tx_at_eth_params_percentage: Some(this.reject_tx_at_eth_params_percentage),
            reject_tx_at_gas_percentage: Some(this.reject_tx_at_gas_percentage),
            close_block_at_geometry_percentage: Some(this.close_block_at_geometry_percentage),
            close_block_at_eth_params_percentage: Some(this.close_block_at_eth_params_percentage),
            close_block_at_gas_percentage: Some(this.close_block_at_gas_percentage),
            fee_account_addr: Some(this.fee_account_addr.as_bytes().into()),
            minimal_l2_gas_price: Some(this.minimal_l2_gas_price),
            compute_overhead_part: Some(this.compute_overhead_part),
            pubdata_overhead_part: Some(this.pubdata_overhead_part),
            batch_overhead_l1_gas: Some(this.batch_overhead_l1_gas),
            max_gas_per_batch: Some(this.max_gas_per_batch),
            max_pubdata_per_batch: Some(this.max_pubdata_per_batch),
            fee_model_version: Some(proto::FeeModelVersion::new(&this.fee_model_version).into()),
            validation_computational_gas_limit: Some(this.validation_computational_gas_limit),
            save_call_traces: Some(this.save_call_traces),
            virtual_blocks_interval: Some(this.virtual_blocks_interval),
            virtual_blocks_per_miniblock: Some(this.virtual_blocks_per_miniblock),
            upload_witness_inputs_to_gcs: Some(this.upload_witness_inputs_to_gcs),
            enum_index_migration_chunk_size: this
                .enum_index_migration_chunk_size
                .as_ref()
                .map(|x| (*x).try_into().unwrap()),
<<<<<<< HEAD
            l1_batch_commit_data_generator_mode: Some(
                proto::L1BatchCommitDataGeneratorMode::new(
                    &this.l1_batch_commit_data_generator_mode,
                )
                .into(),
            ),
=======
            bootloader_hash: this.bootloader_hash.map(|a| a.as_bytes().into()),
            default_aa_hash: this.default_aa_hash.map(|a| a.as_bytes().into()),
>>>>>>> e26091a1
        }
    }
}

impl ProtoRepr for proto::OperationsManager {
    type Type = configs::chain::OperationsManagerConfig;
    fn read(&self) -> anyhow::Result<Self::Type> {
        Ok(Self::Type {
            delay_interval: *required(&self.delay_interval).context("delay_interval")?,
        })
    }

    fn build(this: &Self::Type) -> Self {
        Self {
            delay_interval: Some(this.delay_interval),
        }
    }
}

impl ProtoRepr for proto::Mempool {
    type Type = configs::chain::MempoolConfig;
    fn read(&self) -> anyhow::Result<Self::Type> {
        Ok(Self::Type {
            sync_interval_ms: *required(&self.sync_interval_ms).context("sync_interval_ms")?,
            sync_batch_size: required(&self.sync_batch_size)
                .and_then(|x| Ok((*x).try_into()?))
                .context("sync_batch_size")?,
            capacity: *required(&self.capacity).context("capacity")?,
            stuck_tx_timeout: *required(&self.stuck_tx_timeout).context("stuck_tx_timeout")?,
            remove_stuck_txs: *required(&self.remove_stuck_txs).context("remove_stuck_txs")?,
            delay_interval: *required(&self.delay_interval).context("delay_interval")?,
        })
    }

    fn build(this: &Self::Type) -> Self {
        Self {
            sync_interval_ms: Some(this.sync_interval_ms),
            sync_batch_size: Some(this.sync_batch_size.try_into().unwrap()),
            capacity: Some(this.capacity),
            stuck_tx_timeout: Some(this.stuck_tx_timeout),
            remove_stuck_txs: Some(this.remove_stuck_txs),
            delay_interval: Some(this.delay_interval),
        }
    }
}

impl ProtoRepr for proto::CircuitBreaker {
    type Type = configs::chain::CircuitBreakerConfig;
    fn read(&self) -> anyhow::Result<Self::Type> {
        Ok(Self::Type {
            sync_interval_ms: *required(&self.sync_interval_ms).context("sync_interval_ms")?,
            http_req_max_retry_number: required(&self.http_req_max_retry_number)
                .and_then(|x| Ok((*x).try_into()?))
                .context("http_req_max_retry_number")?,
            http_req_retry_interval_sec: required(&self.http_req_retry_interval_sec)
                .and_then(|x| Ok((*x).try_into()?))
                .context("http_req_retry_interval_sec")?,
            replication_lag_limit_sec: self.replication_lag_limit_sec,
        })
    }

    fn build(this: &Self::Type) -> Self {
        Self {
            sync_interval_ms: Some(this.sync_interval_ms),
            http_req_max_retry_number: Some(this.http_req_max_retry_number.try_into().unwrap()),
            http_req_retry_interval_sec: Some(this.http_req_retry_interval_sec.into()),
            replication_lag_limit_sec: this.replication_lag_limit_sec,
        }
    }
}<|MERGE_RESOLUTION|>--- conflicted
+++ resolved
@@ -158,14 +158,6 @@
                 .map(|x| x.try_into())
                 .transpose()
                 .context("enum_index_migration_chunk_size")?,
-<<<<<<< HEAD
-            l1_batch_commit_data_generator_mode: required(
-                &self.l1_batch_commit_data_generator_mode,
-            )
-            .and_then(|x| Ok(proto::L1BatchCommitDataGeneratorMode::try_from(*x)?))
-            .context("l1_batch_commit_data_generator_mode")?
-            .parse(),
-=======
             bootloader_hash: self
                 .bootloader_hash
                 .as_ref()
@@ -178,7 +170,12 @@
                 .map(|a| parse_h256(a))
                 .transpose()
                 .context("default_aa_hash")?,
->>>>>>> e26091a1
+            l1_batch_commit_data_generator_mode: required(
+                &self.l1_batch_commit_data_generator_mode,
+            )
+            .and_then(|x| Ok(proto::L1BatchCommitDataGeneratorMode::try_from(*x)?))
+            .context("l1_batch_commit_data_generator_mode")?
+            .parse(),
         })
     }
 
@@ -215,17 +212,14 @@
                 .enum_index_migration_chunk_size
                 .as_ref()
                 .map(|x| (*x).try_into().unwrap()),
-<<<<<<< HEAD
+            bootloader_hash: this.bootloader_hash.map(|a| a.as_bytes().into()),
+            default_aa_hash: this.default_aa_hash.map(|a| a.as_bytes().into()),
             l1_batch_commit_data_generator_mode: Some(
                 proto::L1BatchCommitDataGeneratorMode::new(
                     &this.l1_batch_commit_data_generator_mode,
                 )
                 .into(),
             ),
-=======
-            bootloader_hash: this.bootloader_hash.map(|a| a.as_bytes().into()),
-            default_aa_hash: this.default_aa_hash.map(|a| a.as_bytes().into()),
->>>>>>> e26091a1
         }
     }
 }
