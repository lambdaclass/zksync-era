syntax = "proto3";

package zksync.config.eth;

message ETH {
  optional Sender sender = 1; // required
  optional GasAdjuster gas_adjuster = 2; // required
  optional ETHWatch watcher = 3; // required
  reserved 4; reserved "web3_url";
}

enum ProofSendingMode {
  ONLY_REAL_PROOFS = 0;
  ONLY_SAMPLED_PROOFS = 1;
  SKIP_EVERY_PROOF = 2;
}

enum ProofLoadingMode {
  OLD_PROOF_FROM_DB = 0;
  FRI_PROOF_FROM_GCS = 1;
}

enum PubdataSendingMode {
  CALLDATA = 0;
  BLOBS = 1;
  CUSTOM = 2;
  RELAYED_L2_CALLDATA = 3;
}

message Sender {
  repeated uint64 aggregated_proof_sizes = 1; // ?
  optional uint64 wait_confirmations = 2; // optional
  optional uint64 tx_poll_period = 3; // required; s
  optional uint64 aggregate_tx_poll_period = 4; // required; s
  optional uint64 max_txs_in_flight = 5; // required
  optional ProofSendingMode proof_sending_mode = 6; // required
  optional uint32 max_aggregated_tx_gas = 7; // required; wei?
  optional uint64 max_eth_tx_data_size = 8; // required; ?
  optional uint32 max_aggregated_blocks_to_commit = 9; // required
  optional uint32 max_aggregated_blocks_to_execute = 10; // required
  optional uint64 aggregated_block_commit_deadline = 11; // required; ?
  optional uint64 aggregated_block_prove_deadline = 12; // required; ?
  optional uint64 aggregated_block_execute_deadline = 13; // required; ?
  optional uint64 timestamp_criteria_max_allowed_lag = 14; // required; ?
  optional uint64 l1_batch_min_age_before_execute_seconds = 15; // optional; s
  optional uint64 max_acceptable_priority_fee_in_gwei = 16; // required; gwei
  optional PubdataSendingMode pubdata_sending_mode = 18; // required
  reserved 19; reserved "proof_loading_mode";
<<<<<<< HEAD
  optional uint64 priority_op_start_index = 20; // optional
=======
  optional bool tx_aggregation_paused = 20; // required
  optional bool tx_aggregation_only_prove_and_execute = 21; // required
>>>>>>> 202abd64
}

message GasAdjuster {
  optional uint64 default_priority_fee_per_gas = 1; // required; wei?
  optional uint64 max_base_fee_samples = 2; // required;
  optional double pricing_formula_parameter_a = 3; // required
  optional double pricing_formula_parameter_b = 4; // required
  optional double internal_l1_pricing_multiplier = 5; // required
  optional uint64 internal_enforced_l1_gas_price = 6; // optional; wei
  optional uint64 internal_enforced_pubdata_price = 12; // optional; wei
  optional uint64 poll_period = 7; // required; s
  optional uint64 max_l1_gas_price = 8; // optional; wei?
  optional uint64 num_samples_for_blob_base_fee_estimate = 9; // required;
  optional double internal_pubdata_pricing_multiplier = 10; // required;
  optional uint64 max_blob_base_fee = 11; // optional; wei
}

message ETHWatch {
  optional uint64 confirmations_for_eth_event = 1; // optional
  optional uint64 eth_node_poll_interval = 2; // required; ms
}<|MERGE_RESOLUTION|>--- conflicted
+++ resolved
@@ -46,12 +46,9 @@
   optional uint64 max_acceptable_priority_fee_in_gwei = 16; // required; gwei
   optional PubdataSendingMode pubdata_sending_mode = 18; // required
   reserved 19; reserved "proof_loading_mode";
-<<<<<<< HEAD
-  optional uint64 priority_op_start_index = 20; // optional
-=======
   optional bool tx_aggregation_paused = 20; // required
   optional bool tx_aggregation_only_prove_and_execute = 21; // required
->>>>>>> 202abd64
+  optional uint64 priority_op_start_index = 22; // optional
 }
 
 message GasAdjuster {
