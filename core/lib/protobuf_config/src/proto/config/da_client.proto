syntax = "proto3";

package zksync.config.da_client;

import "zksync/config/object_store.proto";

message AvailConfig {
  optional string bridge_api_url = 2;
  oneof config {
    AvailClientConfig full_client = 7;
    AvailGasRelayConfig gas_relay = 8;
  }
  optional uint64 timeout_ms = 9;

  reserved 1; reserved "api_node_url";
  reserved 3; reserved "seed";
  reserved 4; reserved "app_id";
  reserved 5; reserved "timeout";
  reserved 6; reserved "max_retries";
}

message AvailClientConfig {
  optional string api_node_url = 1;
  optional uint32 app_id = 2;
}

message AvailGasRelayConfig {
  optional string gas_relay_api_url = 1;
  optional uint64 max_retries = 2;
}

message CelestiaConfig {
  optional string api_node_url = 1;
  optional string namespace = 2;
  optional string chain_id = 3;
  optional uint64 timeout_ms = 4;
}

message Path {
  optional string path = 1;
}

message Link {
  optional string link = 1;
}

message EigenConfig {
  optional string disperser_rpc = 3;
  optional int32 settlement_layer_confirmation_depth = 4;
  optional string eigenda_eth_rpc = 5;
  optional string eigenda_svc_manager_address = 6;
<<<<<<< HEAD
  optional uint32 blob_size_limit = 7;
  optional uint64 status_query_timeout = 8;
  optional uint64 status_query_interval = 9;
  optional bool wait_for_finalization = 10;
  optional bool authenticated = 11;
  optional bool verify_cert = 12;
  oneof points_source {
    Path path = 13;
    Link link = 14;
  }
  optional uint64 chain_id = 15;
=======
  optional uint64 status_query_timeout = 7;
  optional uint64 status_query_interval = 8;
  optional bool wait_for_finalization = 9;
  optional bool authenticated = 10;
  optional bool verify_cert = 11;
  optional string path_to_points = 12;
  optional uint64 chain_id = 13;
  reserved 1,2;
  reserved "rpc_node_url","inclusion_polling_interval_ms";
>>>>>>> 163c41a4
}

message DataAvailabilityClient {
  // oneof in protobuf allows for None
  oneof config {
    AvailConfig avail = 1;
    object_store.ObjectStore object_store = 2;
    CelestiaConfig celestia = 3;
    EigenConfig eigen = 4;
  }
}<|MERGE_RESOLUTION|>--- conflicted
+++ resolved
@@ -49,29 +49,18 @@
   optional int32 settlement_layer_confirmation_depth = 4;
   optional string eigenda_eth_rpc = 5;
   optional string eigenda_svc_manager_address = 6;
-<<<<<<< HEAD
-  optional uint32 blob_size_limit = 7;
-  optional uint64 status_query_timeout = 8;
-  optional uint64 status_query_interval = 9;
-  optional bool wait_for_finalization = 10;
-  optional bool authenticated = 11;
-  optional bool verify_cert = 12;
-  oneof points_source {
-    Path path = 13;
-    Link link = 14;
-  }
-  optional uint64 chain_id = 15;
-=======
   optional uint64 status_query_timeout = 7;
   optional uint64 status_query_interval = 8;
   optional bool wait_for_finalization = 9;
   optional bool authenticated = 10;
   optional bool verify_cert = 11;
-  optional string path_to_points = 12;
-  optional uint64 chain_id = 13;
+  oneof points_source {
+    Path path = 12;
+    Link link = 13;
+  }
+  optional uint64 chain_id = 14;
   reserved 1,2;
   reserved "rpc_node_url","inclusion_polling_interval_ms";
->>>>>>> 163c41a4
 }
 
 message DataAvailabilityClient {
