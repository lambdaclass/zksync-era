--- conflicted
+++ resolved
@@ -57,16 +57,10 @@
 }
 
 message EigenConfig {
-<<<<<<< HEAD
-  optional string rpc_node_url = 1;
-  optional uint64 inclusion_polling_interval_ms = 2;
-  optional bool authenticated_dispersal = 3;
-=======
   oneof config {
     MemStoreConfig mem_store = 1;
     DisperserConfig disperser = 2;
   }
->>>>>>> 2bcf78f1
 }
 
 message DataAvailabilityClient {
