--- conflicted
+++ resolved
@@ -50,7 +50,6 @@
   optional string path_to_points = 13;
 }
 
-<<<<<<< HEAD
 message EigenConfig {
   reserved 1,2;
   oneof config {
@@ -59,8 +58,6 @@
   }
 }
 
-=======
->>>>>>> a2ddcc35
 message DataAvailabilityClient {
   // oneof in protobuf allows for None
   oneof config {
