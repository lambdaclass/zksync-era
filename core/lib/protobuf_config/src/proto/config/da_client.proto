syntax = "proto3";

package zksync.config.da_client;

import "zksync/config/object_store.proto";

message AvailConfig {
  optional string bridge_api_url = 2;
  oneof config {
    AvailClientConfig full_client = 7;
    AvailGasRelayConfig gas_relay = 8;
  }
  optional uint64 timeout_ms = 9;

  reserved 1; reserved "api_node_url";
  reserved 3; reserved "seed";
  reserved 4; reserved "app_id";
  reserved 5; reserved "timeout";
  reserved 6; reserved "max_retries";
}

message AvailClientConfig {
  optional string api_node_url = 1;
  optional uint32 app_id = 2;
  optional string finality_state = 3;
  optional uint64 dispatch_timeout_ms = 4;
}

message AvailGasRelayConfig {
  optional string gas_relay_api_url = 1;
  optional uint64 max_retries = 2;
}

message CelestiaConfig {
  optional string api_node_url = 1;
  optional string namespace = 2;
  optional string chain_id = 3;
  optional uint64 timeout_ms = 4;
}

message Url {
  optional string g1_url = 1;
  optional string g2_url = 2;
}

message EigenConfigV1M0 {
  optional string disperser_rpc = 3;
  optional uint32 settlement_layer_confirmation_depth = 4;
  optional string eigenda_eth_rpc = 5;
  optional string eigenda_svc_manager_address = 6;
  optional bool wait_for_finalization = 7;
  optional bool authenticated = 8;
  oneof points_source {
    string points_source_path = 9;
    Url points_source_url = 10;
  }
  repeated uint32 custom_quorum_numbers = 11;
  reserved 1,2;
  reserved "rpc_node_url","inclusion_polling_interval_ms";
}

enum PolynomialForm {
  COEFF = 0;
  EVAL = 1;
}

<<<<<<< HEAD
message EigenConfigV2M1 {
=======
message EigenConfigV2M0 {
>>>>>>> 08a55734
  optional string disperser_rpc = 3;
  optional string eigenda_eth_rpc = 5;
  optional bool authenticated = 8;
  optional string cert_verifier_addr = 12;
  optional uint32 blob_version = 13;
  optional PolynomialForm polynomial_form = 14; 
  optional string eigenda_cert_and_blob_verifier_addr = 15;
  reserved 1,2,4,6,7,9,10,11;
  reserved "rpc_node_url","inclusion_polling_interval_ms", "settlement_layer_confirmation_depth", "eigenda_svc_manager_address","wait_for_finalization", "points_source_path", "points_source_url","custom_quorum_numbers";
}

message Url {
  optional string g1_url = 1;
  optional string g2_url = 2;
}

message EigenConfigV1M0 {
  optional string disperser_rpc = 3;
  optional uint32 settlement_layer_confirmation_depth = 4;
  optional string eigenda_eth_rpc = 5;
  optional string eigenda_svc_manager_address = 6;
  optional bool wait_for_finalization = 7;
  optional bool authenticated = 8;
  oneof points_source {
    string points_source_path = 9;
    Url points_source_url = 10;
  }
  repeated uint32 custom_quorum_numbers = 11;
  reserved 1,2;
  reserved "rpc_node_url","inclusion_polling_interval_ms";
}

message NoDAConfig {}

message DataAvailabilityClient {
  // oneof in protobuf allows for None
  oneof config {
    AvailConfig avail = 1;
    object_store.ObjectStore object_store = 2;
    CelestiaConfig celestia = 3;
    EigenConfigV1M0 eigenv1m0 = 4;
    NoDAConfig no_da = 5;
<<<<<<< HEAD
    EigenConfigV2M1 eigenv2m1 = 6;
=======
    EigenConfigV2M0 eigenv2m0 = 6;
>>>>>>> 08a55734
  }
}<|MERGE_RESOLUTION|>--- conflicted
+++ resolved
@@ -64,11 +64,7 @@
   EVAL = 1;
 }
 
-<<<<<<< HEAD
 message EigenConfigV2M1 {
-=======
-message EigenConfigV2M0 {
->>>>>>> 08a55734
   optional string disperser_rpc = 3;
   optional string eigenda_eth_rpc = 5;
   optional bool authenticated = 8;
@@ -76,6 +72,17 @@
   optional uint32 blob_version = 13;
   optional PolynomialForm polynomial_form = 14; 
   optional string eigenda_cert_and_blob_verifier_addr = 15;
+  reserved 1,2,4,6,7,9,10,11;
+  reserved "rpc_node_url","inclusion_polling_interval_ms", "settlement_layer_confirmation_depth", "eigenda_svc_manager_address","wait_for_finalization", "points_source_path", "points_source_url","custom_quorum_numbers";
+}
+
+message EigenConfigV2M0 {
+  optional string disperser_rpc = 3;
+  optional string eigenda_eth_rpc = 5;
+  optional bool authenticated = 8;
+  optional string cert_verifier_addr = 12;
+  optional uint32 blob_version = 13;
+  optional PolynomialForm polynomial_form = 14; 
   reserved 1,2,4,6,7,9,10,11;
   reserved "rpc_node_url","inclusion_polling_interval_ms", "settlement_layer_confirmation_depth", "eigenda_svc_manager_address","wait_for_finalization", "points_source_path", "points_source_url","custom_quorum_numbers";
 }
@@ -111,10 +118,7 @@
     CelestiaConfig celestia = 3;
     EigenConfigV1M0 eigenv1m0 = 4;
     NoDAConfig no_da = 5;
-<<<<<<< HEAD
-    EigenConfigV2M1 eigenv2m1 = 6;
-=======
     EigenConfigV2M0 eigenv2m0 = 6;
->>>>>>> 08a55734
+    EigenConfigV2M1 eigenv2m1 = 7;
   }
 }