--- conflicted
+++ resolved
@@ -1,7 +1,6 @@
 use std::str::FromStr;
 
 use anyhow::Context;
-<<<<<<< HEAD
 use zksync_config::configs::{
     self,
     da_client::{
@@ -9,18 +8,7 @@
         celestia::CelestiaConfig,
         eigenv1m0::EigenConfigV1M0,
         eigenv2m1::EigenConfigV2M1,
-        DAClientConfig::{Avail, Celestia, EigenV1M0, EigenV2M1, NoDA, ObjectStore},
-=======
-use zksync_config::{
-    configs::{
-        self,
-        da_client::{
-            avail::{AvailClientConfig, AvailConfig, AvailDefaultConfig, AvailGasRelayConfig},
-            celestia::CelestiaConfig,
-            eigenv2m0::EigenConfigV2M0,
-            DAClientConfig::{Avail, Celestia, EigenV1M0, EigenV2M0, NoDA, ObjectStore},
-        },
->>>>>>> 08a55734
+        DAClientConfig::{Avail, Celestia, EigenV1M0, EigenV2M0, EigenV2M1, NoDA, ObjectStore},
     },
     EigenConfigV1M0,
 };
@@ -122,13 +110,8 @@
                         .collect::<anyhow::Result<Vec<u8>>>()?,
                 })
             }
-<<<<<<< HEAD
             proto::data_availability_client::Config::Eigenv2m1(conf) => {
                 EigenV2M1(EigenConfigV2M1 {
-=======
-            proto::data_availability_client::Config::Eigenv2m0(conf) => {
-                EigenV2M0(EigenConfigV2M0 {
->>>>>>> 08a55734
                     disperser_rpc: required(&conf.disperser_rpc)
                         .context("disperser_rpc")?
                         .clone(),
@@ -139,14 +122,11 @@
                         .transpose()
                         .context("eigenda_eth_rpc")?,
                     authenticated: *required(&conf.authenticated).context("authenticated")?,
-<<<<<<< HEAD
                     eigenda_cert_and_blob_verifier_addr: required(
                         &conf.eigenda_cert_and_blob_verifier_addr,
                     )
                     .and_then(|x| parse_h160(x))
                     .context("eigenda_cert_and_blob_verifier_addr")?,
-=======
->>>>>>> 08a55734
                     cert_verifier_addr: required(&conf.cert_verifier_addr)
                         .and_then(|x| parse_h160(x))
                         .context("eigenda_cert_and_blob_verifier_addr")?,
@@ -156,17 +136,39 @@
                         .context("polynomial_form")?
                     {
                         crate::proto::da_client::PolynomialForm::Coeff => {
-<<<<<<< HEAD
                             configs::da_client::eigenv2m1::PolynomialForm::Coeff
                         }
                         crate::proto::da_client::PolynomialForm::Eval => {
                             configs::da_client::eigenv2m1::PolynomialForm::Eval
-=======
+                        }
+                    },
+                })
+            }
+            proto::data_availability_client::Config::Eigenv2m0(conf) => {
+                EigenV2M0(EigenConfigV2M0 {
+                    disperser_rpc: required(&conf.disperser_rpc)
+                        .context("disperser_rpc")?
+                        .clone(),
+                    eigenda_eth_rpc: conf
+                        .eigenda_eth_rpc
+                        .clone()
+                        .map(|x| SensitiveUrl::from_str(&x).context("eigenda_eth_rpc"))
+                        .transpose()
+                        .context("eigenda_eth_rpc")?,
+                    authenticated: *required(&conf.authenticated).context("authenticated")?,
+                    cert_verifier_addr: required(&conf.cert_verifier_addr)
+                        .and_then(|x| parse_h160(x))
+                        .context("eigenda_cert_and_blob_verifier_addr")?,
+                    blob_version: *required(&conf.blob_version).context("blob_version")? as u16,
+                    polynomial_form: match required(&conf.polynomial_form)
+                        .and_then(|x| Ok(crate::proto::da_client::PolynomialForm::try_from(*x)?))
+                        .context("polynomial_form")?
+                    {
+                        crate::proto::da_client::PolynomialForm::Coeff => {
                             configs::da_client::eigenv2m0::PolynomialForm::Coeff
                         }
                         crate::proto::da_client::PolynomialForm::Eval => {
                             configs::da_client::eigenv2m0::PolynomialForm::Eval
->>>>>>> 08a55734
                         }
                     },
                 })
@@ -246,20 +248,14 @@
                         .collect(),
                 })
             }
-<<<<<<< HEAD
             EigenV2M1(config) => {
                 proto::data_availability_client::Config::Eigenv2m1(proto::EigenConfigV2m1 {
-=======
-            EigenV2M0(config) => {
-                proto::data_availability_client::Config::Eigenv2m0(proto::EigenConfigV2m0 {
->>>>>>> 08a55734
                     disperser_rpc: Some(config.disperser_rpc.clone()),
                     eigenda_eth_rpc: config
                         .eigenda_eth_rpc
                         .as_ref()
                         .map(|a| a.expose_str().to_string()),
                     authenticated: Some(config.authenticated),
-<<<<<<< HEAD
                     eigenda_cert_and_blob_verifier_addr: Some(format!(
                         "{:?}",
                         config.eigenda_cert_and_blob_verifier_addr
@@ -271,7 +267,19 @@
                             crate::proto::da_client::PolynomialForm::Coeff.into()
                         }
                         configs::da_client::eigenv2m1::PolynomialForm::Eval => {
-=======
+                            crate::proto::da_client::PolynomialForm::Eval.into()
+                        }
+                    }),
+                })
+            }
+            EigenV2M0(config) => {
+                proto::data_availability_client::Config::Eigenv2m0(proto::EigenConfigV2m0 {
+                    disperser_rpc: Some(config.disperser_rpc.clone()),
+                    eigenda_eth_rpc: config
+                        .eigenda_eth_rpc
+                        .as_ref()
+                        .map(|a| a.expose_str().to_string()),
+                    authenticated: Some(config.authenticated),
                     cert_verifier_addr: Some(format!("{:?}", config.cert_verifier_addr)),
                     blob_version: Some(config.blob_version as u32),
                     polynomial_form: Some(match config.polynomial_form {
@@ -279,7 +287,6 @@
                             crate::proto::da_client::PolynomialForm::Coeff.into()
                         }
                         configs::da_client::eigenv2m0::PolynomialForm::Eval => {
->>>>>>> 08a55734
                             crate::proto::da_client::PolynomialForm::Eval.into()
                         }
                     }),
