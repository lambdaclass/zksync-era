use std::str::FromStr;

use anyhow::Context;
use zksync_config::configs::{
    self,
    da_client::{
        avail::{AvailClientConfig, AvailConfig, AvailDefaultConfig, AvailGasRelayConfig},
        celestia::CelestiaConfig,
        eigen::EigenConfig,
        DAClientConfig::{Avail, Celestia, Eigen, NoDA, ObjectStore},
    },
};
use zksync_protobuf::{required, ProtoRepr};
use zksync_types::url::SensitiveUrl;

use crate::{
    parse_h160,
    proto::{
        da_client::{self as proto},
        object_store as object_store_proto,
    },
};

impl ProtoRepr for proto::DataAvailabilityClient {
    type Type = configs::DAClientConfig;

    fn read(&self) -> anyhow::Result<Self::Type> {
        let config = required(&self.config).context("da_client config")?;
        let client = match config {
            proto::data_availability_client::Config::Avail(conf) => Avail(AvailConfig {
                bridge_api_url: required(&conf.bridge_api_url)
                    .context("bridge_api_url")?
                    .clone(),
                timeout_ms: *required(&conf.timeout_ms).context("timeout_ms")? as usize,
                config: match conf.config.as_ref() {
                    Some(proto::avail_config::Config::FullClient(full_client_conf)) => {
                        AvailClientConfig::FullClient(AvailDefaultConfig {
                            api_node_url: required(&full_client_conf.api_node_url)
                                .context("api_node_url")?
                                .clone(),
                            app_id: *required(&full_client_conf.app_id).context("app_id")?,
                            finality_state: full_client_conf.finality_state.clone(),
                        })
                    }
                    Some(proto::avail_config::Config::GasRelay(gas_relay_conf)) => {
                        AvailClientConfig::GasRelay(AvailGasRelayConfig {
                            gas_relay_api_url: required(&gas_relay_conf.gas_relay_api_url)
                                .context("gas_relay_api_url")?
                                .clone(),
                            max_retries: *required(&gas_relay_conf.max_retries)
                                .context("max_retries")?
                                as usize,
                        })
                    }
                    None => return Err(anyhow::anyhow!("Invalid Avail DA configuration")),
                },
            }),
            proto::data_availability_client::Config::Celestia(conf) => Celestia(CelestiaConfig {
                api_node_url: required(&conf.api_node_url).context("namespace")?.clone(),
                namespace: required(&conf.namespace).context("namespace")?.clone(),
                chain_id: required(&conf.chain_id).context("chain_id")?.clone(),
                timeout_ms: *required(&conf.timeout_ms).context("timeout_ms")?,
            }),
            proto::data_availability_client::Config::Eigen(conf) => Eigen(EigenConfig {
                disperser_rpc: required(&conf.disperser_rpc)
                    .context("disperser_rpc")?
                    .clone(),
                settlement_layer_confirmation_depth: *required(
                    &conf.settlement_layer_confirmation_depth,
                )
                .context("settlement_layer_confirmation_depth")?,
                eigenda_eth_rpc: conf
                    .eigenda_eth_rpc
                    .clone()
                    .map(|x| SensitiveUrl::from_str(&x).context("eigenda_eth_rpc"))
                    .transpose()
                    .context("eigenda_eth_rpc")?,
                eigenda_svc_manager_address: required(&conf.eigenda_svc_manager_address)
                    .and_then(|x| parse_h160(x))
                    .context("eigenda_svc_manager_address")?,
                wait_for_finalization: *required(&conf.wait_for_finalization)
                    .context("wait_for_finalization")?,
                authenticated: *required(&conf.authenticated).context("authenticated")?,
                points_source: match conf.points_source.clone() {
                    Some(proto::eigen_config::PointsSource::PointsSourcePath(
                        points_source_path,
                    )) => zksync_config::configs::da_client::eigen::PointsSource::Path(
                        points_source_path,
                    ),
                    Some(proto::eigen_config::PointsSource::PointsSourceUrl(points_source_url)) => {
                        let g1_url = required(&points_source_url.g1_url).context("g1_url")?;
                        let g2_url = required(&points_source_url.g2_url).context("g2_url")?;
                        zksync_config::configs::da_client::eigen::PointsSource::Url((
                            g1_url.to_owned(),
                            g2_url.to_owned(),
                        ))
                    }
                    None => return Err(anyhow::anyhow!("Invalid Eigen DA configuration")),
                },
<<<<<<< HEAD
                eigenda_registry_addr: required(&conf.eigenda_registry_addr)
                    .and_then(|x| parse_h160(x))
                    .context("eigenda_registry_addr")?,
=======
                custom_quorum_numbers: conf
                    .custom_quorum_numbers
                    .iter()
                    .map(|x| u8::try_from(*x).context("custom_quorum_numbers"))
                    .collect::<anyhow::Result<Vec<u8>>>()?,
>>>>>>> 91e04fb6
            }),
            proto::data_availability_client::Config::ObjectStore(conf) => {
                ObjectStore(object_store_proto::ObjectStore::read(conf)?)
            }
            proto::data_availability_client::Config::NoDa(_) => NoDA,
        };

        Ok(client)
    }

    fn build(this: &Self::Type) -> Self {
        let config = match &this {
            Avail(config) => proto::data_availability_client::Config::Avail(proto::AvailConfig {
                bridge_api_url: Some(config.bridge_api_url.clone()),
                timeout_ms: Some(config.timeout_ms as u64),
                config: match &config.config {
                    AvailClientConfig::FullClient(conf) => Some(
                        proto::avail_config::Config::FullClient(proto::AvailClientConfig {
                            api_node_url: Some(conf.api_node_url.clone()),
                            app_id: Some(conf.app_id),
                            finality_state: conf.finality_state.clone(),
                        }),
                    ),
                    AvailClientConfig::GasRelay(conf) => Some(
                        proto::avail_config::Config::GasRelay(proto::AvailGasRelayConfig {
                            gas_relay_api_url: Some(conf.gas_relay_api_url.clone()),
                            max_retries: Some(conf.max_retries as u64),
                        }),
                    ),
                },
            }),
            Celestia(config) => {
                proto::data_availability_client::Config::Celestia(proto::CelestiaConfig {
                    api_node_url: Some(config.api_node_url.clone()),
                    namespace: Some(config.namespace.clone()),
                    chain_id: Some(config.chain_id.clone()),
                    timeout_ms: Some(config.timeout_ms),
                })
            }
            Eigen(config) => proto::data_availability_client::Config::Eigen(proto::EigenConfig {
                disperser_rpc: Some(config.disperser_rpc.clone()),
                settlement_layer_confirmation_depth: Some(
                    config.settlement_layer_confirmation_depth,
                ),
                eigenda_eth_rpc: config
                    .eigenda_eth_rpc
                    .as_ref()
                    .map(|a| a.expose_str().to_string()),
                eigenda_svc_manager_address: Some(format!(
                    "{:?}",
                    config.eigenda_svc_manager_address
                )),
                wait_for_finalization: Some(config.wait_for_finalization),
                authenticated: Some(config.authenticated),
                points_source: Some(match &config.points_source {
                    zksync_config::configs::da_client::eigen::PointsSource::Path(path) => {
                        proto::eigen_config::PointsSource::PointsSourcePath(path.clone())
                    }
                    zksync_config::configs::da_client::eigen::PointsSource::Url((
                        g1_url,
                        g2_url,
                    )) => proto::eigen_config::PointsSource::PointsSourceUrl(proto::Url {
                        g1_url: Some(g1_url.clone()),
                        g2_url: Some(g2_url.clone()),
                    }),
                }),
<<<<<<< HEAD
                eigenda_registry_addr: Some(format!("{:?}", config.eigenda_registry_addr)),
=======
                // We need to cast as u32 because proto doesn't support u8
                custom_quorum_numbers: config
                    .custom_quorum_numbers
                    .iter()
                    .map(|x| *x as u32)
                    .collect(),
>>>>>>> 91e04fb6
            }),
            ObjectStore(config) => proto::data_availability_client::Config::ObjectStore(
                object_store_proto::ObjectStore::build(config),
            ),
            NoDA => proto::data_availability_client::Config::NoDa(proto::NoDaConfig {}),
        };

        Self {
            config: Some(config),
        }
    }
}<|MERGE_RESOLUTION|>--- conflicted
+++ resolved
@@ -97,17 +97,14 @@
                     }
                     None => return Err(anyhow::anyhow!("Invalid Eigen DA configuration")),
                 },
-<<<<<<< HEAD
-                eigenda_registry_addr: required(&conf.eigenda_registry_addr)
-                    .and_then(|x| parse_h160(x))
-                    .context("eigenda_registry_addr")?,
-=======
                 custom_quorum_numbers: conf
                     .custom_quorum_numbers
                     .iter()
                     .map(|x| u8::try_from(*x).context("custom_quorum_numbers"))
                     .collect::<anyhow::Result<Vec<u8>>>()?,
->>>>>>> 91e04fb6
+                eigenda_registry_addr: required(&conf.eigenda_registry_addr)
+                    .and_then(|x| parse_h160(x))
+                    .context("eigenda_registry_addr")?,
             }),
             proto::data_availability_client::Config::ObjectStore(conf) => {
                 ObjectStore(object_store_proto::ObjectStore::read(conf)?)
@@ -174,16 +171,13 @@
                         g2_url: Some(g2_url.clone()),
                     }),
                 }),
-<<<<<<< HEAD
-                eigenda_registry_addr: Some(format!("{:?}", config.eigenda_registry_addr)),
-=======
                 // We need to cast as u32 because proto doesn't support u8
                 custom_quorum_numbers: config
                     .custom_quorum_numbers
                     .iter()
                     .map(|x| *x as u32)
                     .collect(),
->>>>>>> 91e04fb6
+                eigenda_registry_addr: Some(format!("{:?}", config.eigenda_registry_addr)),
             }),
             ObjectStore(config) => proto::data_availability_client::Config::ObjectStore(
                 object_store_proto::ObjectStore::build(config),
