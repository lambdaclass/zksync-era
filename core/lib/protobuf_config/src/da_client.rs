--- conflicted
+++ resolved
@@ -1,14 +1,8 @@
 use anyhow::Context;
 use zksync_config::{
     configs::{
-<<<<<<< HEAD
-        da_client::{
-            eigen_da::EigenDAConfig,
-            DAClient::{Avail, EigenDA, ObjectStore},
-        },
-=======
-        da_client::DAClientConfig::{Avail, ObjectStore},
->>>>>>> 2a7e72b0
+        da_client::eigen_da::EigenDAConfig,
+        da_client::DAClientConfig::{Avail, ObjectStore, EigenDA},
         {self},
     },
     AvailConfig,
