--- conflicted
+++ resolved
@@ -9,10 +9,6 @@
 
 use rlp::Rlp;
 use serde::{Deserialize, Serialize};
-<<<<<<< HEAD
-use zksync_types::web3::ValueOrArray;
-=======
->>>>>>> a0a74aae
 pub use zksync_types::{
     api::{Block, BlockNumber, Log, TransactionReceipt, TransactionRequest},
     ethabi,
