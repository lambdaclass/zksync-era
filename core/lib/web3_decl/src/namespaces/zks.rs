--- conflicted
+++ resolved
@@ -117,12 +117,8 @@
         address: Address,
         keys: Vec<H256>,
         l1_batch_number: L1BatchNumber,
-<<<<<<< HEAD
     ) -> RpcResult<Option<Proof>>;
-=======
-    ) -> RpcResult<Proof>;
 
     #[method(name = "getBatchPubdata")]
     async fn get_batch_pubdata(&self, l1_batch_number: L1BatchNumber) -> RpcResult<Option<Bytes>>;
->>>>>>> 75271c5b
 }