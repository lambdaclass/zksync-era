use std::sync::Arc;

use anyhow::Context as _;
use tokio::{sync::watch, task::JoinHandle};
use zksync_config::{configs::eth_sender::PubdataSendingMode, GasAdjusterConfig};
use zksync_eth_client::clients::QueryClient;
use zksync_types::url::SensitiveUrl;

use super::PubdataPricing;
use crate::{l1_gas_price::GasAdjuster, ConversionRateFetcher};

/// Special struct for creating a singleton of `GasAdjuster`.
/// This is needed only for running the server.
#[derive(Debug)]
pub struct GasAdjusterSingleton {
    web3_url: SensitiveUrl,
    gas_adjuster_config: GasAdjusterConfig,
    pubdata_sending_mode: PubdataSendingMode,
<<<<<<< HEAD
    singleton: OnceCell<Result<Arc<GasAdjuster>, Error>>,
    base_token_fetcher: Arc<dyn ConversionRateFetcher>,
=======
    singleton: Option<Arc<GasAdjuster>>,
>>>>>>> 3fd6d653
    pubdata_pricing: Arc<dyn PubdataPricing>,
}

impl GasAdjusterSingleton {
    pub fn new(
        web3_url: SensitiveUrl,
        gas_adjuster_config: GasAdjusterConfig,
        pubdata_sending_mode: PubdataSendingMode,
        base_token_fetcher: Arc<dyn ConversionRateFetcher>,
        pubdata_pricing: Arc<dyn PubdataPricing>,
    ) -> Self {
        Self {
            web3_url,
            gas_adjuster_config,
            pubdata_sending_mode,
<<<<<<< HEAD
            singleton: OnceCell::new(),
            base_token_fetcher,
=======
            singleton: None,
>>>>>>> 3fd6d653
            pubdata_pricing,
        }
    }

<<<<<<< HEAD
    pub async fn get_or_init(&mut self) -> Result<Arc<GasAdjuster>, Error> {
        let adjuster = self
            .singleton
            .get_or_init(|| async {
                let query_client =
                    QueryClient::new(&self.web3_url).context("QueryClient::new()")?;
                let adjuster = GasAdjuster::new(
                    Arc::new(query_client.clone()),
                    self.gas_adjuster_config,
                    self.pubdata_sending_mode,
                    self.base_token_fetcher.clone(),
                    self.pubdata_pricing.clone(),
                )
                .await
                .context("GasAdjuster::new()")?;
                Ok(Arc::new(adjuster))
            })
            .await;
        adjuster.clone()
=======
    pub async fn get_or_init(&mut self) -> anyhow::Result<Arc<GasAdjuster>> {
        if let Some(adjuster) = &self.singleton {
            Ok(adjuster.clone())
        } else {
            let query_client =
                QueryClient::new(self.web3_url.clone()).context("QueryClient::new()")?;
            let adjuster = GasAdjuster::new(
                Arc::new(query_client),
                self.gas_adjuster_config,
                self.pubdata_sending_mode,
                self.pubdata_pricing.clone(),
            )
            .await
            .context("GasAdjuster::new()")?;

            self.singleton = Some(Arc::new(adjuster));
            Ok(self.singleton.as_ref().unwrap().clone())
        }
>>>>>>> 3fd6d653
    }

    pub fn run_if_initialized(
        self,
        stop_signal: watch::Receiver<bool>,
    ) -> Option<JoinHandle<anyhow::Result<()>>> {
<<<<<<< HEAD
        let gas_adjuster = match self.singleton.get()? {
            Ok(gas_adjuster) => gas_adjuster.clone(),
            Err(_e) => return None,
        };
        Some(tokio::spawn(
            async move { gas_adjuster.run(stop_signal).await },
        ))
=======
        let gas_adjuster = self.singleton?;
        Some(tokio::spawn(gas_adjuster.run(stop_signal)))
>>>>>>> 3fd6d653
    }
}<|MERGE_RESOLUTION|>--- conflicted
+++ resolved
@@ -16,12 +16,8 @@
     web3_url: SensitiveUrl,
     gas_adjuster_config: GasAdjusterConfig,
     pubdata_sending_mode: PubdataSendingMode,
-<<<<<<< HEAD
-    singleton: OnceCell<Result<Arc<GasAdjuster>, Error>>,
+    singleton: Option<Arc<GasAdjuster>>,
     base_token_fetcher: Arc<dyn ConversionRateFetcher>,
-=======
-    singleton: Option<Arc<GasAdjuster>>,
->>>>>>> 3fd6d653
     pubdata_pricing: Arc<dyn PubdataPricing>,
 }
 
@@ -37,37 +33,12 @@
             web3_url,
             gas_adjuster_config,
             pubdata_sending_mode,
-<<<<<<< HEAD
-            singleton: OnceCell::new(),
+            singleton: None,
             base_token_fetcher,
-=======
-            singleton: None,
->>>>>>> 3fd6d653
             pubdata_pricing,
         }
     }
 
-<<<<<<< HEAD
-    pub async fn get_or_init(&mut self) -> Result<Arc<GasAdjuster>, Error> {
-        let adjuster = self
-            .singleton
-            .get_or_init(|| async {
-                let query_client =
-                    QueryClient::new(&self.web3_url).context("QueryClient::new()")?;
-                let adjuster = GasAdjuster::new(
-                    Arc::new(query_client.clone()),
-                    self.gas_adjuster_config,
-                    self.pubdata_sending_mode,
-                    self.base_token_fetcher.clone(),
-                    self.pubdata_pricing.clone(),
-                )
-                .await
-                .context("GasAdjuster::new()")?;
-                Ok(Arc::new(adjuster))
-            })
-            .await;
-        adjuster.clone()
-=======
     pub async fn get_or_init(&mut self) -> anyhow::Result<Arc<GasAdjuster>> {
         if let Some(adjuster) = &self.singleton {
             Ok(adjuster.clone())
@@ -78,6 +49,7 @@
                 Arc::new(query_client),
                 self.gas_adjuster_config,
                 self.pubdata_sending_mode,
+                self.base_token_fetcher.clone(),
                 self.pubdata_pricing.clone(),
             )
             .await
@@ -86,24 +58,13 @@
             self.singleton = Some(Arc::new(adjuster));
             Ok(self.singleton.as_ref().unwrap().clone())
         }
->>>>>>> 3fd6d653
     }
 
     pub fn run_if_initialized(
         self,
         stop_signal: watch::Receiver<bool>,
     ) -> Option<JoinHandle<anyhow::Result<()>>> {
-<<<<<<< HEAD
-        let gas_adjuster = match self.singleton.get()? {
-            Ok(gas_adjuster) => gas_adjuster.clone(),
-            Err(_e) => return None,
-        };
-        Some(tokio::spawn(
-            async move { gas_adjuster.run(stop_signal).await },
-        ))
-=======
         let gas_adjuster = self.singleton?;
         Some(tokio::spawn(gas_adjuster.run(stop_signal)))
->>>>>>> 3fd6d653
     }
 }