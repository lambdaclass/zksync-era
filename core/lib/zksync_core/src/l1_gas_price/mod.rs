--- conflicted
+++ resolved
@@ -11,7 +11,6 @@
 mod main_node_fetcher;
 pub mod singleton;
 
-<<<<<<< HEAD
 /// Abstraction that provides information about the L1 gas price currently
 /// observed by the application.
 pub trait L1GasPriceProvider: fmt::Debug + 'static + Send + Sync {
@@ -27,10 +26,6 @@
 
 /// Extended version of `L1GasPriceProvider` that can provide parameters
 /// to set the fee for an L1 transaction, taking the desired mining time into account.
-=======
-/// Abstraction that provides parameters to set the fee for an L1 transaction, taking the desired
-/// mining time into account.
->>>>>>> ff4fceaa
 ///
 /// This trait, as a bound, should only be used in components that actually sign and send transactions.
 pub trait L1TxParamsProvider: fmt::Debug + 'static + Send + Sync {
