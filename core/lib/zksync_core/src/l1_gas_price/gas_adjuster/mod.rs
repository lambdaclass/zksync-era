--- conflicted
+++ resolved
@@ -6,17 +6,12 @@
     sync::{Arc, RwLock},
 };
 
-use bigdecimal::BigDecimal;
-use num::{One, Zero};
 use tokio::sync::watch;
 use zksync_config::{configs::eth_sender::PubdataSendingMode, GasAdjusterConfig};
+use zksync_dal::BigDecimal;
 use zksync_eth_client::{Error, EthInterface};
 use zksync_system_constants::L1_GAS_PER_PUBDATA_BYTE;
-<<<<<<< HEAD
-use zksync_types::U256;
-=======
 use zksync_types::{U256, U64};
->>>>>>> ff4fceaa
 
 use self::metrics::METRICS;
 use super::L1TxParamsProvider;
@@ -177,11 +172,7 @@
 
     /// Returns the sum of base and priority fee, in wei, not considering time in mempool.
     /// Can be used to get an estimate of current gas price.
-<<<<<<< HEAD
-    fn estimate_effective_gas_price(&self) -> U256 {
-=======
-    pub(crate) fn estimate_effective_gas_price(&self) -> u64 {
->>>>>>> ff4fceaa
+    pub fn estimate_effective_gas_price(&self) -> U256 {
         if let Some(price) = self.config.internal_enforced_l1_gas_price {
             return U256::from(price);
         }
@@ -192,17 +183,16 @@
             (self.config.internal_l1_pricing_multiplier * effective_gas_price as f64) as u64;
 
         let gas_price = BigDecimal::from(self.bound_gas_price(calculated_price));
-
         let conversion_rate = self
             .native_token_fetcher
             .conversion_rate()
-            .unwrap_or(BigDecimal::one());
+            .unwrap_or(BigDecimal::from(1));
 
         // Casting directly from BigDecimal to U256 is not possible,
         // so we first remove the fractional part, convert to string and then to U256.
         U256::from_dec_str(
             &match (gas_price * conversion_rate).round(0) {
-                zero if zero == BigDecimal::zero() => BigDecimal::one(),
+                zero if zero == BigDecimal::from(0) => BigDecimal::from(1),
                 val => val,
             }
             .to_string(),
@@ -210,12 +200,7 @@
         .unwrap_or(U256::max_value()) // assume overflow (should never happen)
     }
 
-<<<<<<< HEAD
-    fn estimate_effective_pubdata_price(&self) -> U256 {
-        // For now, pubdata is only sent via calldata, so its price is pegged to the L1 gas price.
-        self.estimate_effective_gas_price() * L1_GAS_PER_PUBDATA_BYTE
-=======
-    pub(crate) fn estimate_effective_pubdata_price(&self) -> u64 {
+    pub(crate) fn estimate_effective_pubdata_price(&self) -> U256 {
         match self.pubdata_sending_mode {
             PubdataSendingMode::Blobs => {
                 const BLOB_GAS_PER_BYTE: u64 = 1; // `BYTES_PER_BLOB` = `GAS_PER_BLOB` = 2 ^ 17.
@@ -226,7 +211,7 @@
                 if blob_base_fee_median > U256::from(u64::MAX) {
                     let max_allowed = self.config.max_blob_base_fee();
                     tracing::error!("Blob base fee is too high: {blob_base_fee_median}, using max allowed: {max_allowed}");
-                    return max_allowed;
+                    return U256::from(max_allowed);
                 }
                 METRICS
                     .median_blob_base_fee
@@ -235,7 +220,7 @@
                     * BLOB_GAS_PER_BYTE as f64
                     * self.config.internal_l1_pricing_multiplier;
 
-                self.bound_blob_base_fee(calculated_price)
+                U256::from(self.bound_blob_base_fee(calculated_price))
             }
             PubdataSendingMode::Calldata => {
                 self.estimate_effective_gas_price() * L1_GAS_PER_PUBDATA_BYTE as u64
@@ -299,7 +284,6 @@
         }
 
         output / denominator
->>>>>>> ff4fceaa
     }
 }
 
