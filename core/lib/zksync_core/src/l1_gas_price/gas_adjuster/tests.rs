--- conflicted
+++ resolved
@@ -4,16 +4,12 @@
 use zksync_config::{configs::eth_sender::PubdataSendingMode, GasAdjusterConfig};
 use zksync_eth_client::clients::MockEthereum;
 
-<<<<<<< HEAD
-use super::{GasAdjuster, GasStatisticsInner};
-use crate::base_token_fetcher::NoOpConversionRateFetcher;
-=======
 use super::{GasAdjuster, GasStatisticsInner, PubdataPricing};
 use crate::{
     l1_gas_price::{RollupPubdataPricing, ValidiumPubdataPricing},
     utils::testonly::DeploymentMode,
 };
->>>>>>> 99d90ee4
+use crate::base_token_fetcher::NoOpConversionRateFetcher;
 
 /// Check that we compute the median correctly
 #[test]
@@ -56,15 +52,13 @@
     );
     eth_client.advance_block_number(5);
 
-<<<<<<< HEAD
     let oracle = NoOpConversionRateFetcher::new();
     let oracle = Arc::new(oracle);
-=======
+
     let pubdata_pricing: Arc<dyn PubdataPricing> = match deployment_mode {
         DeploymentMode::Validium => Arc::new(ValidiumPubdataPricing {}),
         DeploymentMode::Rollup => Arc::new(RollupPubdataPricing {}),
     };
->>>>>>> 99d90ee4
 
     let adjuster = GasAdjuster::new(
         eth_client.clone(),
@@ -82,11 +76,8 @@
             max_blob_base_fee: None,
         },
         PubdataSendingMode::Calldata,
-<<<<<<< HEAD
         oracle,
-=======
         pubdata_pricing,
->>>>>>> 99d90ee4
     )
     .await
     .unwrap();
