--- conflicted
+++ resolved
@@ -65,13 +65,8 @@
 }
 
 #[derive(Debug)]
-<<<<<<< HEAD
-pub struct EthSenderTester {
-    conn: ConnectionPool,
-=======
 struct EthSenderTester {
     conn: ConnectionPool<Core>,
->>>>>>> e26091a1
     gateway: Arc<MockEthereum>,
     manager: MockEthTxManager,
     aggregator: EthTxAggregator,
@@ -82,13 +77,8 @@
     const WAIT_CONFIRMATIONS: u64 = 10;
     const MAX_BASE_FEE_SAMPLES: usize = 3;
 
-<<<<<<< HEAD
-    pub async fn new(
-        connection_pool: ConnectionPool,
-=======
     async fn new(
         connection_pool: ConnectionPool<Core>,
->>>>>>> e26091a1
         history: Vec<u64>,
         non_ordering_confirmations: bool,
         aggregator_operate_4844_mode: bool,
@@ -234,16 +224,11 @@
 // Tests that we send multiple transactions and confirm them all in one iteration.
 #[test_casing(4, Product(([false, true], [DeploymentMode::Rollup, DeploymentMode::Validium])))]
 #[tokio::test]
-<<<<<<< HEAD
 async fn confirm_many(
     aggregator_operate_4844_mode: bool,
     deployment_mode: DeploymentMode,
 ) -> anyhow::Result<()> {
-    let connection_pool = ConnectionPool::test_pool().await;
-=======
-async fn confirm_many(aggregator_operate_4844_mode: bool) -> anyhow::Result<()> {
     let connection_pool = ConnectionPool::<Core>::test_pool().await;
->>>>>>> e26091a1
     let mut tester = EthSenderTester::new(
         connection_pool,
         vec![10; 100],
@@ -326,22 +311,15 @@
 // Tests that we resend first un-mined transaction every block with an increased gas price.
 #[test_casing(2, [DeploymentMode::Rollup, DeploymentMode::Validium])]
 #[tokio::test]
-<<<<<<< HEAD
 async fn resend_each_block(deployment_mode: DeploymentMode) -> anyhow::Result<()> {
     let mut tester = EthSenderTester::new(
-        ConnectionPool::test_pool().await,
+        ConnectionPool::<Core>::test_pool().await,
         vec![7, 6, 5, 5, 5, 2, 1],
         false,
         false,
         &deployment_mode,
     )
     .await;
-=======
-async fn resend_each_block() -> anyhow::Result<()> {
-    let connection_pool = ConnectionPool::<Core>::test_pool().await;
-    let mut tester =
-        EthSenderTester::new(connection_pool, vec![7, 6, 5, 5, 5, 2, 1], false, false).await;
->>>>>>> e26091a1
 
     // after this, median should be 6
     tester.gateway.advance_block_number(3);
@@ -443,10 +421,9 @@
 // we won't mark it as confirmed but also won't resend it.
 #[test_casing(2, [DeploymentMode::Rollup, DeploymentMode::Validium])]
 #[tokio::test]
-<<<<<<< HEAD
 async fn dont_resend_already_mined(deployment_mode: DeploymentMode) -> anyhow::Result<()> {
     let mut tester = EthSenderTester::new(
-        ConnectionPool::test_pool().await,
+        ConnectionPool::<Core>::test_pool().await,
         vec![100; 100],
         false,
         false,
@@ -454,11 +431,6 @@
     )
     .await;
 
-=======
-async fn dont_resend_already_mined() -> anyhow::Result<()> {
-    let connection_pool = ConnectionPool::<Core>::test_pool().await;
-    let mut tester = EthSenderTester::new(connection_pool, vec![100; 100], false, false).await;
->>>>>>> e26091a1
     let tx = tester
         .aggregator
         .save_eth_tx(
@@ -528,10 +500,9 @@
 
 #[test_casing(2, [DeploymentMode::Rollup, DeploymentMode::Validium])]
 #[tokio::test]
-<<<<<<< HEAD
 async fn three_scenarios(deployment_mode: DeploymentMode) -> anyhow::Result<()> {
     let mut tester = EthSenderTester::new(
-        ConnectionPool::test_pool().await,
+        ConnectionPool::<Core>::test_pool().await,
         vec![100; 100],
         false,
         false,
@@ -539,12 +510,6 @@
     )
     .await;
 
-=======
-async fn three_scenarios() -> anyhow::Result<()> {
-    let connection_pool = ConnectionPool::<Core>::test_pool().await;
-    let mut tester =
-        EthSenderTester::new(connection_pool.clone(), vec![100; 100], false, false).await;
->>>>>>> e26091a1
     let mut hashes = vec![];
 
     for _ in 0..3 {
@@ -615,22 +580,15 @@
 #[should_panic(expected = "We can't operate after tx fail")]
 #[test_casing(2, [DeploymentMode::Rollup, DeploymentMode::Validium])]
 #[tokio::test]
-<<<<<<< HEAD
 async fn failed_eth_tx(deployment_mode: DeploymentMode) {
     let mut tester = EthSenderTester::new(
-        ConnectionPool::test_pool().await,
+        ConnectionPool::<Core>::test_pool().await,
         vec![100; 100],
         false,
         false,
         &deployment_mode,
     )
     .await;
-=======
-async fn failed_eth_tx() {
-    let connection_pool = ConnectionPool::<Core>::test_pool().await;
-    let mut tester =
-        EthSenderTester::new(connection_pool.clone(), vec![100; 100], false, false).await;
->>>>>>> e26091a1
 
     let tx = tester
         .aggregator
@@ -669,10 +627,9 @@
 
 #[test_casing(2, [DeploymentMode::Rollup, DeploymentMode::Validium])]
 #[tokio::test]
-<<<<<<< HEAD
 async fn correct_order_for_confirmations(deployment_mode: DeploymentMode) -> anyhow::Result<()> {
     let mut tester = EthSenderTester::new(
-        ConnectionPool::test_pool().await,
+        ConnectionPool::<Core>::test_pool().await,
         vec![100; 100],
         true,
         false,
@@ -680,11 +637,6 @@
     )
     .await;
 
-=======
-async fn correct_order_for_confirmations() -> anyhow::Result<()> {
-    let connection_pool = ConnectionPool::<Core>::test_pool().await;
-    let mut tester = EthSenderTester::new(connection_pool, vec![100; 100], true, false).await;
->>>>>>> e26091a1
     insert_genesis_protocol_version(&tester).await;
     let genesis_l1_batch = insert_l1_batch(&tester, L1BatchNumber(0)).await;
     let first_l1_batch = insert_l1_batch(&tester, L1BatchNumber(1)).await;
@@ -744,10 +696,9 @@
 
 #[test_casing(2, [DeploymentMode::Rollup, DeploymentMode::Validium])]
 #[tokio::test]
-<<<<<<< HEAD
 async fn skipped_l1_batch_at_the_start(deployment_mode: DeploymentMode) -> anyhow::Result<()> {
     let mut tester = EthSenderTester::new(
-        ConnectionPool::test_pool().await,
+        ConnectionPool::<Core>::test_pool().await,
         vec![100; 100],
         true,
         false,
@@ -755,11 +706,6 @@
     )
     .await;
 
-=======
-async fn skipped_l1_batch_at_the_start() -> anyhow::Result<()> {
-    let connection_pool = ConnectionPool::<Core>::test_pool().await;
-    let mut tester = EthSenderTester::new(connection_pool, vec![100; 100], true, false).await;
->>>>>>> e26091a1
     insert_genesis_protocol_version(&tester).await;
     let genesis_l1_batch = insert_l1_batch(&tester, L1BatchNumber(0)).await;
     let first_l1_batch = insert_l1_batch(&tester, L1BatchNumber(1)).await;
@@ -851,10 +797,9 @@
 
 #[test_casing(2, [DeploymentMode::Rollup, DeploymentMode::Validium])]
 #[tokio::test]
-<<<<<<< HEAD
 async fn skipped_l1_batch_in_the_middle(deployment_mode: DeploymentMode) -> anyhow::Result<()> {
     let mut tester = EthSenderTester::new(
-        ConnectionPool::test_pool().await,
+        ConnectionPool::<Core>::test_pool().await,
         vec![100; 100],
         true,
         false,
@@ -862,11 +807,6 @@
     )
     .await;
 
-=======
-async fn skipped_l1_batch_in_the_middle() -> anyhow::Result<()> {
-    let connection_pool = ConnectionPool::<Core>::test_pool().await;
-    let mut tester = EthSenderTester::new(connection_pool, vec![100; 100], true, false).await;
->>>>>>> e26091a1
     insert_genesis_protocol_version(&tester).await;
     let genesis_l1_batch = insert_l1_batch(&tester, L1BatchNumber(0)).await;
     let first_l1_batch = insert_l1_batch(&tester, L1BatchNumber(1)).await;
@@ -952,21 +892,15 @@
 
 #[test_casing(2, [DeploymentMode::Rollup, DeploymentMode::Validium])]
 #[tokio::test]
-<<<<<<< HEAD
 async fn test_parse_multicall_data(deployment_mode: DeploymentMode) {
     let tester = EthSenderTester::new(
-        ConnectionPool::test_pool().await,
+        ConnectionPool::<Core>::test_pool().await,
         vec![100; 100],
         false,
         false,
         &deployment_mode,
     )
     .await;
-=======
-async fn test_parse_multicall_data() {
-    let connection_pool = ConnectionPool::<Core>::test_pool().await;
-    let tester = EthSenderTester::new(connection_pool, vec![100; 100], false, false).await;
->>>>>>> e26091a1
 
     assert!(tester
         .aggregator
@@ -1030,21 +964,15 @@
 
 #[test_casing(2, [DeploymentMode::Rollup, DeploymentMode::Validium])]
 #[tokio::test]
-<<<<<<< HEAD
 async fn get_multicall_data(deployment_mode: DeploymentMode) {
     let mut tester = EthSenderTester::new(
-        ConnectionPool::test_pool().await,
+        ConnectionPool::<Core>::test_pool().await,
         vec![100; 100],
         false,
         false,
         &deployment_mode,
     )
     .await;
-=======
-async fn get_multicall_data() {
-    let connection_pool = ConnectionPool::<Core>::test_pool().await;
-    let mut tester = EthSenderTester::new(connection_pool, vec![100; 100], false, false).await;
->>>>>>> e26091a1
     let multicall_data = tester.aggregator.get_multicall_data().await;
     assert!(multicall_data.is_ok());
 }
