use std::sync::Arc;

use assert_matches::assert_matches;
use once_cell::sync::Lazy;
use test_casing::{test_casing, Product};
use zksync_config::{
    configs::eth_sender::{ProofSendingMode, PubdataSendingMode, SenderConfig},
    ContractsConfig, EthConfig, GasAdjusterConfig,
};
use zksync_dal::{Connection, ConnectionPool, Core, CoreDal};
use zksync_eth_client::{clients::MockEthereum, EthInterface};
use zksync_l1_contract_interface::i_executor::methods::{ExecuteBatches, ProveBatches};
use zksync_object_store::ObjectStoreFactory;
use zksync_types::{
    block::L1BatchHeader,
    commitment::{L1BatchMetaParameters, L1BatchMetadata, L1BatchWithMetadata},
    ethabi::Token,
    helpers::unix_timestamp_ms,
    pubdata_da::PubdataDA,
    web3::contract::Error,
    Address, L1BatchNumber, L1BlockNumber, ProtocolVersion, ProtocolVersionId, H256,
};

use super::l1_batch_commit_data_generator::{
    L1BatchCommitDataGenerator, RollupModeL1BatchCommitDataGenerator,
    ValidiumModeL1BatchCommitDataGenerator,
};
use crate::{
    base_token_fetcher::{ConversionRateFetcher, NoOpConversionRateFetcher},
    eth_sender::{
        aggregated_operations::AggregatedOperation, eth_tx_manager::L1BlockNumbers, Aggregator,
        ETHSenderError, EthTxAggregator, EthTxManager,
    },
<<<<<<< HEAD
    l1_gas_price::GasAdjuster,
    native_token_fetcher::NoOpConversionRateFetcher,
    utils::testonly::{create_l1_batch, l1_batch_metadata_to_commitment_artifacts},
=======
    l1_gas_price::{GasAdjuster, PubdataPricing, RollupPubdataPricing, ValidiumPubdataPricing},
    utils::testonly::{create_l1_batch, l1_batch_metadata_to_commitment_artifacts, DeploymentMode},
>>>>>>> 7a4cf0ca
};

// Alias to conveniently call static methods of `ETHSender`.
type MockEthTxManager = EthTxManager;

static DUMMY_OPERATION: Lazy<AggregatedOperation> = Lazy::new(|| {
    AggregatedOperation::Execute(ExecuteBatches {
        l1_batches: vec![L1BatchWithMetadata {
            header: create_l1_batch(1),
            metadata: default_l1_batch_metadata(),
            raw_published_factory_deps: Vec::new(),
        }],
    })
});

fn mock_multicall_response() -> Token {
    Token::Array(vec![
        Token::Tuple(vec![Token::Bool(true), Token::Bytes(vec![1u8; 32])]),
        Token::Tuple(vec![Token::Bool(true), Token::Bytes(vec![2u8; 32])]),
        Token::Tuple(vec![Token::Bool(true), Token::Bytes(vec![3u8; 96])]),
        Token::Tuple(vec![Token::Bool(true), Token::Bytes(vec![4u8; 32])]),
        Token::Tuple(vec![
            Token::Bool(true),
            Token::Bytes(
                H256::from_low_u64_be(ProtocolVersionId::default() as u64)
                    .0
                    .to_vec(),
            ),
        ]),
    ])
}

#[derive(Debug)]
struct EthSenderTester {
    conn: ConnectionPool<Core>,
    gateway: Arc<MockEthereum>,
    manager: MockEthTxManager,
    aggregator: EthTxAggregator,
    gas_adjuster: Arc<GasAdjuster>,
}

impl EthSenderTester {
    const WAIT_CONFIRMATIONS: u64 = 10;
    const MAX_BASE_FEE_SAMPLES: usize = 3;

    async fn new(
        connection_pool: ConnectionPool<Core>,
        history: Vec<u64>,
        non_ordering_confirmations: bool,
        aggregator_operate_4844_mode: bool,
        deployment_mode: &DeploymentMode,
    ) -> Self {
        let eth_sender_config = EthConfig::for_tests();
        let contracts_config = ContractsConfig::for_tests();
        let aggregator_config = SenderConfig {
            aggregated_proof_sizes: vec![1],
            ..eth_sender_config.clone().sender.unwrap()
        };

        let gateway = MockEthereum::default()
            .with_fee_history(
                std::iter::repeat(0)
                    .take(Self::WAIT_CONFIRMATIONS as usize)
                    .chain(history)
                    .collect(),
            )
            .with_non_ordering_confirmation(non_ordering_confirmations)
            .with_call_handler(move |call| {
                assert_eq!(call.contract_address(), contracts_config.l1_multicall3_addr);
                mock_multicall_response()
            });
        gateway.advance_block_number(Self::WAIT_CONFIRMATIONS);
        let gateway = Arc::new(gateway);

        let pubdata_pricing: Arc<dyn PubdataPricing> = match deployment_mode {
            DeploymentMode::Validium => Arc::new(ValidiumPubdataPricing {}),
            DeploymentMode::Rollup => Arc::new(RollupPubdataPricing {}),
        };

<<<<<<< HEAD
        let no_op_conversion_rate_fetcher = Arc::new(NoOpConversionRateFetcher::new());
=======
        let base_token_fetcher: Arc<dyn ConversionRateFetcher> =
            Arc::new(NoOpConversionRateFetcher {});
>>>>>>> 7a4cf0ca
        let gas_adjuster = Arc::new(
            GasAdjuster::new(
                gateway.clone(),
                GasAdjusterConfig {
                    max_base_fee_samples: Self::MAX_BASE_FEE_SAMPLES,
                    pricing_formula_parameter_a: 3.0,
                    pricing_formula_parameter_b: 2.0,
                    ..eth_sender_config.gas_adjuster.unwrap()
                },
                PubdataSendingMode::Calldata,
<<<<<<< HEAD
                no_op_conversion_rate_fetcher,
=======
                base_token_fetcher,
                pubdata_pricing,
>>>>>>> 7a4cf0ca
            )
            .await
            .unwrap(),
        );
        let store_factory = ObjectStoreFactory::mock();

        let l1_batch_commit_data_generator: Arc<dyn L1BatchCommitDataGenerator> =
            match deployment_mode {
                DeploymentMode::Validium => Arc::new(ValidiumModeL1BatchCommitDataGenerator {}),
                DeploymentMode::Rollup => Arc::new(RollupModeL1BatchCommitDataGenerator {}),
            };

        let eth_sender = eth_sender_config.sender.clone().unwrap();
        let aggregator = EthTxAggregator::new(
            connection_pool.clone(),
            SenderConfig {
                proof_sending_mode: ProofSendingMode::SkipEveryProof,
                pubdata_sending_mode: PubdataSendingMode::Calldata,
                ..eth_sender.clone()
            },
            // Aggregator - unused
            Aggregator::new(
                aggregator_config.clone(),
                store_factory.create_store().await,
                aggregator_operate_4844_mode,
                l1_batch_commit_data_generator.clone(),
            ),
            gateway.clone(),
            // zkSync contract address
            Address::random(),
            contracts_config.l1_multicall3_addr,
            Address::random(),
            Default::default(),
            None,
            l1_batch_commit_data_generator,
        )
        .await;

        let manager = EthTxManager::new(
            connection_pool.clone(),
            eth_sender.clone(),
            gas_adjuster.clone(),
            gateway.clone(),
            None,
        );
        Self {
            gateway,
            manager,
            aggregator,
            gas_adjuster,
            conn: connection_pool,
        }
    }

    async fn storage(&self) -> Connection<'_, Core> {
        self.conn.connection().await.unwrap()
    }

    async fn get_block_numbers(&self) -> L1BlockNumbers {
        let latest = self.gateway.block_number("").await.unwrap().as_u32().into();
        let finalized = latest - Self::WAIT_CONFIRMATIONS as u32;
        L1BlockNumbers {
            finalized,
            latest,
            safe: finalized,
        }
    }
}

fn l1_batch_with_metadata(header: L1BatchHeader) -> L1BatchWithMetadata {
    L1BatchWithMetadata {
        header,
        metadata: default_l1_batch_metadata(),
        raw_published_factory_deps: vec![],
    }
}

fn default_l1_batch_metadata() -> L1BatchMetadata {
    L1BatchMetadata {
        root_hash: Default::default(),
        rollup_last_leaf_index: 0,
        initial_writes_compressed: Some(vec![]),
        repeated_writes_compressed: Some(vec![]),
        commitment: Default::default(),
        l2_l1_merkle_root: Default::default(),
        block_meta_params: L1BatchMetaParameters {
            zkporter_is_available: false,
            bootloader_code_hash: Default::default(),
            default_aa_code_hash: Default::default(),
            protocol_version: Default::default(),
        },
        aux_data_hash: Default::default(),
        meta_parameters_hash: Default::default(),
        pass_through_data_hash: Default::default(),
        events_queue_commitment: Some(H256::zero()),
        bootloader_initial_content_commitment: Some(H256::zero()),
        state_diffs_compressed: vec![],
    }
}

// Tests that we send multiple transactions and confirm them all in one iteration.
#[test_casing(4, Product(([false, true], [DeploymentMode::Rollup, DeploymentMode::Validium])))]
#[tokio::test]
async fn confirm_many(
    aggregator_operate_4844_mode: bool,
    deployment_mode: DeploymentMode,
) -> anyhow::Result<()> {
    let connection_pool = ConnectionPool::<Core>::test_pool().await;
    let mut tester = EthSenderTester::new(
        connection_pool,
        vec![10; 100],
        false,
        aggregator_operate_4844_mode,
        &deployment_mode,
    )
    .await;

    let mut hashes = vec![];

    for _ in 0..5 {
        let tx = tester
            .aggregator
            .save_eth_tx(
                &mut tester.conn.connection().await.unwrap(),
                &DUMMY_OPERATION,
                false,
            )
            .await?;
        let hash = tester
            .manager
            .send_eth_tx(
                &mut tester.conn.connection().await.unwrap(),
                &tx,
                0,
                L1BlockNumber(tester.gateway.block_number("").await?.as_u32()),
            )
            .await?;
        hashes.push(hash);
    }

    // check that we sent something
    assert_eq!(tester.gateway.sent_tx_count(), 5);
    assert_eq!(
        tester
            .storage()
            .await
            .eth_sender_dal()
            .get_inflight_txs()
            .await
            .unwrap()
            .len(),
        5
    );

    for hash in hashes {
        tester
            .gateway
            .execute_tx(hash, true, EthSenderTester::WAIT_CONFIRMATIONS);
    }

    let to_resend = tester
        .manager
        .monitor_inflight_transactions(
            &mut tester.conn.connection().await.unwrap(),
            tester.get_block_numbers().await,
        )
        .await?;

    // check that transaction is marked as accepted
    assert_eq!(
        tester
            .storage()
            .await
            .eth_sender_dal()
            .get_inflight_txs()
            .await
            .unwrap()
            .len(),
        0
    );

    // also check that we didn't try to resend it
    assert!(to_resend.is_none());

    Ok(())
}

// Tests that we resend first un-mined transaction every block with an increased gas price.
#[test_casing(2, [DeploymentMode::Rollup, DeploymentMode::Validium])]
#[tokio::test]
async fn resend_each_block(deployment_mode: DeploymentMode) -> anyhow::Result<()> {
    let mut tester = EthSenderTester::new(
        ConnectionPool::<Core>::test_pool().await,
        vec![7, 6, 5, 5, 5, 2, 1],
        false,
        false,
        &deployment_mode,
    )
    .await;

    // after this, median should be 6
    tester.gateway.advance_block_number(3);
    tester.gas_adjuster.keep_updated().await?;

    let block = L1BlockNumber(tester.gateway.block_number("").await?.as_u32());
    let tx = tester
        .aggregator
        .save_eth_tx(
            &mut tester.conn.connection().await.unwrap(),
            &DUMMY_OPERATION,
            false,
        )
        .await?;

    let hash = tester
        .manager
        .send_eth_tx(&mut tester.conn.connection().await.unwrap(), &tx, 0, block)
        .await?;

    // check that we sent something and stored it in the db
    assert_eq!(tester.gateway.sent_tx_count(), 1);
    assert_eq!(
        tester
            .storage()
            .await
            .eth_sender_dal()
            .get_inflight_txs()
            .await
            .unwrap()
            .len(),
        1
    );

    let sent_tx = tester
        .gateway
        .get_tx(hash, "")
        .await
        .unwrap()
        .expect("no transaction");
    assert_eq!(sent_tx.hash, hash);
    assert_eq!(sent_tx.nonce, 0.into());
    assert_eq!(
        sent_tx.max_fee_per_gas.unwrap() - sent_tx.max_priority_fee_per_gas.unwrap(),
        18.into() // `6 * 3 * 2^0`
    );

    // now, median is 5
    tester.gateway.advance_block_number(2);
    tester.gas_adjuster.keep_updated().await?;
    let block_numbers = tester.get_block_numbers().await;

    let (to_resend, _) = tester
        .manager
        .monitor_inflight_transactions(&mut tester.conn.connection().await.unwrap(), block_numbers)
        .await?
        .unwrap();

    let resent_hash = tester
        .manager
        .send_eth_tx(
            &mut tester.conn.connection().await.unwrap(),
            &to_resend,
            1,
            block_numbers.latest,
        )
        .await?;

    // check that transaction has been resent
    assert_eq!(tester.gateway.sent_tx_count(), 2);
    assert_eq!(
        tester
            .storage()
            .await
            .eth_sender_dal()
            .get_inflight_txs()
            .await
            .unwrap()
            .len(),
        1
    );

    let resent_tx = tester
        .gateway
        .get_tx(resent_hash, "")
        .await
        .unwrap()
        .expect("no transaction");
    assert_eq!(resent_tx.nonce, 0.into());
    assert_eq!(
        resent_tx.max_fee_per_gas.unwrap() - resent_tx.max_priority_fee_per_gas.unwrap(),
        30.into() // `5 * 3 * 2^1`
    );

    Ok(())
}

// Tests that if transaction was mined, but not enough blocks has been mined since,
// we won't mark it as confirmed but also won't resend it.
#[test_casing(2, [DeploymentMode::Rollup, DeploymentMode::Validium])]
#[tokio::test]
async fn dont_resend_already_mined(deployment_mode: DeploymentMode) -> anyhow::Result<()> {
    let mut tester = EthSenderTester::new(
        ConnectionPool::<Core>::test_pool().await,
        vec![100; 100],
        false,
        false,
        &deployment_mode,
    )
    .await;

    let tx = tester
        .aggregator
        .save_eth_tx(
            &mut tester.conn.connection().await.unwrap(),
            &DUMMY_OPERATION,
            false,
        )
        .await
        .unwrap();

    let hash = tester
        .manager
        .send_eth_tx(
            &mut tester.conn.connection().await.unwrap(),
            &tx,
            0,
            L1BlockNumber(tester.gateway.block_number("").await.unwrap().as_u32()),
        )
        .await
        .unwrap();

    // check that we sent something and stored it in the db
    assert_eq!(tester.gateway.sent_tx_count(), 1);
    assert_eq!(
        tester
            .storage()
            .await
            .eth_sender_dal()
            .get_inflight_txs()
            .await
            .unwrap()
            .len(),
        1
    );

    // mine the transaction but don't have enough confirmations yet
    tester
        .gateway
        .execute_tx(hash, true, EthSenderTester::WAIT_CONFIRMATIONS - 1);

    let to_resend = tester
        .manager
        .monitor_inflight_transactions(
            &mut tester.conn.connection().await.unwrap(),
            tester.get_block_numbers().await,
        )
        .await?;

    // check that transaction is still considered in-flight
    assert_eq!(
        tester
            .storage()
            .await
            .eth_sender_dal()
            .get_inflight_txs()
            .await
            .unwrap()
            .len(),
        1
    );

    // also check that we didn't try to resend it
    assert!(to_resend.is_none());

    Ok(())
}

#[test_casing(2, [DeploymentMode::Rollup, DeploymentMode::Validium])]
#[tokio::test]
async fn three_scenarios(deployment_mode: DeploymentMode) -> anyhow::Result<()> {
    let mut tester = EthSenderTester::new(
        ConnectionPool::<Core>::test_pool().await,
        vec![100; 100],
        false,
        false,
        &deployment_mode,
    )
    .await;

    let mut hashes = vec![];

    for _ in 0..3 {
        let tx = tester
            .aggregator
            .save_eth_tx(
                &mut tester.conn.connection().await.unwrap(),
                &DUMMY_OPERATION,
                false,
            )
            .await
            .unwrap();

        let hash = tester
            .manager
            .send_eth_tx(
                &mut tester.conn.connection().await.unwrap(),
                &tx,
                0,
                L1BlockNumber(tester.gateway.block_number("").await.unwrap().as_u32()),
            )
            .await
            .unwrap();

        hashes.push(hash);
    }

    // check that we sent something
    assert_eq!(tester.gateway.sent_tx_count(), 3);

    // mined & confirmed
    tester
        .gateway
        .execute_tx(hashes[0], true, EthSenderTester::WAIT_CONFIRMATIONS);
    // mined but not confirmed
    tester
        .gateway
        .execute_tx(hashes[1], true, EthSenderTester::WAIT_CONFIRMATIONS - 1);

    let (to_resend, _) = tester
        .manager
        .monitor_inflight_transactions(
            &mut tester.conn.connection().await.unwrap(),
            tester.get_block_numbers().await,
        )
        .await?
        .expect("we should be trying to resend the last tx");

    // check that last 2 transactions are still considered in-flight
    assert_eq!(
        tester
            .storage()
            .await
            .eth_sender_dal()
            .get_inflight_txs()
            .await
            .unwrap()
            .len(),
        2
    );

    // last sent transaction has nonce == 2, because they start from 0
    assert_eq!(to_resend.nonce.0, 2);

    Ok(())
}

#[should_panic(expected = "We can't operate after tx fail")]
#[test_casing(2, [DeploymentMode::Rollup, DeploymentMode::Validium])]
#[tokio::test]
async fn failed_eth_tx(deployment_mode: DeploymentMode) {
    let mut tester = EthSenderTester::new(
        ConnectionPool::<Core>::test_pool().await,
        vec![100; 100],
        false,
        false,
        &deployment_mode,
    )
    .await;

    let tx = tester
        .aggregator
        .save_eth_tx(
            &mut tester.conn.connection().await.unwrap(),
            &DUMMY_OPERATION,
            false,
        )
        .await
        .unwrap();

    let hash = tester
        .manager
        .send_eth_tx(
            &mut tester.conn.connection().await.unwrap(),
            &tx,
            0,
            L1BlockNumber(tester.gateway.block_number("").await.unwrap().as_u32()),
        )
        .await
        .unwrap();

    // fail this tx
    tester
        .gateway
        .execute_tx(hash, false, EthSenderTester::WAIT_CONFIRMATIONS);
    tester
        .manager
        .monitor_inflight_transactions(
            &mut tester.conn.connection().await.unwrap(),
            tester.get_block_numbers().await,
        )
        .await
        .unwrap();
}

#[test_casing(2, [DeploymentMode::Rollup, DeploymentMode::Validium])]
#[tokio::test]
async fn correct_order_for_confirmations(deployment_mode: DeploymentMode) -> anyhow::Result<()> {
    let mut tester = EthSenderTester::new(
        ConnectionPool::<Core>::test_pool().await,
        vec![100; 100],
        true,
        false,
        &deployment_mode,
    )
    .await;

    insert_genesis_protocol_version(&tester).await;
    let genesis_l1_batch = insert_l1_batch(&tester, L1BatchNumber(0)).await;
    let first_l1_batch = insert_l1_batch(&tester, L1BatchNumber(1)).await;
    let second_l1_batch = insert_l1_batch(&tester, L1BatchNumber(2)).await;

    commit_l1_batch(
        &mut tester,
        genesis_l1_batch.clone(),
        first_l1_batch.clone(),
        true,
    )
    .await;
    prove_l1_batch(
        &mut tester,
        genesis_l1_batch.clone(),
        first_l1_batch.clone(),
        true,
    )
    .await;
    execute_l1_batches(&mut tester, vec![first_l1_batch.clone()], true).await;
    commit_l1_batch(
        &mut tester,
        first_l1_batch.clone(),
        second_l1_batch.clone(),
        true,
    )
    .await;
    prove_l1_batch(
        &mut tester,
        first_l1_batch.clone(),
        second_l1_batch.clone(),
        true,
    )
    .await;

    let l1_batches = tester
        .storage()
        .await
        .blocks_dal()
        .get_ready_for_execute_l1_batches(45, None)
        .await
        .unwrap();
    assert_eq!(l1_batches.len(), 1);
    assert_eq!(l1_batches[0].header.number.0, 2);

    execute_l1_batches(&mut tester, vec![second_l1_batch.clone()], true).await;
    let l1_batches = tester
        .storage()
        .await
        .blocks_dal()
        .get_ready_for_execute_l1_batches(45, None)
        .await
        .unwrap();
    assert_eq!(l1_batches.len(), 0);
    Ok(())
}

#[test_casing(2, [DeploymentMode::Rollup, DeploymentMode::Validium])]
#[tokio::test]
async fn skipped_l1_batch_at_the_start(deployment_mode: DeploymentMode) -> anyhow::Result<()> {
    let mut tester = EthSenderTester::new(
        ConnectionPool::<Core>::test_pool().await,
        vec![100; 100],
        true,
        false,
        &deployment_mode,
    )
    .await;

    insert_genesis_protocol_version(&tester).await;
    let genesis_l1_batch = insert_l1_batch(&tester, L1BatchNumber(0)).await;
    let first_l1_batch = insert_l1_batch(&tester, L1BatchNumber(1)).await;
    let second_l1_batch = insert_l1_batch(&tester, L1BatchNumber(2)).await;

    commit_l1_batch(
        &mut tester,
        genesis_l1_batch.clone(),
        first_l1_batch.clone(),
        true,
    )
    .await;
    prove_l1_batch(
        &mut tester,
        genesis_l1_batch.clone(),
        first_l1_batch.clone(),
        true,
    )
    .await;
    execute_l1_batches(&mut tester, vec![first_l1_batch.clone()], true).await;
    commit_l1_batch(
        &mut tester,
        first_l1_batch.clone(),
        second_l1_batch.clone(),
        true,
    )
    .await;
    prove_l1_batch(
        &mut tester,
        first_l1_batch.clone(),
        second_l1_batch.clone(),
        true,
    )
    .await;
    execute_l1_batches(&mut tester, vec![second_l1_batch.clone()], true).await;

    let third_l1_batch = insert_l1_batch(&tester, L1BatchNumber(3)).await;
    let fourth_l1_batch = insert_l1_batch(&tester, L1BatchNumber(4)).await;
    // DO NOT CONFIRM THIRD BLOCK
    let third_l1_batch_commit_tx_hash = commit_l1_batch(
        &mut tester,
        second_l1_batch.clone(),
        third_l1_batch.clone(),
        false,
    )
    .await;

    prove_l1_batch(
        &mut tester,
        second_l1_batch.clone(),
        third_l1_batch.clone(),
        true,
    )
    .await;
    commit_l1_batch(
        &mut tester,
        third_l1_batch.clone(),
        fourth_l1_batch.clone(),
        true,
    )
    .await;
    prove_l1_batch(
        &mut tester,
        third_l1_batch.clone(),
        fourth_l1_batch.clone(),
        true,
    )
    .await;
    let l1_batches = tester
        .storage()
        .await
        .blocks_dal()
        .get_ready_for_execute_l1_batches(45, Some(unix_timestamp_ms()))
        .await
        .unwrap();
    assert_eq!(l1_batches.len(), 2);

    confirm_tx(&mut tester, third_l1_batch_commit_tx_hash).await;
    let l1_batches = tester
        .storage()
        .await
        .blocks_dal()
        .get_ready_for_execute_l1_batches(45, Some(unix_timestamp_ms()))
        .await
        .unwrap();
    assert_eq!(l1_batches.len(), 2);
    Ok(())
}

#[test_casing(2, [DeploymentMode::Rollup, DeploymentMode::Validium])]
#[tokio::test]
async fn skipped_l1_batch_in_the_middle(deployment_mode: DeploymentMode) -> anyhow::Result<()> {
    let mut tester = EthSenderTester::new(
        ConnectionPool::<Core>::test_pool().await,
        vec![100; 100],
        true,
        false,
        &deployment_mode,
    )
    .await;

    insert_genesis_protocol_version(&tester).await;
    let genesis_l1_batch = insert_l1_batch(&tester, L1BatchNumber(0)).await;
    let first_l1_batch = insert_l1_batch(&tester, L1BatchNumber(1)).await;
    let second_l1_batch = insert_l1_batch(&tester, L1BatchNumber(2)).await;
    commit_l1_batch(
        &mut tester,
        genesis_l1_batch.clone(),
        first_l1_batch.clone(),
        true,
    )
    .await;
    prove_l1_batch(&mut tester, genesis_l1_batch, first_l1_batch.clone(), true).await;
    execute_l1_batches(&mut tester, vec![first_l1_batch.clone()], true).await;
    commit_l1_batch(
        &mut tester,
        first_l1_batch.clone(),
        second_l1_batch.clone(),
        true,
    )
    .await;
    prove_l1_batch(
        &mut tester,
        first_l1_batch.clone(),
        second_l1_batch.clone(),
        true,
    )
    .await;

    let third_l1_batch = insert_l1_batch(&tester, L1BatchNumber(3)).await;
    let fourth_l1_batch = insert_l1_batch(&tester, L1BatchNumber(4)).await;
    // DO NOT CONFIRM THIRD BLOCK
    let third_l1_batch_commit_tx_hash = commit_l1_batch(
        &mut tester,
        second_l1_batch.clone(),
        third_l1_batch.clone(),
        false,
    )
    .await;

    prove_l1_batch(
        &mut tester,
        second_l1_batch.clone(),
        third_l1_batch.clone(),
        true,
    )
    .await;
    commit_l1_batch(
        &mut tester,
        third_l1_batch.clone(),
        fourth_l1_batch.clone(),
        true,
    )
    .await;
    prove_l1_batch(
        &mut tester,
        third_l1_batch.clone(),
        fourth_l1_batch.clone(),
        true,
    )
    .await;
    let l1_batches = tester
        .storage()
        .await
        .blocks_dal()
        .get_ready_for_execute_l1_batches(45, None)
        .await
        .unwrap();
    // We should return all L1 batches including the third one
    assert_eq!(l1_batches.len(), 3);
    assert_eq!(l1_batches[0].header.number.0, 2);

    confirm_tx(&mut tester, third_l1_batch_commit_tx_hash).await;
    let l1_batches = tester
        .storage()
        .await
        .blocks_dal()
        .get_ready_for_execute_l1_batches(45, None)
        .await
        .unwrap();
    assert_eq!(l1_batches.len(), 3);
    Ok(())
}

#[test_casing(2, [DeploymentMode::Rollup, DeploymentMode::Validium])]
#[tokio::test]
async fn test_parse_multicall_data(deployment_mode: DeploymentMode) {
    let tester = EthSenderTester::new(
        ConnectionPool::<Core>::test_pool().await,
        vec![100; 100],
        false,
        false,
        &deployment_mode,
    )
    .await;

    assert!(tester
        .aggregator
        .parse_multicall_data(mock_multicall_response())
        .is_ok());

    let original_wrong_form_data = vec![
        // should contain 5 tuples
        Token::Array(vec![]),
        Token::Array(vec![
            Token::Tuple(vec![]),
            Token::Tuple(vec![]),
            Token::Tuple(vec![]),
        ]),
        Token::Array(vec![Token::Tuple(vec![
            Token::Bool(true),
            Token::Bytes(vec![
                30, 72, 156, 45, 219, 103, 54, 150, 36, 37, 58, 97, 81, 255, 186, 33, 35, 20, 195,
                77, 19, 182, 23, 65, 145, 9, 223, 123, 242, 64, 125, 149,
            ]),
        ])]),
        // should contain 2 tokens in the tuple
        Token::Array(vec![
            Token::Tuple(vec![
                Token::Bool(true),
                Token::Bytes(vec![
                    30, 72, 156, 45, 219, 103, 54, 150, 36, 37, 58, 97, 81, 255, 186, 33, 35, 20,
                    195, 77, 19, 182, 23, 65, 145, 9, 223, 123, 242, 64, 125, 149,
                ]),
                Token::Bytes(vec![]),
            ]),
            Token::Tuple(vec![
                Token::Bool(true),
                Token::Bytes(vec![
                    40, 72, 156, 45, 219, 103, 54, 150, 36, 37, 58, 97, 81, 255, 186, 33, 35, 20,
                    195, 77, 19, 182, 23, 65, 145, 9, 223, 123, 242, 64, 225, 149,
                ]),
            ]),
            Token::Tuple(vec![Token::Bool(true), Token::Bytes(vec![3u8; 96])]),
            Token::Tuple(vec![Token::Bool(true), Token::Bytes(vec![4u8; 20])]),
            Token::Tuple(vec![
                Token::Bool(true),
                Token::Bytes(
                    H256::from_low_u64_be(ProtocolVersionId::default() as u64)
                        .0
                        .to_vec(),
                ),
            ]),
        ]),
    ];

    for wrong_data_instance in original_wrong_form_data {
        assert_matches!(
            tester
                .aggregator
                .parse_multicall_data(wrong_data_instance.clone()),
            Err(ETHSenderError::ParseError(Error::InvalidOutputType(_)))
        );
    }
}

#[test_casing(2, [DeploymentMode::Rollup, DeploymentMode::Validium])]
#[tokio::test]
async fn get_multicall_data(deployment_mode: DeploymentMode) {
    let mut tester = EthSenderTester::new(
        ConnectionPool::<Core>::test_pool().await,
        vec![100; 100],
        false,
        false,
        &deployment_mode,
    )
    .await;
    let multicall_data = tester.aggregator.get_multicall_data().await;
    assert!(multicall_data.is_ok());
}

async fn insert_genesis_protocol_version(tester: &EthSenderTester) {
    tester
        .storage()
        .await
        .protocol_versions_dal()
        .save_protocol_version_with_tx(&ProtocolVersion::default())
        .await
        .unwrap();
}

async fn insert_l1_batch(tester: &EthSenderTester, number: L1BatchNumber) -> L1BatchHeader {
    let header = create_l1_batch(number.0);

    // Save L1 batch to the database
    tester
        .storage()
        .await
        .blocks_dal()
        .insert_mock_l1_batch(&header)
        .await
        .unwrap();
    let metadata = default_l1_batch_metadata();
    tester
        .storage()
        .await
        .blocks_dal()
        .save_l1_batch_tree_data(header.number, &metadata.tree_data())
        .await
        .unwrap();
    tester
        .storage()
        .await
        .blocks_dal()
        .save_l1_batch_commitment_artifacts(
            header.number,
            &l1_batch_metadata_to_commitment_artifacts(&metadata),
        )
        .await
        .unwrap();
    header
}

async fn execute_l1_batches(
    tester: &mut EthSenderTester,
    l1_batches: Vec<L1BatchHeader>,
    confirm: bool,
) -> H256 {
    let operation = AggregatedOperation::Execute(ExecuteBatches {
        l1_batches: l1_batches.into_iter().map(l1_batch_with_metadata).collect(),
    });
    send_operation(tester, operation, confirm).await
}

async fn prove_l1_batch(
    tester: &mut EthSenderTester,
    last_committed_l1_batch: L1BatchHeader,
    l1_batch: L1BatchHeader,
    confirm: bool,
) -> H256 {
    let operation = AggregatedOperation::PublishProofOnchain(ProveBatches {
        prev_l1_batch: l1_batch_with_metadata(last_committed_l1_batch),
        l1_batches: vec![l1_batch_with_metadata(l1_batch)],
        proofs: vec![],
        should_verify: false,
    });
    send_operation(tester, operation, confirm).await
}

async fn commit_l1_batch(
    tester: &mut EthSenderTester,
    last_committed_l1_batch: L1BatchHeader,
    l1_batch: L1BatchHeader,
    confirm: bool,
) -> H256 {
    let operation = AggregatedOperation::Commit(
        l1_batch_with_metadata(last_committed_l1_batch),
        vec![l1_batch_with_metadata(l1_batch)],
        PubdataDA::Calldata,
    );
    send_operation(tester, operation, confirm).await
}

async fn send_operation(
    tester: &mut EthSenderTester,
    aggregated_operation: AggregatedOperation,
    confirm: bool,
) -> H256 {
    let tx = tester
        .aggregator
        .save_eth_tx(
            &mut tester.conn.connection().await.unwrap(),
            &aggregated_operation,
            false,
        )
        .await
        .unwrap();

    let hash = tester
        .manager
        .send_eth_tx(
            &mut tester.conn.connection().await.unwrap(),
            &tx,
            0,
            L1BlockNumber(tester.gateway.block_number("").await.unwrap().as_u32()),
        )
        .await
        .unwrap();

    if confirm {
        confirm_tx(tester, hash).await;
    }
    hash
}

async fn confirm_tx(tester: &mut EthSenderTester, hash: H256) {
    tester
        .gateway
        .execute_tx(hash, true, EthSenderTester::WAIT_CONFIRMATIONS);
    tester
        .manager
        .monitor_inflight_transactions(
            &mut tester.conn.connection().await.unwrap(),
            tester.get_block_numbers().await,
        )
        .await
        .unwrap();
}<|MERGE_RESOLUTION|>--- conflicted
+++ resolved
@@ -31,14 +31,8 @@
         aggregated_operations::AggregatedOperation, eth_tx_manager::L1BlockNumbers, Aggregator,
         ETHSenderError, EthTxAggregator, EthTxManager,
     },
-<<<<<<< HEAD
-    l1_gas_price::GasAdjuster,
-    native_token_fetcher::NoOpConversionRateFetcher,
-    utils::testonly::{create_l1_batch, l1_batch_metadata_to_commitment_artifacts},
-=======
     l1_gas_price::{GasAdjuster, PubdataPricing, RollupPubdataPricing, ValidiumPubdataPricing},
     utils::testonly::{create_l1_batch, l1_batch_metadata_to_commitment_artifacts, DeploymentMode},
->>>>>>> 7a4cf0ca
 };
 
 // Alias to conveniently call static methods of `ETHSender`.
@@ -118,12 +112,8 @@
             DeploymentMode::Rollup => Arc::new(RollupPubdataPricing {}),
         };
 
-<<<<<<< HEAD
-        let no_op_conversion_rate_fetcher = Arc::new(NoOpConversionRateFetcher::new());
-=======
         let base_token_fetcher: Arc<dyn ConversionRateFetcher> =
             Arc::new(NoOpConversionRateFetcher {});
->>>>>>> 7a4cf0ca
         let gas_adjuster = Arc::new(
             GasAdjuster::new(
                 gateway.clone(),
@@ -134,12 +124,8 @@
                     ..eth_sender_config.gas_adjuster.unwrap()
                 },
                 PubdataSendingMode::Calldata,
-<<<<<<< HEAD
-                no_op_conversion_rate_fetcher,
-=======
                 base_token_fetcher,
                 pubdata_pricing,
->>>>>>> 7a4cf0ca
             )
             .await
             .unwrap(),
