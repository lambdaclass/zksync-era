use std::sync::Arc;

use assert_matches::assert_matches;
use once_cell::sync::Lazy;
use test_casing::test_casing;
use zksync_config::{
    configs::{
        eth_sender::{ProofSendingMode, PubdataSendingMode, SenderConfig},
        KzgConfig,
    },
    ContractsConfig, ETHSenderConfig, GasAdjusterConfig,
};
use zksync_dal::{ConnectionPool, StorageProcessor};
use zksync_eth_client::{clients::MockEthereum, EthInterface};
use zksync_l1_contract_interface::i_executor::{
    commit::kzg::KzgSettings,
    methods::{CommitBatches, ExecuteBatches, ProveBatches},
};
use zksync_object_store::ObjectStoreFactory;
use zksync_types::{
    block::L1BatchHeader,
    commitment::{L1BatchMetaParameters, L1BatchMetadata, L1BatchWithMetadata},
    ethabi::Token,
    helpers::unix_timestamp_ms,
    pubdata_da::PubdataDA,
    web3::contract::Error,
    Address, L1BatchNumber, L1BlockNumber, ProtocolVersionId, H256,
};

use crate::{
    eth_sender::{
        aggregated_operations::AggregatedOperation, eth_tx_manager::L1BlockNumbers, Aggregator,
        ETHSenderError, EthTxAggregator, EthTxManager,
    },
    l1_gas_price::GasAdjuster,
<<<<<<< HEAD
    native_token_fetcher::NoOpConversionRateFetcher,
    utils::testonly::create_l1_batch,
=======
    utils::testonly::{create_l1_batch, l1_batch_metadata_to_commitment_artifacts},
>>>>>>> d81aef0e
};

// Alias to conveniently call static methods of `ETHSender`.
type MockEthTxManager = EthTxManager;

static DUMMY_OPERATION: Lazy<AggregatedOperation> = Lazy::new(|| {
    AggregatedOperation::Execute(ExecuteBatches {
        l1_batches: vec![L1BatchWithMetadata {
            header: create_l1_batch(1),
            metadata: default_l1_batch_metadata(),
            raw_published_factory_deps: Vec::new(),
        }],
    })
});

#[derive(Debug)]
struct EthSenderTester {
    conn: ConnectionPool,
    gateway: Arc<MockEthereum>,
    manager: MockEthTxManager,
    aggregator: EthTxAggregator,
    gas_adjuster: Arc<GasAdjuster>,
}

impl EthSenderTester {
    const WAIT_CONFIRMATIONS: u64 = 10;
    const MAX_BASE_FEE_SAMPLES: usize = 3;

    async fn new(
        connection_pool: ConnectionPool,
        history: Vec<u64>,
        non_ordering_confirmations: bool,
        aggregator_operate_4844_mode: bool,
    ) -> Self {
        let eth_sender_config = ETHSenderConfig::for_tests();
        let contracts_config = ContractsConfig::for_tests();
        let aggregator_config = SenderConfig {
            aggregated_proof_sizes: vec![1],
            ..eth_sender_config.sender.clone()
        };

        let gateway = Arc::new(
            MockEthereum::default()
                .with_fee_history(
                    std::iter::repeat(0)
                        .take(Self::WAIT_CONFIRMATIONS as usize)
                        .chain(history)
                        .collect(),
                )
                .with_non_ordering_confirmation(non_ordering_confirmations)
                .with_multicall_address(contracts_config.l1_multicall3_addr),
        );
        gateway.advance_block_number(Self::WAIT_CONFIRMATIONS);

        let no_op_conversion_rate_fetcher = Arc::new(NoOpConversionRateFetcher::new());
        let gas_adjuster = Arc::new(
            GasAdjuster::new(
                gateway.clone(),
                GasAdjusterConfig {
                    max_base_fee_samples: Self::MAX_BASE_FEE_SAMPLES,
                    pricing_formula_parameter_a: 3.0,
                    pricing_formula_parameter_b: 2.0,
                    ..eth_sender_config.gas_adjuster
                },
<<<<<<< HEAD
                no_op_conversion_rate_fetcher,
=======
                PubdataSendingMode::Calldata,
>>>>>>> d81aef0e
            )
            .await
            .unwrap(),
        );
        let store_factory = ObjectStoreFactory::mock();

        let kzg_settings = Arc::new(KzgSettings::new(&KzgConfig::for_tests().trusted_setup_path));
        let aggregator = EthTxAggregator::new(
            SenderConfig {
                proof_sending_mode: ProofSendingMode::SkipEveryProof,
                ..eth_sender_config.sender.clone()
            },
            // Aggregator - unused
            Aggregator::new(
                aggregator_config.clone(),
                store_factory.create_store().await,
                aggregator_operate_4844_mode,
                PubdataDA::Calldata,
                Some(kzg_settings.clone()),
            ),
            gateway.clone(),
            // zkSync contract address
            Address::random(),
            contracts_config.l1_multicall3_addr,
            Address::random(),
            Default::default(),
            Some(kzg_settings),
            None,
        )
        .await;

        let manager = EthTxManager::new(
            eth_sender_config.sender,
            gas_adjuster.clone(),
            gateway.clone(),
            None,
        );
        Self {
            gateway,
            manager,
            aggregator,
            gas_adjuster,
            conn: connection_pool,
        }
    }

    async fn storage(&self) -> StorageProcessor<'_> {
        self.conn.access_storage().await.unwrap()
    }

    async fn get_block_numbers(&self) -> L1BlockNumbers {
        let latest = self.gateway.block_number("").await.unwrap().as_u32().into();
        let finalized = latest - Self::WAIT_CONFIRMATIONS as u32;
        L1BlockNumbers {
            finalized,
            latest,
            safe: finalized,
        }
    }
}

// Tests that we send multiple transactions and confirm them all in one iteration.
#[test_casing(2, [false, true])]
#[tokio::test]
async fn confirm_many(aggregator_operate_4844_mode: bool) -> anyhow::Result<()> {
    let connection_pool = ConnectionPool::test_pool().await;
    let mut tester = EthSenderTester::new(
        connection_pool,
        vec![10; 100],
        false,
        aggregator_operate_4844_mode,
    )
    .await;

    let mut hashes = vec![];

    for _ in 0..5 {
        let tx = tester
            .aggregator
            .save_eth_tx(
                &mut tester.conn.access_storage().await.unwrap(),
                &DUMMY_OPERATION,
                true,
            )
            .await?;
        let hash = tester
            .manager
            .send_eth_tx(
                &mut tester.conn.access_storage().await.unwrap(),
                &tx,
                0,
                L1BlockNumber(tester.gateway.block_number("").await?.as_u32()),
            )
            .await?;
        hashes.push(hash);
    }

    // check that we sent something
    assert_eq!(tester.gateway.sent_tx_count(), 5);
    assert_eq!(
        tester
            .storage()
            .await
            .eth_sender_dal()
            .get_inflight_txs()
            .await
            .unwrap()
            .len(),
        5
    );

    for hash in hashes {
        tester
            .gateway
            .execute_tx(hash, true, EthSenderTester::WAIT_CONFIRMATIONS);
    }

    let to_resend = tester
        .manager
        .monitor_inflight_transactions(
            &mut tester.conn.access_storage().await.unwrap(),
            tester.get_block_numbers().await,
        )
        .await?;

    // check that transaction is marked as accepted
    assert_eq!(
        tester
            .storage()
            .await
            .eth_sender_dal()
            .get_inflight_txs()
            .await
            .unwrap()
            .len(),
        0
    );

    // also check that we didn't try to resend it
    assert!(to_resend.is_none());

    Ok(())
}

// Tests that we resend first un-mined transaction every block with an increased gas price.
#[tokio::test]
async fn resend_each_block() -> anyhow::Result<()> {
    let connection_pool = ConnectionPool::test_pool().await;
    let mut tester =
        EthSenderTester::new(connection_pool, vec![7, 6, 5, 5, 5, 2, 1], false, false).await;

    // after this, median should be 6
    tester.gateway.advance_block_number(3);
    tester.gas_adjuster.keep_updated().await?;

    let block = L1BlockNumber(tester.gateway.block_number("").await?.as_u32());
    let tx = tester
        .aggregator
        .save_eth_tx(
            &mut tester.conn.access_storage().await.unwrap(),
            &DUMMY_OPERATION,
            true,
        )
        .await?;

    let hash = tester
        .manager
        .send_eth_tx(
            &mut tester.conn.access_storage().await.unwrap(),
            &tx,
            0,
            block,
        )
        .await?;

    // check that we sent something and stored it in the db
    assert_eq!(tester.gateway.sent_tx_count(), 1);
    assert_eq!(
        tester
            .storage()
            .await
            .eth_sender_dal()
            .get_inflight_txs()
            .await
            .unwrap()
            .len(),
        1
    );

    let sent_tx = tester
        .gateway
        .get_tx(hash, "")
        .await
        .unwrap()
        .expect("no transaction");
    assert_eq!(sent_tx.hash, hash);
    assert_eq!(sent_tx.nonce, 0.into());
    assert_eq!(
        sent_tx.max_fee_per_gas.unwrap() - sent_tx.max_priority_fee_per_gas.unwrap(),
        18.into() // `6 * 3 * 2^0`
    );

    // now, median is 5
    tester.gateway.advance_block_number(2);
    tester.gas_adjuster.keep_updated().await?;
    let block_numbers = tester.get_block_numbers().await;

    let (to_resend, _) = tester
        .manager
        .monitor_inflight_transactions(
            &mut tester.conn.access_storage().await.unwrap(),
            block_numbers,
        )
        .await?
        .unwrap();

    let resent_hash = tester
        .manager
        .send_eth_tx(
            &mut tester.conn.access_storage().await.unwrap(),
            &to_resend,
            1,
            block_numbers.latest,
        )
        .await?;

    // check that transaction has been resent
    assert_eq!(tester.gateway.sent_tx_count(), 2);
    assert_eq!(
        tester
            .storage()
            .await
            .eth_sender_dal()
            .get_inflight_txs()
            .await
            .unwrap()
            .len(),
        1
    );

    let resent_tx = tester
        .gateway
        .get_tx(resent_hash, "")
        .await
        .unwrap()
        .expect("no transaction");
    assert_eq!(resent_tx.nonce, 0.into());
    assert_eq!(
        resent_tx.max_fee_per_gas.unwrap() - resent_tx.max_priority_fee_per_gas.unwrap(),
        30.into() // `5 * 3 * 2^1`
    );

    Ok(())
}

// Tests that if transaction was mined, but not enough blocks has been mined since,
// we won't mark it as confirmed but also won't resend it.
#[tokio::test]
async fn dont_resend_already_mined() -> anyhow::Result<()> {
    let connection_pool = ConnectionPool::test_pool().await;
    let mut tester = EthSenderTester::new(connection_pool, vec![100; 100], false, false).await;
    let tx = tester
        .aggregator
        .save_eth_tx(
            &mut tester.conn.access_storage().await.unwrap(),
            &DUMMY_OPERATION,
            true,
        )
        .await
        .unwrap();

    let hash = tester
        .manager
        .send_eth_tx(
            &mut tester.conn.access_storage().await.unwrap(),
            &tx,
            0,
            L1BlockNumber(tester.gateway.block_number("").await.unwrap().as_u32()),
        )
        .await
        .unwrap();

    // check that we sent something and stored it in the db
    assert_eq!(tester.gateway.sent_tx_count(), 1);
    assert_eq!(
        tester
            .storage()
            .await
            .eth_sender_dal()
            .get_inflight_txs()
            .await
            .unwrap()
            .len(),
        1
    );

    // mine the transaction but don't have enough confirmations yet
    tester
        .gateway
        .execute_tx(hash, true, EthSenderTester::WAIT_CONFIRMATIONS - 1);

    let to_resend = tester
        .manager
        .monitor_inflight_transactions(
            &mut tester.conn.access_storage().await.unwrap(),
            tester.get_block_numbers().await,
        )
        .await?;

    // check that transaction is still considered in-flight
    assert_eq!(
        tester
            .storage()
            .await
            .eth_sender_dal()
            .get_inflight_txs()
            .await
            .unwrap()
            .len(),
        1
    );

    // also check that we didn't try to resend it
    assert!(to_resend.is_none());

    Ok(())
}

#[tokio::test]
async fn three_scenarios() -> anyhow::Result<()> {
    let connection_pool = ConnectionPool::test_pool().await;
    let mut tester =
        EthSenderTester::new(connection_pool.clone(), vec![100; 100], false, false).await;
    let mut hashes = vec![];

    for _ in 0..3 {
        let tx = tester
            .aggregator
            .save_eth_tx(
                &mut tester.conn.access_storage().await.unwrap(),
                &DUMMY_OPERATION,
                true,
            )
            .await
            .unwrap();

        let hash = tester
            .manager
            .send_eth_tx(
                &mut tester.conn.access_storage().await.unwrap(),
                &tx,
                0,
                L1BlockNumber(tester.gateway.block_number("").await.unwrap().as_u32()),
            )
            .await
            .unwrap();

        hashes.push(hash);
    }

    // check that we sent something
    assert_eq!(tester.gateway.sent_tx_count(), 3);

    // mined & confirmed
    tester
        .gateway
        .execute_tx(hashes[0], true, EthSenderTester::WAIT_CONFIRMATIONS);
    // mined but not confirmed
    tester
        .gateway
        .execute_tx(hashes[1], true, EthSenderTester::WAIT_CONFIRMATIONS - 1);

    let (to_resend, _) = tester
        .manager
        .monitor_inflight_transactions(
            &mut tester.conn.access_storage().await.unwrap(),
            tester.get_block_numbers().await,
        )
        .await?
        .expect("we should be trying to resend the last tx");

    // check that last 2 transactions are still considered in-flight
    assert_eq!(
        tester
            .storage()
            .await
            .eth_sender_dal()
            .get_inflight_txs()
            .await
            .unwrap()
            .len(),
        2
    );

    // last sent transaction has nonce == 2, because they start from 0
    assert_eq!(to_resend.nonce.0, 2);

    Ok(())
}

#[should_panic(expected = "We can't operate after tx fail")]
#[tokio::test]
async fn failed_eth_tx() {
    let connection_pool = ConnectionPool::test_pool().await;
    let mut tester =
        EthSenderTester::new(connection_pool.clone(), vec![100; 100], false, false).await;

    let tx = tester
        .aggregator
        .save_eth_tx(
            &mut tester.conn.access_storage().await.unwrap(),
            &DUMMY_OPERATION,
            true,
        )
        .await
        .unwrap();

    let hash = tester
        .manager
        .send_eth_tx(
            &mut tester.conn.access_storage().await.unwrap(),
            &tx,
            0,
            L1BlockNumber(tester.gateway.block_number("").await.unwrap().as_u32()),
        )
        .await
        .unwrap();

    // fail this tx
    tester
        .gateway
        .execute_tx(hash, false, EthSenderTester::WAIT_CONFIRMATIONS);
    tester
        .manager
        .monitor_inflight_transactions(
            &mut tester.conn.access_storage().await.unwrap(),
            tester.get_block_numbers().await,
        )
        .await
        .unwrap();
}

fn default_l1_batch_metadata() -> L1BatchMetadata {
    L1BatchMetadata {
        root_hash: Default::default(),
        rollup_last_leaf_index: 0,
        merkle_root_hash: Default::default(),
        initial_writes_compressed: Some(vec![]),
        repeated_writes_compressed: Some(vec![]),
        commitment: Default::default(),
        l2_l1_merkle_root: Default::default(),
        block_meta_params: L1BatchMetaParameters {
            zkporter_is_available: false,
            bootloader_code_hash: Default::default(),
            default_aa_code_hash: Default::default(),
        },
        aux_data_hash: Default::default(),
        meta_parameters_hash: Default::default(),
        pass_through_data_hash: Default::default(),
        events_queue_commitment: Some(H256::zero()),
        bootloader_initial_content_commitment: Some(H256::zero()),
        state_diffs_compressed: vec![],
    }
}

fn l1_batch_with_metadata(header: L1BatchHeader) -> L1BatchWithMetadata {
    L1BatchWithMetadata {
        header,
        metadata: default_l1_batch_metadata(),
        raw_published_factory_deps: vec![],
    }
}

#[tokio::test]
async fn correct_order_for_confirmations() -> anyhow::Result<()> {
    let connection_pool = ConnectionPool::test_pool().await;
    let mut tester = EthSenderTester::new(connection_pool, vec![100; 100], true, false).await;
    insert_genesis_protocol_version(&tester).await;
    let genesis_l1_batch = insert_l1_batch(&tester, L1BatchNumber(0)).await;
    let first_l1_batch = insert_l1_batch(&tester, L1BatchNumber(1)).await;
    let second_l1_batch = insert_l1_batch(&tester, L1BatchNumber(2)).await;

    let kzg_settings = tester.aggregator.kzg_settings();

    commit_l1_batch(
        &mut tester,
        genesis_l1_batch.clone(),
        first_l1_batch.clone(),
        true,
        kzg_settings.clone(),
    )
    .await;
    prove_l1_batch(
        &mut tester,
        genesis_l1_batch.clone(),
        first_l1_batch.clone(),
        true,
    )
    .await;
    execute_l1_batches(&mut tester, vec![first_l1_batch.clone()], true).await;
    commit_l1_batch(
        &mut tester,
        first_l1_batch.clone(),
        second_l1_batch.clone(),
        true,
        kzg_settings.clone(),
    )
    .await;
    prove_l1_batch(
        &mut tester,
        first_l1_batch.clone(),
        second_l1_batch.clone(),
        true,
    )
    .await;

    let l1_batches = tester
        .storage()
        .await
        .blocks_dal()
        .get_ready_for_execute_l1_batches(45, None)
        .await
        .unwrap();
    assert_eq!(l1_batches.len(), 1);
    assert_eq!(l1_batches[0].header.number.0, 2);

    execute_l1_batches(&mut tester, vec![second_l1_batch.clone()], true).await;
    let l1_batches = tester
        .storage()
        .await
        .blocks_dal()
        .get_ready_for_execute_l1_batches(45, None)
        .await
        .unwrap();
    assert_eq!(l1_batches.len(), 0);
    Ok(())
}

#[tokio::test]
async fn skipped_l1_batch_at_the_start() -> anyhow::Result<()> {
    let connection_pool = ConnectionPool::test_pool().await;
    let mut tester = EthSenderTester::new(connection_pool, vec![100; 100], true, false).await;
    insert_genesis_protocol_version(&tester).await;
    let genesis_l1_batch = insert_l1_batch(&tester, L1BatchNumber(0)).await;
    let first_l1_batch = insert_l1_batch(&tester, L1BatchNumber(1)).await;
    let second_l1_batch = insert_l1_batch(&tester, L1BatchNumber(2)).await;
    let kzg_settings = tester.aggregator.kzg_settings();

    commit_l1_batch(
        &mut tester,
        genesis_l1_batch.clone(),
        first_l1_batch.clone(),
        true,
        kzg_settings.clone(),
    )
    .await;
    prove_l1_batch(
        &mut tester,
        genesis_l1_batch.clone(),
        first_l1_batch.clone(),
        true,
    )
    .await;
    execute_l1_batches(&mut tester, vec![first_l1_batch.clone()], true).await;
    commit_l1_batch(
        &mut tester,
        first_l1_batch.clone(),
        second_l1_batch.clone(),
        true,
        kzg_settings.clone(),
    )
    .await;
    prove_l1_batch(
        &mut tester,
        first_l1_batch.clone(),
        second_l1_batch.clone(),
        true,
    )
    .await;
    execute_l1_batches(&mut tester, vec![second_l1_batch.clone()], true).await;

    let third_l1_batch = insert_l1_batch(&tester, L1BatchNumber(3)).await;
    let fourth_l1_batch = insert_l1_batch(&tester, L1BatchNumber(4)).await;
    // DO NOT CONFIRM THIRD BLOCK
    let third_l1_batch_commit_tx_hash = commit_l1_batch(
        &mut tester,
        second_l1_batch.clone(),
        third_l1_batch.clone(),
        false,
        kzg_settings.clone(),
    )
    .await;

    prove_l1_batch(
        &mut tester,
        second_l1_batch.clone(),
        third_l1_batch.clone(),
        true,
    )
    .await;
    commit_l1_batch(
        &mut tester,
        third_l1_batch.clone(),
        fourth_l1_batch.clone(),
        true,
        kzg_settings.clone(),
    )
    .await;
    prove_l1_batch(
        &mut tester,
        third_l1_batch.clone(),
        fourth_l1_batch.clone(),
        true,
    )
    .await;
    let l1_batches = tester
        .storage()
        .await
        .blocks_dal()
        .get_ready_for_execute_l1_batches(45, Some(unix_timestamp_ms()))
        .await
        .unwrap();
    assert_eq!(l1_batches.len(), 2);

    confirm_tx(&mut tester, third_l1_batch_commit_tx_hash).await;
    let l1_batches = tester
        .storage()
        .await
        .blocks_dal()
        .get_ready_for_execute_l1_batches(45, Some(unix_timestamp_ms()))
        .await
        .unwrap();
    assert_eq!(l1_batches.len(), 2);
    Ok(())
}

#[tokio::test]
async fn skipped_l1_batch_in_the_middle() -> anyhow::Result<()> {
    let connection_pool = ConnectionPool::test_pool().await;
    let mut tester = EthSenderTester::new(connection_pool, vec![100; 100], true, false).await;
    insert_genesis_protocol_version(&tester).await;
    let genesis_l1_batch = insert_l1_batch(&tester, L1BatchNumber(0)).await;
    let first_l1_batch = insert_l1_batch(&tester, L1BatchNumber(1)).await;
    let second_l1_batch = insert_l1_batch(&tester, L1BatchNumber(2)).await;
    let kzg_settings = tester.aggregator.kzg_settings();
    commit_l1_batch(
        &mut tester,
        genesis_l1_batch.clone(),
        first_l1_batch.clone(),
        true,
        kzg_settings.clone(),
    )
    .await;
    prove_l1_batch(&mut tester, genesis_l1_batch, first_l1_batch.clone(), true).await;
    execute_l1_batches(&mut tester, vec![first_l1_batch.clone()], true).await;
    commit_l1_batch(
        &mut tester,
        first_l1_batch.clone(),
        second_l1_batch.clone(),
        true,
        kzg_settings.clone(),
    )
    .await;
    prove_l1_batch(
        &mut tester,
        first_l1_batch.clone(),
        second_l1_batch.clone(),
        true,
    )
    .await;

    let third_l1_batch = insert_l1_batch(&tester, L1BatchNumber(3)).await;
    let fourth_l1_batch = insert_l1_batch(&tester, L1BatchNumber(4)).await;
    // DO NOT CONFIRM THIRD BLOCK
    let third_l1_batch_commit_tx_hash = commit_l1_batch(
        &mut tester,
        second_l1_batch.clone(),
        third_l1_batch.clone(),
        false,
        kzg_settings.clone(),
    )
    .await;

    prove_l1_batch(
        &mut tester,
        second_l1_batch.clone(),
        third_l1_batch.clone(),
        true,
    )
    .await;
    commit_l1_batch(
        &mut tester,
        third_l1_batch.clone(),
        fourth_l1_batch.clone(),
        true,
        kzg_settings.clone(),
    )
    .await;
    prove_l1_batch(
        &mut tester,
        third_l1_batch.clone(),
        fourth_l1_batch.clone(),
        true,
    )
    .await;
    let l1_batches = tester
        .storage()
        .await
        .blocks_dal()
        .get_ready_for_execute_l1_batches(45, None)
        .await
        .unwrap();
    // We should return all L1 batches including the third one
    assert_eq!(l1_batches.len(), 3);
    assert_eq!(l1_batches[0].header.number.0, 2);

    confirm_tx(&mut tester, third_l1_batch_commit_tx_hash).await;
    let l1_batches = tester
        .storage()
        .await
        .blocks_dal()
        .get_ready_for_execute_l1_batches(45, None)
        .await
        .unwrap();
    assert_eq!(l1_batches.len(), 3);
    Ok(())
}

#[tokio::test]
async fn test_parse_multicall_data() {
    let connection_pool = ConnectionPool::test_pool().await;
    let tester = EthSenderTester::new(connection_pool, vec![100; 100], false, false).await;

    let original_correct_form_data = Token::Array(vec![
        Token::Tuple(vec![Token::Bool(true), Token::Bytes(vec![1u8; 32])]),
        Token::Tuple(vec![Token::Bool(true), Token::Bytes(vec![2u8; 32])]),
        Token::Tuple(vec![Token::Bool(true), Token::Bytes(vec![3u8; 96])]),
        Token::Tuple(vec![Token::Bool(true), Token::Bytes(vec![4u8; 32])]),
        Token::Tuple(vec![
            Token::Bool(true),
            Token::Bytes(
                H256::from_low_u64_be(ProtocolVersionId::default() as u64)
                    .0
                    .to_vec(),
            ),
        ]),
    ]);

    assert!(tester
        .aggregator
        .parse_multicall_data(original_correct_form_data)
        .is_ok());

    let original_wrong_form_data = vec![
        // should contain 5 tuples
        Token::Array(vec![]),
        Token::Array(vec![
            Token::Tuple(vec![]),
            Token::Tuple(vec![]),
            Token::Tuple(vec![]),
        ]),
        Token::Array(vec![Token::Tuple(vec![
            Token::Bool(true),
            Token::Bytes(vec![
                30, 72, 156, 45, 219, 103, 54, 150, 36, 37, 58, 97, 81, 255, 186, 33, 35, 20, 195,
                77, 19, 182, 23, 65, 145, 9, 223, 123, 242, 64, 125, 149,
            ]),
        ])]),
        // should contain 2 tokens in the tuple
        Token::Array(vec![
            Token::Tuple(vec![
                Token::Bool(true),
                Token::Bytes(vec![
                    30, 72, 156, 45, 219, 103, 54, 150, 36, 37, 58, 97, 81, 255, 186, 33, 35, 20,
                    195, 77, 19, 182, 23, 65, 145, 9, 223, 123, 242, 64, 125, 149,
                ]),
                Token::Bytes(vec![]),
            ]),
            Token::Tuple(vec![
                Token::Bool(true),
                Token::Bytes(vec![
                    40, 72, 156, 45, 219, 103, 54, 150, 36, 37, 58, 97, 81, 255, 186, 33, 35, 20,
                    195, 77, 19, 182, 23, 65, 145, 9, 223, 123, 242, 64, 225, 149,
                ]),
            ]),
            Token::Tuple(vec![Token::Bool(true), Token::Bytes(vec![3u8; 96])]),
            Token::Tuple(vec![Token::Bool(true), Token::Bytes(vec![4u8; 20])]),
            Token::Tuple(vec![
                Token::Bool(true),
                Token::Bytes(
                    H256::from_low_u64_be(ProtocolVersionId::default() as u64)
                        .0
                        .to_vec(),
                ),
            ]),
        ]),
    ];

    for wrong_data_instance in original_wrong_form_data {
        assert_matches!(
            tester
                .aggregator
                .parse_multicall_data(wrong_data_instance.clone()),
            Err(ETHSenderError::ParseError(Error::InvalidOutputType(_)))
        );
    }
}

#[tokio::test]
async fn get_multicall_data() {
    let connection_pool = ConnectionPool::test_pool().await;
    let mut tester = EthSenderTester::new(connection_pool, vec![100; 100], false, false).await;
    let multicall_data = tester.aggregator.get_multicall_data().await;
    assert!(multicall_data.is_ok());
}

async fn insert_genesis_protocol_version(tester: &EthSenderTester) {
    tester
        .storage()
        .await
        .protocol_versions_dal()
        .save_protocol_version_with_tx(Default::default())
        .await;
}

async fn insert_l1_batch(tester: &EthSenderTester, number: L1BatchNumber) -> L1BatchHeader {
    let header = create_l1_batch(number.0);

    // Save L1 batch to the database
    tester
        .storage()
        .await
        .blocks_dal()
        .insert_mock_l1_batch(&header)
        .await
        .unwrap();
    let metadata = default_l1_batch_metadata();
    tester
        .storage()
        .await
        .blocks_dal()
        .save_l1_batch_tree_data(header.number, &metadata.tree_data())
        .await
        .unwrap();
    tester
        .storage()
        .await
        .blocks_dal()
        .save_l1_batch_commitment_artifacts(
            header.number,
            &l1_batch_metadata_to_commitment_artifacts(&metadata),
        )
        .await
        .unwrap();
    header
}

async fn execute_l1_batches(
    tester: &mut EthSenderTester,
    l1_batches: Vec<L1BatchHeader>,
    confirm: bool,
) -> H256 {
    let operation = AggregatedOperation::Execute(ExecuteBatches {
        l1_batches: l1_batches.into_iter().map(l1_batch_with_metadata).collect(),
    });
    send_operation(tester, operation, confirm).await
}

async fn prove_l1_batch(
    tester: &mut EthSenderTester,
    last_committed_l1_batch: L1BatchHeader,
    l1_batch: L1BatchHeader,
    confirm: bool,
) -> H256 {
    let operation = AggregatedOperation::PublishProofOnchain(ProveBatches {
        prev_l1_batch: l1_batch_with_metadata(last_committed_l1_batch),
        l1_batches: vec![l1_batch_with_metadata(l1_batch)],
        proofs: vec![],
        should_verify: false,
    });
    send_operation(tester, operation, confirm).await
}

async fn commit_l1_batch(
    tester: &mut EthSenderTester,
    last_committed_l1_batch: L1BatchHeader,
    l1_batch: L1BatchHeader,
    confirm: bool,
    kzg_settings: Arc<KzgSettings>,
) -> H256 {
    let operation = AggregatedOperation::Commit(CommitBatches {
        last_committed_l1_batch: l1_batch_with_metadata(last_committed_l1_batch),
        l1_batches: vec![l1_batch_with_metadata(l1_batch)],
        pubdata_da: PubdataDA::Calldata,
        kzg_settings: Some(kzg_settings),
    });
    send_operation(tester, operation, confirm).await
}

async fn send_operation(
    tester: &mut EthSenderTester,
    aggregated_operation: AggregatedOperation,
    confirm: bool,
) -> H256 {
    let tx = tester
        .aggregator
        .save_eth_tx(
            &mut tester.conn.access_storage().await.unwrap(),
            &aggregated_operation,
            true,
        )
        .await
        .unwrap();

    let hash = tester
        .manager
        .send_eth_tx(
            &mut tester.conn.access_storage().await.unwrap(),
            &tx,
            0,
            L1BlockNumber(tester.gateway.block_number("").await.unwrap().as_u32()),
        )
        .await
        .unwrap();

    if confirm {
        confirm_tx(tester, hash).await;
    }
    hash
}

async fn confirm_tx(tester: &mut EthSenderTester, hash: H256) {
    tester
        .gateway
        .execute_tx(hash, true, EthSenderTester::WAIT_CONFIRMATIONS);
    tester
        .manager
        .monitor_inflight_transactions(
            &mut tester.conn.access_storage().await.unwrap(),
            tester.get_block_numbers().await,
        )
        .await
        .unwrap();
}<|MERGE_RESOLUTION|>--- conflicted
+++ resolved
@@ -33,12 +33,8 @@
         ETHSenderError, EthTxAggregator, EthTxManager,
     },
     l1_gas_price::GasAdjuster,
-<<<<<<< HEAD
     native_token_fetcher::NoOpConversionRateFetcher,
-    utils::testonly::create_l1_batch,
-=======
     utils::testonly::{create_l1_batch, l1_batch_metadata_to_commitment_artifacts},
->>>>>>> d81aef0e
 };
 
 // Alias to conveniently call static methods of `ETHSender`.
@@ -103,11 +99,8 @@
                     pricing_formula_parameter_b: 2.0,
                     ..eth_sender_config.gas_adjuster
                 },
-<<<<<<< HEAD
+                PubdataSendingMode::Calldata,
                 no_op_conversion_rate_fetcher,
-=======
-                PubdataSendingMode::Calldata,
->>>>>>> d81aef0e
             )
             .await
             .unwrap(),
