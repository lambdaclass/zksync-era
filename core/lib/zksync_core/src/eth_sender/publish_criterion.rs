--- conflicted
+++ resolved
@@ -1,17 +1,13 @@
-use std::{fmt, sync::Arc};
+use std::fmt;
 
 use async_trait::async_trait;
 use chrono::Utc;
+use zksync_config::configs::chain::L1BatchCommitDataGeneratorMode;
 use zksync_dal::StorageProcessor;
 use zksync_l1_contract_interface::{i_executor::structures::CommitBatchInfo, Tokenizable};
 use zksync_types::{
-<<<<<<< HEAD
-    aggregated_operations::AggregatedActionType, commitment::L1BatchWithMetadata,
-    l1_batch_commit_data_generator::L1BatchCommitDataGenerator, L1BatchNumber,
-=======
     aggregated_operations::AggregatedActionType, commitment::L1BatchWithMetadata, ethabi,
     L1BatchNumber,
->>>>>>> 5ec41b2e
 };
 
 use super::metrics::METRICS;
@@ -29,7 +25,7 @@
         storage: &mut StorageProcessor<'_>,
         consecutive_l1_batches: &[L1BatchWithMetadata],
         last_sealed_l1_batch: L1BatchNumber,
-        _l1_batch_commit_data_generator: Arc<dyn L1BatchCommitDataGenerator>,
+        _l1_batch_commit_data_generator: L1BatchCommitDataGeneratorMode,
     ) -> Option<L1BatchNumber>;
 }
 
@@ -51,7 +47,7 @@
         _storage: &mut StorageProcessor<'_>,
         consecutive_l1_batches: &[L1BatchWithMetadata],
         _last_sealed_l1_batch: L1BatchNumber,
-        _l1_batch_commit_data_generator: Arc<dyn L1BatchCommitDataGenerator>,
+        _l1_batch_commit_data_generator: L1BatchCommitDataGeneratorMode,
     ) -> Option<L1BatchNumber> {
         let mut batch_numbers = consecutive_l1_batches
             .iter()
@@ -98,7 +94,7 @@
         _storage: &mut StorageProcessor<'_>,
         consecutive_l1_batches: &[L1BatchWithMetadata],
         last_sealed_l1_batch: L1BatchNumber,
-        _l1_batch_commit_data_generator: Arc<dyn L1BatchCommitDataGenerator>,
+        _l1_batch_commit_data_generator: L1BatchCommitDataGeneratorMode,
     ) -> Option<L1BatchNumber> {
         let first_l1_batch = consecutive_l1_batches.iter().next()?;
         let last_l1_batch_number = consecutive_l1_batches.iter().last()?.header.number.0;
@@ -163,7 +159,7 @@
         storage: &mut StorageProcessor<'_>,
         consecutive_l1_batches: &[L1BatchWithMetadata],
         _last_sealed_l1_batch: L1BatchNumber,
-        _l1_batch_commit_data_generator: Arc<dyn L1BatchCommitDataGenerator>,
+        _l1_batch_commit_data_generator: L1BatchCommitDataGeneratorMode,
     ) -> Option<L1BatchNumber> {
         let base_cost = agg_l1_batch_base_cost(self.op);
         assert!(
@@ -221,21 +217,20 @@
         _storage: &mut StorageProcessor<'_>,
         consecutive_l1_batches: &[L1BatchWithMetadata],
         _last_sealed_l1_batch: L1BatchNumber,
-        l1_batch_commit_data_generator: Arc<dyn L1BatchCommitDataGenerator>,
+        l1_batch_commit_data_generator: L1BatchCommitDataGeneratorMode,
     ) -> Option<L1BatchNumber> {
         const STORED_BLOCK_INFO_SIZE: usize = 96; // size of `StoredBlockInfo` solidity struct
         let mut data_size_left = self.data_limit - STORED_BLOCK_INFO_SIZE;
 
         for (index, l1_batch) in consecutive_l1_batches.iter().enumerate() {
-<<<<<<< HEAD
-            let l1_commit_data_size = l1_batch_commit_data_generator.l1_commit_data_size(l1_batch);
-=======
             // TODO (PLA-771): Make sure that this estimation is correct.
-            let l1_commit_data_size = ethabi::encode(&[ethabi::Token::Array(vec![
-                CommitBatchInfo(l1_batch).into_token(),
-            ])])
-            .len();
->>>>>>> 5ec41b2e
+            let l1_commit_data_size =
+                ethabi::encode(&[ethabi::Token::Array(vec![CommitBatchInfo::new(
+                    l1_batch,
+                    l1_batch_commit_data_generator,
+                )
+                .into_token()])])
+                .len();
             if data_size_left < l1_commit_data_size {
                 if index == 0 {
                     panic!(
