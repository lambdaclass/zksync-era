--- conflicted
+++ resolved
@@ -67,37 +67,8 @@
             config,
             latest_to_eth_conversion_rate: AtomicU64::new(conversion_rate),
             http_client,
-<<<<<<< HEAD
-        }
-    }
-
-    pub(crate) async fn run(&self, stop_receiver: watch::Receiver<bool>) -> anyhow::Result<()> {
-        loop {
-            if *stop_receiver.borrow() {
-                tracing::info!("Stop signal received, native_token_fetcher is shutting down");
-                break;
-            }
-
-            let conversion_rate = self
-                .http_client
-                .get(format!("{}/conversion_rate", &self.config.host))
-                .send()
-                .await?
-                .json::<u64>()
-                .await
-                .unwrap();
-
-            self.latest_to_eth_conversion_rate
-                .store(conversion_rate, std::sync::atomic::Ordering::Relaxed);
-
-            tokio::time::sleep(Duration::from_secs(self.config.poll_interval)).await;
-        }
-
-        Ok(())
-=======
             error_reporter,
         })
->>>>>>> ba7762cb
     }
 }
 
