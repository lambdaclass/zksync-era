//! Testing harness for the batch executor.
//! Contains helper functionality to initialize test context and perform tests without too much boilerplate.

use std::{collections::HashMap, fmt::Debug, sync::Arc};

use multivm::{
    interface::{L1BatchEnv, L2BlockEnv, SystemEnv},
    vm_latest::constants::INITIAL_STORAGE_WRITE_PUBDATA_BYTES,
};
use tempfile::TempDir;
use tokio::{sync::watch, task::JoinHandle};
use zksync_config::configs::chain::StateKeeperConfig;
use zksync_contracts::{get_loadnext_contract, test_contracts::LoadnextContractExecutionParams};
use zksync_dal::{ConnectionPool, Core, CoreDal};
use zksync_state::ReadStorageFactory;
use zksync_test_account::{Account, DeployContractsTx, TxType};
use zksync_types::{
    block::L2BlockHasher, ethabi::Token, fee::Fee, snapshots::SnapshotRecoveryStatus,
    storage_writes_deduplicator::StorageWritesDeduplicator,
    system_contracts::get_system_smart_contracts, utils::storage_key_for_standard_token_balance,
    AccountTreeId, Address, Execute, L1BatchNumber, L2BlockNumber, PriorityOpId, ProtocolVersionId,
<<<<<<< HEAD
    StorageKey, StorageLog, Transaction, H256, L2_ETH_TOKEN_ADDRESS,
=======
    StorageKey, StorageLog, Transaction, H256, L2_BASE_TOKEN_ADDRESS,
>>>>>>> ae9ecc2b
    SYSTEM_CONTEXT_MINIMAL_BASE_FEE, U256,
};
use zksync_utils::u256_to_h256;

use super::{
    read_storage_factory::{PostgresFactory, RocksdbFactory},
    StorageType,
};
use crate::{
    genesis::create_genesis_l1_batch,
    state_keeper::{
        batch_executor::{BatchExecutorHandle, TxExecutionResult},
        tests::{default_l1_batch_env, default_system_env, BASE_SYSTEM_CONTRACTS},
        AsyncRocksdbCache, BatchExecutor, MainBatchExecutor,
    },
    utils::testonly::prepare_recovery_snapshot,
};

const DEFAULT_GAS_PER_PUBDATA: u32 = 10000;

/// Representation of configuration parameters used by the state keeper.
/// Has sensible defaults for most tests, each of which can be overridden.
#[derive(Debug)]
pub(super) struct TestConfig {
    pub(super) save_call_traces: bool,
    pub(super) vm_gas_limit: Option<u32>,
    pub(super) validation_computational_gas_limit: u32,
}

impl TestConfig {
    pub(super) fn new() -> Self {
        let config = StateKeeperConfig::for_tests();

        Self {
            vm_gas_limit: None,
            save_call_traces: false,
            validation_computational_gas_limit: config.validation_computational_gas_limit,
        }
    }
}

/// Tester represents an entity that can initialize the state and create batch executors over this storage.
/// Important: `Tester` must be a *sole* owner of the `ConnectionPool`, since the test pool cannot be shared.
#[derive(Debug)]
pub(super) struct Tester {
    fee_account: Address,
    db_dir: TempDir,
    pool: ConnectionPool<Core>,
    config: TestConfig,
    tasks: Vec<JoinHandle<()>>,
}

impl Tester {
    pub(super) fn new(pool: ConnectionPool<Core>) -> Self {
        Self::with_config(pool, TestConfig::new())
    }

    pub(super) fn with_config(pool: ConnectionPool<Core>, config: TestConfig) -> Self {
        Self {
            fee_account: Address::repeat_byte(0x01),
            db_dir: TempDir::new().unwrap(),
            pool,
            config,
            tasks: Vec::new(),
        }
    }

    pub(super) fn set_config(&mut self, config: TestConfig) {
        self.config = config;
    }

    /// Creates a batch executor instance with the specified storage type.
    /// This function intentionally uses sensible defaults to not introduce boilerplate.
    pub(super) async fn create_batch_executor(
        &mut self,
        storage_type: StorageType,
    ) -> BatchExecutorHandle {
        let (l1_batch_env, system_env) = self.default_batch_params();
        match storage_type {
            StorageType::AsyncRocksdbCache => {
                let (l1_batch_env, system_env) = self.default_batch_params();
                let (state_keeper_storage, task) =
                    AsyncRocksdbCache::new(self.pool(), self.state_keeper_db_path());
                let handle = tokio::task::spawn(async move {
                    let (_stop_sender, stop_receiver) = watch::channel(false);
                    task.run(stop_receiver).await.unwrap()
                });
                self.tasks.push(handle);
                self.create_batch_executor_inner(
                    Arc::new(state_keeper_storage),
                    l1_batch_env,
                    system_env,
                )
                .await
            }
            StorageType::Rocksdb => {
                self.create_batch_executor_inner(
                    Arc::new(RocksdbFactory::new(
                        self.pool(),
                        self.state_keeper_db_path(),
                    )),
                    l1_batch_env,
                    system_env,
                )
                .await
            }
            StorageType::Postgres => {
                self.create_batch_executor_inner(
                    Arc::new(PostgresFactory::new(self.pool())),
                    l1_batch_env,
                    system_env,
                )
                .await
            }
        }
    }

    async fn create_batch_executor_inner(
        &self,
        storage_factory: Arc<dyn ReadStorageFactory>,
        l1_batch_env: L1BatchEnv,
        system_env: SystemEnv,
    ) -> BatchExecutorHandle {
        let mut batch_executor =
            MainBatchExecutor::new(storage_factory, self.config.save_call_traces, false);
        let (_stop_sender, stop_receiver) = watch::channel(false);
        batch_executor
            .init_batch(l1_batch_env, system_env, &stop_receiver)
            .await
            .expect("Batch executor was interrupted")
    }

    pub(super) async fn recover_batch_executor(
        &mut self,
        snapshot: &SnapshotRecoveryStatus,
    ) -> BatchExecutorHandle {
        let (storage_factory, task) =
            AsyncRocksdbCache::new(self.pool(), self.state_keeper_db_path());
        let (_, stop_receiver) = watch::channel(false);
        let handle = tokio::task::spawn(async move { task.run(stop_receiver).await.unwrap() });
        self.tasks.push(handle);
        self.recover_batch_executor_inner(Arc::new(storage_factory), snapshot)
            .await
    }

    pub(super) async fn recover_batch_executor_custom(
        &mut self,
        storage_type: &StorageType,
        snapshot: &SnapshotRecoveryStatus,
    ) -> BatchExecutorHandle {
        match storage_type {
            StorageType::AsyncRocksdbCache => self.recover_batch_executor(snapshot).await,
            StorageType::Rocksdb => {
                self.recover_batch_executor_inner(
                    Arc::new(RocksdbFactory::new(
                        self.pool(),
                        self.state_keeper_db_path(),
                    )),
                    snapshot,
                )
                .await
            }
            StorageType::Postgres => {
                self.recover_batch_executor_inner(
                    Arc::new(PostgresFactory::new(self.pool())),
                    snapshot,
                )
                .await
            }
        }
    }

    async fn recover_batch_executor_inner(
        &self,
        storage_factory: Arc<dyn ReadStorageFactory>,
        snapshot: &SnapshotRecoveryStatus,
    ) -> BatchExecutorHandle {
        let current_timestamp = snapshot.l2_block_timestamp + 1;
        let (mut l1_batch_env, system_env) =
            self.batch_params(snapshot.l1_batch_number + 1, current_timestamp);
        l1_batch_env.previous_batch_hash = Some(snapshot.l1_batch_root_hash);
        l1_batch_env.first_l2_block = L2BlockEnv {
            number: snapshot.l2_block_number.0 + 1,
            timestamp: current_timestamp,
            prev_block_hash: snapshot.l2_block_hash,
            max_virtual_blocks_to_create: 1,
        };

        self.create_batch_executor_inner(storage_factory, l1_batch_env, system_env)
            .await
    }

    pub(super) fn default_batch_params(&self) -> (L1BatchEnv, SystemEnv) {
        // Not really important for the batch executor - it operates over a single batch.
        self.batch_params(L1BatchNumber(1), 100)
    }

    /// Creates test batch params that can be fed into the VM.
    fn batch_params(
        &self,
        l1_batch_number: L1BatchNumber,
        timestamp: u64,
    ) -> (L1BatchEnv, SystemEnv) {
        let mut system_params = default_system_env();
        if let Some(vm_gas_limit) = self.config.vm_gas_limit {
            system_params.bootloader_gas_limit = vm_gas_limit;
        }
        system_params.default_validation_computational_gas_limit =
            self.config.validation_computational_gas_limit;
        let mut batch_params = default_l1_batch_env(l1_batch_number.0, timestamp, self.fee_account);
        batch_params.previous_batch_hash = Some(H256::zero()); // Not important in this context.
        (batch_params, system_params)
    }

    /// Performs the genesis in the storage.
    pub(super) async fn genesis(&self) {
        let mut storage = self.pool.connection_tagged("state_keeper").await.unwrap();
        if storage.blocks_dal().is_genesis_needed().await.unwrap() {
            create_genesis_l1_batch(
                &mut storage,
                ProtocolVersionId::latest(),
                &BASE_SYSTEM_CONTRACTS,
                &get_system_smart_contracts(),
                Default::default(),
            )
            .await
            .unwrap();
        }
    }

    /// Adds funds for specified account list.
    /// Expects genesis to be performed (i.e. `setup_storage` called beforehand).
    pub(super) async fn fund(&self, addresses: &[Address]) {
        let mut storage = self.pool.connection_tagged("state_keeper").await.unwrap();

        let eth_amount = U256::from(10u32).pow(U256::from(32)); //10^32 wei

        for address in addresses {
            let key = storage_key_for_standard_token_balance(
                AccountTreeId::new(L2_BASE_TOKEN_ADDRESS),
                address,
            );
            let value = u256_to_h256(eth_amount);
            let storage_log = StorageLog::new_write_log(key, value);

            storage
                .storage_logs_dal()
                .append_storage_logs(L2BlockNumber(0), &[(H256::zero(), vec![storage_log])])
                .await
                .unwrap();
            if storage
                .storage_logs_dedup_dal()
                .filter_written_slots(&[storage_log.key.hashed_key()])
                .await
                .unwrap()
                .is_empty()
            {
                storage
                    .storage_logs_dedup_dal()
                    .insert_initial_writes(L1BatchNumber(0), &[storage_log.key])
                    .await
                    .unwrap();
            }
        }
    }

    pub(super) async fn wait_for_tasks(&mut self) {
        for task in self.tasks.drain(..) {
            task.await.expect("Failed to join a task");
        }
    }

    pub(super) fn pool(&self) -> ConnectionPool<Core> {
        self.pool.clone()
    }

    pub(super) fn state_keeper_db_path(&self) -> String {
        self.db_dir.path().to_str().unwrap().to_owned()
    }
}

pub trait AccountLoadNextExecutable {
    fn deploy_loadnext_tx(&mut self) -> DeployContractsTx;

    fn l1_execute(&mut self, serial_id: PriorityOpId) -> Transaction;
    /// Returns a valid `execute` transaction.
    /// Automatically increments nonce of the account.
    fn execute(&mut self) -> Transaction;
    fn loadnext_custom_writes_call(
        &mut self,
        address: Address,
        writes: u32,
        gas_limit: u32,
    ) -> Transaction;
    /// Returns a valid `execute` transaction.
    /// Automatically increments nonce of the account.
    fn execute_with_gas_limit(&mut self, gas_limit: u32) -> Transaction;
    /// Returns a transaction to the loadnext contract with custom gas limit and expected burned gas amount.
    /// Increments the account nonce.
    fn loadnext_custom_gas_call(
        &mut self,
        address: Address,
        gas_to_burn: u32,
        gas_limit: u32,
    ) -> Transaction;
}

impl AccountLoadNextExecutable for Account {
    fn deploy_loadnext_tx(&mut self) -> DeployContractsTx {
        let loadnext_contract = get_loadnext_contract();
        let loadnext_constructor_data = &[Token::Uint(U256::from(100))];
        self.get_deploy_tx_with_factory_deps(
            &loadnext_contract.bytecode,
            Some(loadnext_constructor_data),
            loadnext_contract.factory_deps.clone(),
            TxType::L2,
        )
    }
    fn l1_execute(&mut self, serial_id: PriorityOpId) -> Transaction {
        self.get_l1_tx(
            Execute {
                contract_address: Address::random(),
                value: Default::default(),
                calldata: vec![],
                factory_deps: None,
            },
            serial_id.0,
        )
    }

    /// Returns a valid `execute` transaction.
    /// Automatically increments nonce of the account.
    fn execute(&mut self) -> Transaction {
        self.execute_with_gas_limit(1_000_000)
    }

    /// Returns a transaction to the loadnext contract with custom amount of write requests.
    /// Increments the account nonce.
    fn loadnext_custom_writes_call(
        &mut self,
        address: Address,
        writes: u32,
        gas_limit: u32,
    ) -> Transaction {
        // For each iteration of the expensive contract, there are two slots that are updated:
        // the length of the vector and the new slot with the element itself.
        let minimal_fee =
            2 * DEFAULT_GAS_PER_PUBDATA * writes * INITIAL_STORAGE_WRITE_PUBDATA_BYTES as u32;

        let fee = fee(minimal_fee + gas_limit);

        self.get_l2_tx_for_execute(
            Execute {
                contract_address: address,
                calldata: LoadnextContractExecutionParams {
                    reads: 100,
                    writes: writes as usize,
                    events: 100,
                    hashes: 100,
                    recursive_calls: 0,
                    deploys: 100,
                }
                .to_bytes(),
                value: Default::default(),
                factory_deps: None,
            },
            Some(fee),
        )
    }

    /// Returns a valid `execute` transaction.
    /// Automatically increments nonce of the account.
    fn execute_with_gas_limit(&mut self, gas_limit: u32) -> Transaction {
        let fee = fee(gas_limit);
        self.get_l2_tx_for_execute(
            Execute {
                contract_address: Address::random(),
                calldata: vec![],
                value: Default::default(),
                factory_deps: None,
            },
            Some(fee),
        )
    }

    /// Returns a transaction to the loadnext contract with custom gas limit and expected burned gas amount.
    /// Increments the account nonce.
    fn loadnext_custom_gas_call(
        &mut self,
        address: Address,
        gas_to_burn: u32,
        gas_limit: u32,
    ) -> Transaction {
        let fee = fee(gas_limit);
        let calldata = mock_loadnext_gas_burn_calldata(gas_to_burn);

        self.get_l2_tx_for_execute(
            Execute {
                contract_address: address,
                calldata,
                value: Default::default(),
                factory_deps: None,
            },
            Some(fee),
        )
    }
}

fn fee(gas_limit: u32) -> Fee {
    Fee {
        gas_limit: U256::from(gas_limit),
        max_fee_per_gas: SYSTEM_CONTEXT_MINIMAL_BASE_FEE.into(),
        max_priority_fee_per_gas: U256::zero(),
        gas_per_pubdata_limit: U256::from(DEFAULT_GAS_PER_PUBDATA),
    }
}

pub fn mock_loadnext_gas_burn_calldata(gas: u32) -> Vec<u8> {
    let loadnext_contract = get_loadnext_contract();
    let contract_function = loadnext_contract.contract.function("burnGas").unwrap();
    let params = vec![Token::Uint(U256::from(gas))];
    contract_function
        .encode_input(&params)
        .expect("failed to encode parameters")
}

/// Concise representation of a storage snapshot for testing recovery.
#[derive(Debug)]
pub(super) struct StorageSnapshot {
    pub l2_block_number: L2BlockNumber,
    pub l2_block_hash: H256,
    pub l2_block_timestamp: u64,
    pub storage_logs: HashMap<StorageKey, H256>,
    pub factory_deps: HashMap<H256, Vec<u8>>,
}

impl StorageSnapshot {
    /// Generates a new snapshot by executing the specified number of transactions, each in a separate L2 block.
    pub async fn new(
        connection_pool: &ConnectionPool<Core>,
        alice: &mut Account,
        transaction_count: u32,
    ) -> Self {
        let mut tester = Tester::new(connection_pool.clone());
        tester.genesis().await;
        tester.fund(&[alice.address()]).await;

        let mut storage = connection_pool.connection().await.unwrap();
        let all_logs = storage
            .snapshots_creator_dal()
            .get_storage_logs_chunk(
                L2BlockNumber(0),
                L1BatchNumber(0),
                H256::zero()..=H256::repeat_byte(0xff),
            )
            .await
            .unwrap();
        let factory_deps = storage
            .snapshots_creator_dal()
            .get_all_factory_deps(L2BlockNumber(0))
            .await
            .unwrap();
        let mut all_logs: HashMap<_, _> = all_logs
            .into_iter()
            .map(|log| (log.key, log.value))
            .collect();
        drop(storage);

        let executor = tester
            .create_batch_executor(StorageType::AsyncRocksdbCache)
            .await;
        let mut l2_block_env = L2BlockEnv {
            number: 1,
            prev_block_hash: L2BlockHasher::legacy_hash(L2BlockNumber(0)),
            timestamp: 100,
            max_virtual_blocks_to_create: 1,
        };
        let mut storage_writes_deduplicator = StorageWritesDeduplicator::new();

        for _ in 0..transaction_count {
            let tx = alice.execute();
            let tx_hash = tx.hash(); // probably incorrect
            let res = executor.execute_tx(tx).await;
            if let TxExecutionResult::Success { tx_result, .. } = res {
                let storage_logs = &tx_result.logs.storage_logs;
                storage_writes_deduplicator
                    .apply(storage_logs.iter().filter(|log| log.log_query.rw_flag));
            } else {
                panic!("Unexpected tx execution result: {res:?}");
            };

            let mut hasher = L2BlockHasher::new(
                L2BlockNumber(l2_block_env.number),
                l2_block_env.timestamp,
                l2_block_env.prev_block_hash,
            );
            hasher.push_tx_hash(tx_hash);

            l2_block_env.number += 1;
            l2_block_env.timestamp += 1;
            l2_block_env.prev_block_hash = hasher.finalize(ProtocolVersionId::latest());
            executor.start_next_l2_block(l2_block_env).await;
        }

        let finished_batch = executor.finish_batch().await;
        let storage_logs = &finished_batch.block_tip_execution_result.logs.storage_logs;
        storage_writes_deduplicator.apply(storage_logs.iter().filter(|log| log.log_query.rw_flag));
        let modified_entries = storage_writes_deduplicator.into_modified_key_values();
        all_logs.extend(
            modified_entries
                .into_iter()
                .map(|(key, slot)| (key, u256_to_h256(slot.value))),
        );

        // Compute the hash of the last (fictive) L2 block in the batch.
        let l2_block_hash = L2BlockHasher::new(
            L2BlockNumber(l2_block_env.number),
            l2_block_env.timestamp,
            l2_block_env.prev_block_hash,
        )
        .finalize(ProtocolVersionId::latest());

        let mut storage = connection_pool.connection().await.unwrap();
        storage.blocks_dal().delete_genesis().await.unwrap();
        Self {
            l2_block_number: L2BlockNumber(l2_block_env.number),
            l2_block_timestamp: l2_block_env.timestamp,
            l2_block_hash,
            storage_logs: all_logs,
            factory_deps: factory_deps.into_iter().collect(),
        }
    }

    /// Recovers storage from this snapshot.
    pub async fn recover(self, connection_pool: &ConnectionPool<Core>) -> SnapshotRecoveryStatus {
        let snapshot_logs: Vec<_> = self
            .storage_logs
            .into_iter()
            .map(|(key, value)| StorageLog::new_write_log(key, value))
            .collect();
        let mut storage = connection_pool.connection().await.unwrap();
        let mut snapshot = prepare_recovery_snapshot(
            &mut storage,
            L1BatchNumber(1),
            self.l2_block_number,
            &snapshot_logs,
        )
        .await;

        snapshot.l2_block_hash = self.l2_block_hash;
        snapshot.l2_block_timestamp = self.l2_block_timestamp;

        storage
            .factory_deps_dal()
            .insert_factory_deps(snapshot.l2_block_number, &self.factory_deps)
            .await
            .unwrap();
        snapshot
    }
}<|MERGE_RESOLUTION|>--- conflicted
+++ resolved
@@ -19,11 +19,7 @@
     storage_writes_deduplicator::StorageWritesDeduplicator,
     system_contracts::get_system_smart_contracts, utils::storage_key_for_standard_token_balance,
     AccountTreeId, Address, Execute, L1BatchNumber, L2BlockNumber, PriorityOpId, ProtocolVersionId,
-<<<<<<< HEAD
-    StorageKey, StorageLog, Transaction, H256, L2_ETH_TOKEN_ADDRESS,
-=======
     StorageKey, StorageLog, Transaction, H256, L2_BASE_TOKEN_ADDRESS,
->>>>>>> ae9ecc2b
     SYSTEM_CONTEXT_MINIMAL_BASE_FEE, U256,
 };
 use zksync_utils::u256_to_h256;
