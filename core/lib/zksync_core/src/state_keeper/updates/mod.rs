--- conflicted
+++ resolved
@@ -66,17 +66,6 @@
         self.base_system_contract_hashes
     }
 
-<<<<<<< HEAD
-    pub(crate) fn l1_gas_price(&self) -> U256 {
-        self.batch_fee_input.l1_gas_price()
-    }
-
-    pub(crate) fn fair_l2_gas_price(&self) -> U256 {
-        self.batch_fee_input.fair_l2_gas_price()
-    }
-
-=======
->>>>>>> d81aef0e
     pub(crate) fn seal_miniblock_command(
         &self,
         l1_batch_number: L1BatchNumber,
