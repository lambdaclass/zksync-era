--- conflicted
+++ resolved
@@ -6,13 +6,8 @@
 use zksync_types::{
     block::BlockGasCount, fee_model::BatchFeeInput,
     storage_writes_deduplicator::StorageWritesDeduplicator,
-<<<<<<< HEAD
-    tx::tx_execution_info::ExecutionMetrics, vm_trace::Call, Address, L1BatchNumber,
-    MiniblockNumber, ProtocolVersionId, Transaction, U256,
-=======
     tx::tx_execution_info::ExecutionMetrics, vm_trace::Call, Address, L1BatchNumber, L2BlockNumber,
-    ProtocolVersionId, Transaction,
->>>>>>> 7a4cf0ca
+    ProtocolVersionId, Transaction, U256,
 };
 use zksync_utils::bytecode::CompressedBytecodeInfo;
 
@@ -218,7 +213,7 @@
         assert_eq!(updates_manager.pending_executed_transactions_len(), 0);
 
         // Apply tx.
-        let tx = create_transaction(10, 100);
+        let tx = create_transaction(U256::from(10), U256::from(100));
         updates_manager.extend_from_executed_transaction(
             tx,
             create_execution_result(0, []),
