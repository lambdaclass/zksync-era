--- conflicted
+++ resolved
@@ -24,13 +24,8 @@
 use crate::{
     fee_model::MainNodeFeeInputProvider,
     genesis::create_genesis_l1_batch,
-<<<<<<< HEAD
     l1_gas_price::{GasAdjuster, PubdataPricing, RollupPubdataPricing, ValidiumPubdataPricing},
     state_keeper::{io::MiniblockSealer, MempoolGuard, MempoolIO},
-=======
-    l1_gas_price::GasAdjuster,
-    state_keeper::{MempoolGuard, MempoolIO},
->>>>>>> e26091a1
     utils::testonly::{
         create_l1_batch, create_l2_transaction, create_miniblock, execute_l2_transaction,
         DeploymentMode,
