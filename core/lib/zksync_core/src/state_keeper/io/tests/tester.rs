--- conflicted
+++ resolved
@@ -81,11 +81,8 @@
             Arc::new(eth_client),
             gas_adjuster_config,
             PubdataSendingMode::Calldata,
-<<<<<<< HEAD
+            self.pubdata_pricing.clone(),
             oracle,
-=======
-            self.pubdata_pricing.clone(),
->>>>>>> 99d90ee4
         )
         .await
         .unwrap()
