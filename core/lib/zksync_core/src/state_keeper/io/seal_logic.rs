//! This module is a source-of-truth on what is expected to be done when sealing a block.
//! It contains the logic of the block sealing, which is used by both the mempool-based and external node IO.

use std::time::{Duration, Instant};

use anyhow::Context as _;
use itertools::Itertools;
use multivm::utils::{get_max_batch_gas_limit, get_max_gas_per_pubdata_byte};
use zksync_dal::{Connection, Core, CoreDal};
use zksync_shared_metrics::{BlockStage, L2BlockStage, APP_METRICS};
use zksync_types::{
    block::{L1BatchHeader, L2BlockHeader},
    event::{extract_added_tokens, extract_long_l2_to_l1_messages},
    helpers::unix_timestamp_ms,
    l1::L1Tx,
    l2::L2Tx,
    l2_to_l1_log::{SystemL2ToL1Log, UserL2ToL1Log},
    protocol_upgrade::ProtocolUpgradeTx,
    storage_writes_deduplicator::{ModifiedSlot, StorageWritesDeduplicator},
    tx::{
        tx_execution_info::DeduplicatedWritesMetrics, IncludedTxLocation,
        TransactionExecutionResult,
    },
    utils::display_timestamp,
    zk_evm_types::LogQuery,
    AccountTreeId, Address, ExecuteTransactionCommon, L1BlockNumber, ProtocolVersionId, StorageKey,
    StorageLog, Transaction, VmEvent, H256,
};
use zksync_utils::u256_to_h256;

use crate::state_keeper::{
    metrics::{
        L1BatchSealStage, L2BlockSealStage, TxExecutionType, KEEPER_METRICS, L1_BATCH_METRICS,
        L2_BLOCK_METRICS,
    },
    updates::{L2BlockSealCommand, UpdatesManager},
};

impl UpdatesManager {
    /// Persists an L1 batch in the storage.
    /// This action includes a creation of an empty "fictive" L2 block that contains
    /// the events generated during the bootloader "tip phase". Returns updates for this fictive L2 block.
    pub(super) async fn seal_l1_batch(
        &self,
        storage: &mut Connection<'_, Core>,
        l2_shared_bridge_addr: Address,
        insert_protective_reads: bool,
    ) -> anyhow::Result<()> {
        let started_at = Instant::now();
        let finished_batch = self
            .l1_batch
            .finished
            .as_ref()
            .context("L1 batch is not actually finished")?;
        let mut transaction = storage.start_transaction().await?;

        let progress = L1_BATCH_METRICS.start(L1BatchSealStage::FictiveL2Block);
        // Seal fictive L2 block with last events and storage logs.
        let l2_block_command = self.seal_l2_block_command(
            l2_shared_bridge_addr,
            false, // fictive L2 blocks don't have txs, so it's fine to pass `false` here.
        );
        l2_block_command
            .seal_inner(&mut transaction, true)
            .await
            .context("failed persisting fictive L2 block")?;
        progress.observe(None);

        let progress = L1_BATCH_METRICS.start(L1BatchSealStage::LogDeduplication);

        progress.observe(
            finished_batch
                .final_execution_state
                .deduplicated_storage_log_queries
                .len(),
        );

        let (l1_tx_count, l2_tx_count) = l1_l2_tx_count(&self.l1_batch.executed_transactions);
        let (dedup_writes_count, dedup_reads_count) = log_query_write_read_counts(
            finished_batch
                .final_execution_state
                .deduplicated_storage_log_queries
                .iter(),
        );

        tracing::info!(
            "Sealing L1 batch {current_l1_batch_number} with timestamp {ts}, {total_tx_count} \
             ({l2_tx_count} L2 + {l1_tx_count} L1) txs, {l2_to_l1_log_count} l2_l1_logs, \
             {event_count} events, {dedup_reads_count} deduped reads, \
             {dedup_writes_count} deduped writes",
            ts = display_timestamp(self.batch_timestamp()),
            total_tx_count = l1_tx_count + l2_tx_count,
            l2_to_l1_log_count = finished_batch
                .final_execution_state
                .user_l2_to_l1_logs
                .len(),
            event_count = finished_batch.final_execution_state.events.len(),
            current_l1_batch_number = self.l1_batch.number
        );

        let progress = L1_BATCH_METRICS.start(L1BatchSealStage::InsertL1BatchHeader);
        let l2_to_l1_messages =
            extract_long_l2_to_l1_messages(&finished_batch.final_execution_state.events);
        let l1_batch = L1BatchHeader {
            number: self.l1_batch.number,
            timestamp: self.batch_timestamp(),
            priority_ops_onchain_data: self.l1_batch.priority_ops_onchain_data.clone(),
            l1_tx_count: l1_tx_count as u16,
            l2_tx_count: l2_tx_count as u16,
            l2_to_l1_logs: finished_batch
                .final_execution_state
                .user_l2_to_l1_logs
                .clone(),
            l2_to_l1_messages,
            bloom: Default::default(),
            used_contract_hashes: finished_batch
                .final_execution_state
                .used_contract_hashes
                .clone(),
            base_system_contracts_hashes: self.base_system_contract_hashes(),
            protocol_version: Some(self.protocol_version()),
            system_logs: finished_batch.final_execution_state.system_logs.clone(),
            pubdata_input: finished_batch.pubdata_input.clone(),
        };

        let final_bootloader_memory = finished_batch
            .final_bootloader_memory
            .clone()
            .unwrap_or_default();
        transaction
            .blocks_dal()
            .insert_l1_batch(
                &l1_batch,
                &final_bootloader_memory,
                self.pending_l1_gas_count(),
                &finished_batch.final_execution_state.storage_refunds,
                &finished_batch.final_execution_state.pubdata_costs,
                self.pending_execution_metrics().circuit_statistic,
            )
            .await?;
        progress.observe(None);

        let progress = L1_BATCH_METRICS.start(L1BatchSealStage::SetL1BatchNumberForL2Blocks);
        transaction
            .blocks_dal()
            .mark_l2_blocks_as_executed_in_l1_batch(self.l1_batch.number)
            .await?;
        progress.observe(None);

        let progress = L1_BATCH_METRICS.start(L1BatchSealStage::MarkTxsAsExecutedInL1Batch);
        transaction
            .transactions_dal()
            .mark_txs_as_executed_in_l1_batch(
                self.l1_batch.number,
                &self.l1_batch.executed_transactions,
            )
            .await?;
        progress.observe(None);

        let (deduplicated_writes, protective_reads): (Vec<_>, Vec<_>) = finished_batch
            .final_execution_state
            .deduplicated_storage_log_queries
            .iter()
            .partition(|log_query| log_query.rw_flag);
        if insert_protective_reads {
            let progress = L1_BATCH_METRICS.start(L1BatchSealStage::InsertProtectiveReads);
            transaction
                .storage_logs_dedup_dal()
                .insert_protective_reads(self.l1_batch.number, &protective_reads)
                .await?;
            progress.observe(protective_reads.len());
        }

        let progress = L1_BATCH_METRICS.start(L1BatchSealStage::FilterWrittenSlots);
        let deduplicated_writes_hashed_keys: Vec<_> = deduplicated_writes
            .iter()
            .map(|log| {
                H256(StorageKey::raw_hashed_key(
                    &log.address,
                    &u256_to_h256(log.key),
                ))
            })
            .collect();
        let non_initial_writes = transaction
            .storage_logs_dedup_dal()
            .filter_written_slots(&deduplicated_writes_hashed_keys)
            .await?;
        progress.observe(deduplicated_writes.len());

        let progress = L1_BATCH_METRICS.start(L1BatchSealStage::InsertInitialWrites);
        let written_storage_keys: Vec<_> = deduplicated_writes
            .iter()
            .filter_map(|log| {
                let key = StorageKey::new(AccountTreeId::new(log.address), u256_to_h256(log.key));
                (!non_initial_writes.contains(&key.hashed_key())).then_some(key)
            })
            .collect();

        transaction
            .storage_logs_dedup_dal()
            .insert_initial_writes(self.l1_batch.number, &written_storage_keys)
            .await?;
        progress.observe(deduplicated_writes.len());

        let progress = L1_BATCH_METRICS.start(L1BatchSealStage::CommitL1Batch);
        transaction.commit().await?;
        progress.observe(None);

        let writes_metrics = self.storage_writes_deduplicator.metrics();
        // Sanity check metrics.
        anyhow::ensure!(
            deduplicated_writes.len()
                == writes_metrics.initial_storage_writes + writes_metrics.repeated_storage_writes,
            "Results of in-flight and common deduplications are mismatched"
        );

        self.report_l1_batch_metrics(started_at, &writes_metrics);
        Ok(())
    }

    fn report_l1_batch_metrics(
        &self,
        started_at: Instant,
        writes_metrics: &DeduplicatedWritesMetrics,
    ) {
        L1_BATCH_METRICS
            .initial_writes
            .observe(writes_metrics.initial_storage_writes);
        L1_BATCH_METRICS
            .repeated_writes
            .observe(writes_metrics.repeated_storage_writes);
        L1_BATCH_METRICS
            .transactions_in_l1_batch
            .observe(self.l1_batch.executed_transactions.len());

        let batch_timestamp = self.batch_timestamp();
        let l1_batch_latency =
            unix_timestamp_ms().saturating_sub(batch_timestamp * 1_000) as f64 / 1_000.0;
        APP_METRICS.block_latency[&BlockStage::Sealed]
            .observe(Duration::from_secs_f64(l1_batch_latency));

        let elapsed = started_at.elapsed();
        L1_BATCH_METRICS.sealed_time.observe(elapsed);
        tracing::debug!("Sealed L1 batch {} in {elapsed:?}", self.l1_batch.number);
    }
}

impl L2BlockSealCommand {
    pub(super) async fn seal(&self, storage: &mut Connection<'_, Core>) -> anyhow::Result<()> {
        self.seal_inner(storage, false)
            .await
            .with_context(|| format!("failed sealing L2 block #{}", self.l2_block.number))
    }

    async fn insert_transactions(
        &self,
        transaction: &mut Connection<'_, Core>,
    ) -> anyhow::Result<()> {
        for tx_result in &self.l2_block.executed_transactions {
            let tx = tx_result.transaction.clone();
            let tx_hash = tx.hash();

            match &tx.common_data {
                ExecuteTransactionCommon::L1(_) => {
                    // `unwrap` is safe due to the check above
                    let l1_tx = L1Tx::try_from(tx).unwrap();
                    let l1_block_number = L1BlockNumber(l1_tx.common_data.eth_block as u32);
                    transaction
                        .transactions_dal()
                        .insert_transaction_l1(&l1_tx, l1_block_number)
                        .await
                        .with_context(|| format!("failed persisting L1 transaction {tx_hash:?}"))?;
                }
                ExecuteTransactionCommon::L2(_) => {
                    // `unwrap` is safe due to the check above
                    let l2_tx = L2Tx::try_from(tx).unwrap();
                    // Using `Default` for execution metrics should be OK here, since this data is not used on the EN.
                    transaction
                        .transactions_dal()
                        .insert_transaction_l2(&l2_tx, Default::default())
                        .await
                        .with_context(|| format!("failed persisting L2 transaction {tx_hash:?}"))?;
                }
                ExecuteTransactionCommon::ProtocolUpgrade(_) => {
                    // `unwrap` is safe due to the check above
                    let protocol_system_upgrade_tx = ProtocolUpgradeTx::try_from(tx).unwrap();
                    transaction
                        .transactions_dal()
                        .insert_system_transaction(&protocol_system_upgrade_tx)
                        .await
                        .with_context(|| {
                            format!("failed persisting protocol upgrade transaction {tx_hash:?}")
                        })?;
                }
            }
        }
        Ok(())
    }

    /// Seals an L2 block with the given number.
    ///
    /// If `is_fictive` flag is set to true, then it is assumed that we should seal a fictive L2 block
    /// with no transactions in it. It is needed because there might be some storage logs / events
    /// that are created after the last processed tx in the L1 batch: after the last transaction is processed,
    /// the bootloader enters the "tip" phase in which it can still generate events (e.g.,
    /// one for sending fees to the operator).
    ///
    /// `l2_shared_bridge_addr` is required to extract the information on newly added tokens.
    async fn seal_inner(
        &self,
        storage: &mut Connection<'_, Core>,
        is_fictive: bool,
    ) -> anyhow::Result<()> {
        self.ensure_valid_l2_block(is_fictive)
            .context("L2 block is invalid")?;

        let mut transaction = storage.start_transaction().await?;
        if self.pre_insert_txs {
            let progress = L2_BLOCK_METRICS.start(L2BlockSealStage::PreInsertTxs, is_fictive);
            self.insert_transactions(&mut transaction)
                .await
                .context("failed persisting transactions in L2 block")?;
            progress.observe(Some(self.l2_block.executed_transactions.len()));
        }

        let l1_batch_number = self.l1_batch_number;
        let l2_block_number = self.l2_block.number;
        let started_at = Instant::now();
        let progress = L2_BLOCK_METRICS.start(L2BlockSealStage::InsertL2BlockHeader, is_fictive);

        let (l1_tx_count, l2_tx_count) = l1_l2_tx_count(&self.l2_block.executed_transactions);
        tracing::info!(
            "Sealing L2 block {l2_block_number} with timestamp {ts} (L1 batch {l1_batch_number}) \
             with {total_tx_count} ({l2_tx_count} L2 + {l1_tx_count} L1) txs, {event_count} events",
            ts = display_timestamp(self.l2_block.timestamp),
            total_tx_count = l1_tx_count + l2_tx_count,
            event_count = self.l2_block.events.len()
        );

        let definite_vm_version = self
            .protocol_version
            .unwrap_or_else(ProtocolVersionId::last_potentially_undefined)
            .into();

        let l2_block_header = L2BlockHeader {
            number: l2_block_number,
            timestamp: self.l2_block.timestamp,
            hash: self.l2_block.get_l2_block_hash(),
            l1_tx_count: l1_tx_count as u16,
            l2_tx_count: l2_tx_count as u16,
            fee_account_address: self.fee_account_address,
            base_fee_per_gas: self.base_fee_per_gas,
            batch_fee_input: self.fee_input,
            base_system_contracts_hashes: self.base_system_contracts_hashes,
            protocol_version: self.protocol_version,
            gas_per_pubdata_limit: get_max_gas_per_pubdata_byte(definite_vm_version),
            virtual_blocks: self.l2_block.virtual_blocks,
            gas_limit: get_max_batch_gas_limit(definite_vm_version),
        };

        transaction
            .blocks_dal()
            .insert_l2_block(&l2_block_header)
            .await?;
        progress.observe(None);

        let progress =
            L2_BLOCK_METRICS.start(L2BlockSealStage::MarkTransactionsInL2Block, is_fictive);
        transaction
            .transactions_dal()
<<<<<<< HEAD
            .mark_txs_as_executed_in_miniblock(
                miniblock_number,
                &self.miniblock.executed_transactions,
                self.base_fee_per_gas,
=======
            .mark_txs_as_executed_in_l2_block(
                l2_block_number,
                &self.l2_block.executed_transactions,
                self.base_fee_per_gas.into(),
>>>>>>> 7a4cf0ca
            )
            .await?;
        progress.observe(self.l2_block.executed_transactions.len());

        let progress = L2_BLOCK_METRICS.start(L2BlockSealStage::InsertStorageLogs, is_fictive);
        let write_logs = self.extract_deduplicated_write_logs(is_fictive);
        let write_log_count: usize = write_logs.iter().map(|(_, logs)| logs.len()).sum();
        transaction
            .storage_logs_dal()
            .insert_storage_logs(l2_block_number, &write_logs)
            .await?;
        progress.observe(write_log_count);

        let progress = L2_BLOCK_METRICS.start(L2BlockSealStage::InsertFactoryDeps, is_fictive);
        let new_factory_deps = &self.l2_block.new_factory_deps;
        let new_factory_deps_count = new_factory_deps.len();
        if !new_factory_deps.is_empty() {
            transaction
                .factory_deps_dal()
                .insert_factory_deps(l2_block_number, new_factory_deps)
                .await?;
        }
        progress.observe(new_factory_deps_count);

        let progress = L2_BLOCK_METRICS.start(L2BlockSealStage::ExtractAddedTokens, is_fictive);
        let added_tokens = extract_added_tokens(self.l2_shared_bridge_addr, &self.l2_block.events);
        progress.observe(added_tokens.len());
        let progress = L2_BLOCK_METRICS.start(L2BlockSealStage::InsertTokens, is_fictive);
        let added_tokens_len = added_tokens.len();
        if !added_tokens.is_empty() {
            transaction.tokens_dal().add_tokens(&added_tokens).await?;
        }
        progress.observe(added_tokens_len);

        let progress = L2_BLOCK_METRICS.start(L2BlockSealStage::ExtractEvents, is_fictive);
        let l2_block_events = self.extract_events(is_fictive);
        let l2_block_event_count: usize =
            l2_block_events.iter().map(|(_, events)| events.len()).sum();
        progress.observe(l2_block_event_count);
        let progress = L2_BLOCK_METRICS.start(L2BlockSealStage::InsertEvents, is_fictive);
        transaction
            .events_dal()
            .save_events(l2_block_number, &l2_block_events)
            .await?;
        progress.observe(l2_block_event_count);

        let progress = L2_BLOCK_METRICS.start(L2BlockSealStage::ExtractL2ToL1Logs, is_fictive);

        let system_l2_to_l1_logs = self.extract_system_l2_to_l1_logs(is_fictive);
        let user_l2_to_l1_logs = self.extract_user_l2_to_l1_logs(is_fictive);

        let system_l2_to_l1_log_count: usize = system_l2_to_l1_logs
            .iter()
            .map(|(_, l2_to_l1_logs)| l2_to_l1_logs.len())
            .sum();
        let user_l2_to_l1_log_count: usize = user_l2_to_l1_logs
            .iter()
            .map(|(_, l2_to_l1_logs)| l2_to_l1_logs.len())
            .sum();

        progress.observe(system_l2_to_l1_log_count + user_l2_to_l1_log_count);

        let progress = L2_BLOCK_METRICS.start(L2BlockSealStage::InsertL2ToL1Logs, is_fictive);
        transaction
            .events_dal()
            .save_user_l2_to_l1_logs(l2_block_number, &user_l2_to_l1_logs)
            .await?;
        progress.observe(user_l2_to_l1_log_count);

        let progress = L2_BLOCK_METRICS.start(L2BlockSealStage::CommitL2Block, is_fictive);

        transaction.commit().await?;
        progress.observe(None);

        let progress = L2_BLOCK_METRICS.start(L2BlockSealStage::ReportTxMetrics, is_fictive);
        self.report_transaction_metrics();
        progress.observe(Some(self.l2_block.executed_transactions.len()));

        self.report_l2_block_metrics(started_at);
        Ok(())
    }

    /// Performs several sanity checks to make sure that the L2 block is valid.
    fn ensure_valid_l2_block(&self, is_fictive: bool) -> anyhow::Result<()> {
        if is_fictive {
            anyhow::ensure!(
                self.l2_block.executed_transactions.is_empty(),
                "fictive L2 block must not have transactions"
            );
        } else {
            anyhow::ensure!(
                !self.l2_block.executed_transactions.is_empty(),
                "non-fictive L2 block must have at least one transaction"
            );
        }

        let first_tx_index = self.first_tx_index;
        let next_tx_index = first_tx_index + self.l2_block.executed_transactions.len();
        let tx_index_range = if is_fictive {
            next_tx_index..(next_tx_index + 1)
        } else {
            first_tx_index..next_tx_index
        };

        for event in &self.l2_block.events {
            let tx_index = event.location.1 as usize;
            anyhow::ensure!(
                tx_index_range.contains(&tx_index),
                "event transaction index {tx_index} is outside of the expected range {tx_index_range:?}"
            );
        }
        for storage_log in &self.l2_block.storage_logs {
            let tx_index = storage_log.log_query.tx_number_in_block as usize;
            anyhow::ensure!(
                tx_index_range.contains(&tx_index),
                "log transaction index {tx_index} is outside of the expected range {tx_index_range:?}"
            );
        }
        Ok(())
    }

    fn extract_deduplicated_write_logs(&self, is_fictive: bool) -> Vec<(H256, Vec<StorageLog>)> {
        let mut storage_writes_deduplicator = StorageWritesDeduplicator::new();
        storage_writes_deduplicator.apply(
            self.l2_block
                .storage_logs
                .iter()
                .filter(|log| log.log_query.rw_flag),
        );
        let deduplicated_logs = storage_writes_deduplicator.into_modified_key_values();

        deduplicated_logs
            .into_iter()
            .map(
                |(
                    key,
                    ModifiedSlot {
                        value, tx_index, ..
                    },
                )| (tx_index, (key, value)),
            )
            .sorted_by_key(|(tx_index, _)| *tx_index)
            .group_by(|(tx_index, _)| *tx_index)
            .into_iter()
            .map(|(tx_index, logs)| {
                let tx_hash = if is_fictive {
                    assert_eq!(tx_index as usize, self.first_tx_index);
                    H256::zero()
                } else {
                    self.transaction(tx_index as usize).hash()
                };
                (
                    tx_hash,
                    logs.into_iter()
                        .map(|(_, (key, value))| {
                            StorageLog::new_write_log(key, u256_to_h256(value))
                        })
                        .collect(),
                )
            })
            .collect()
    }

    fn transaction(&self, index: usize) -> &Transaction {
        let tx_result = &self.l2_block.executed_transactions[index - self.first_tx_index];
        &tx_result.transaction
    }

    fn extract_events(&self, is_fictive: bool) -> Vec<(IncludedTxLocation, Vec<&VmEvent>)> {
        self.group_by_tx_location(&self.l2_block.events, is_fictive, |event| event.location.1)
    }

    fn group_by_tx_location<'a, T>(
        &'a self,
        entries: &'a [T],
        is_fictive: bool,
        tx_location: impl Fn(&T) -> u32,
    ) -> Vec<(IncludedTxLocation, Vec<&'a T>)> {
        let grouped_entries = entries.iter().group_by(|&entry| tx_location(entry));
        let grouped_entries = grouped_entries.into_iter().map(|(tx_index, entries)| {
            let (tx_hash, tx_initiator_address) = if is_fictive {
                assert_eq!(tx_index as usize, self.first_tx_index);
                (H256::zero(), Address::zero())
            } else {
                let tx = self.transaction(tx_index as usize);
                (tx.hash(), tx.initiator_account())
            };

            let location = IncludedTxLocation {
                tx_hash,
                tx_index_in_l2_block: tx_index - self.first_tx_index as u32,
                tx_initiator_address,
            };
            (location, entries.collect())
        });
        grouped_entries.collect()
    }

    fn extract_system_l2_to_l1_logs(
        &self,
        is_fictive: bool,
    ) -> Vec<(IncludedTxLocation, Vec<&SystemL2ToL1Log>)> {
        self.group_by_tx_location(&self.l2_block.system_l2_to_l1_logs, is_fictive, |log| {
            u32::from(log.0.tx_number_in_block)
        })
    }

    fn extract_user_l2_to_l1_logs(
        &self,
        is_fictive: bool,
    ) -> Vec<(IncludedTxLocation, Vec<&UserL2ToL1Log>)> {
        self.group_by_tx_location(&self.l2_block.user_l2_to_l1_logs, is_fictive, |log| {
            u32::from(log.0.tx_number_in_block)
        })
    }

    fn report_transaction_metrics(&self) {
        const SLOW_INCLUSION_DELAY: Duration = Duration::from_secs(600);

        if self.pre_insert_txs {
            // This I/O logic is running on the EN. The reported metrics / logs would be meaningless:
            //
            // - If `received_timestamp_ms` are copied from the main node, they can be far in the past (especially during the initial EN sync).
            //   We would falsely classify a lot of transactions as slow.
            // - If `received_timestamp_ms` are overridden with the current timestamp as when persisting transactions,
            //   the observed transaction latencies would always be extremely close to zero.
            return;
        }

        for tx in &self.l2_block.executed_transactions {
            let inclusion_delay =
                unix_timestamp_ms().saturating_sub(tx.transaction.received_timestamp_ms);
            let inclusion_delay = Duration::from_millis(inclusion_delay);
            if inclusion_delay > SLOW_INCLUSION_DELAY {
                tracing::info!(
                    tx_hash = hex::encode(tx.hash),
                    inclusion_delay_ms = inclusion_delay.as_millis(),
                    received_timestamp_ms = tx.transaction.received_timestamp_ms,
                    "Transaction spent >{SLOW_INCLUSION_DELAY:?} in mempool before being included in an L2 block"
                );
            }
            KEEPER_METRICS.transaction_inclusion_delay
                [&TxExecutionType::from_is_l1(tx.transaction.is_l1())]
                .observe(inclusion_delay)
        }
    }

    fn report_l2_block_metrics(&self, started_at: Instant) {
        let l2_block_number = self.l2_block.number;

        L2_BLOCK_METRICS
            .transactions_in_miniblock
            .observe(self.l2_block.executed_transactions.len());
        L2_BLOCK_METRICS.sealed_time.observe(started_at.elapsed());

        let l2_block_latency =
            unix_timestamp_ms().saturating_sub(self.l2_block.timestamp * 1_000) as f64 / 1_000.0;
        let stage = &L2BlockStage::Sealed;
        APP_METRICS.miniblock_latency[stage].observe(Duration::from_secs_f64(l2_block_latency));
        APP_METRICS.miniblock_number[stage].set(l2_block_number.0.into());

        tracing::debug!(
            "Sealed L2 block #{l2_block_number} in {:?}",
            started_at.elapsed()
        );
    }
}

fn l1_l2_tx_count(executed_transactions: &[TransactionExecutionResult]) -> (usize, usize) {
    let mut l1_tx_count = 0;
    let mut l2_tx_count = 0;

    for tx in executed_transactions {
        if matches!(tx.transaction.common_data, ExecuteTransactionCommon::L1(_)) {
            l1_tx_count += 1;
        } else {
            l2_tx_count += 1;
        }
    }
    (l1_tx_count, l2_tx_count)
}

fn log_query_write_read_counts<'a>(logs: impl Iterator<Item = &'a LogQuery>) -> (usize, usize) {
    let mut reads_count = 0;
    let mut writes_count = 0;

    for log in logs {
        if log.rw_flag {
            writes_count += 1;
        } else {
            reads_count += 1;
        }
    }
    (writes_count, reads_count)
}<|MERGE_RESOLUTION|>--- conflicted
+++ resolved
@@ -368,17 +368,10 @@
             L2_BLOCK_METRICS.start(L2BlockSealStage::MarkTransactionsInL2Block, is_fictive);
         transaction
             .transactions_dal()
-<<<<<<< HEAD
-            .mark_txs_as_executed_in_miniblock(
-                miniblock_number,
-                &self.miniblock.executed_transactions,
-                self.base_fee_per_gas,
-=======
             .mark_txs_as_executed_in_l2_block(
                 l2_block_number,
                 &self.l2_block.executed_transactions,
                 self.base_fee_per_gas.into(),
->>>>>>> 7a4cf0ca
             )
             .await?;
         progress.observe(self.l2_block.executed_transactions.len());
