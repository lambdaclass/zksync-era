use bitflags::bitflags;
use serde::Serialize;
use tokio::time::sleep;

use std::path::Path;
use std::time::Duration;

use zksync_config::{ContractsConfig, ETHSenderConfig};
use zksync_contracts::zksync_contract;
use zksync_dal::ConnectionPool;
use zksync_merkle_tree::domain::ZkSyncTree;
use zksync_state::RocksdbStorage;
use zksync_storage::RocksDB;
use zksync_types::aggregated_operations::AggregatedActionType;
use zksync_types::ethabi::Token;
use zksync_types::web3::{
    contract::{Contract, Options},
    transports::Http,
    types::{BlockId, BlockNumber},
    Web3,
};
use zksync_types::{L1BatchNumber, PackedEthSignature, H160, H256, U256};

use zksync_eth_signer::{EthereumSigner, PrivateKeySigner, TransactionParameters};

bitflags! {
    pub struct BlockReverterFlags: u32 {
        const POSTGRES = 0b_0001;
        const TREE = 0b_0010;
        const SK_CACHE = 0b_0100;
    }
}

/// Flag determining whether the reverter is allowed to revert the state
/// past the last batch finalized on L1. If this flag is set to `Disallowed`,
/// block reverter will panic upon such an attempt.
///
/// Main use case for the `Allowed` flag is the external node, where may obtain an
/// incorrect state even for a block that was marked as executed. On the EN, this mode is not destructive.
#[derive(Debug)]
pub enum L1ExecutedBatchesRevert {
    Allowed,
    Disallowed,
}

#[derive(Debug)]
pub struct BlockReverterEthConfig {
    eth_client_url: String,
    reverter_private_key: H256,
    reverter_address: H160,
    diamond_proxy_addr: H160,
    validator_timelock_addr: H160,
    default_priority_fee_per_gas: u64,
}

impl BlockReverterEthConfig {
    pub fn new(eth_config: ETHSenderConfig, contract: ContractsConfig, web3_url: String) -> Self {
        let pk = eth_config
            .sender
            .private_key()
            .expect("Private key is required for block reversion");
        let operator_address = PackedEthSignature::address_from_private_key(&pk)
            .expect("Failed to get address from private key");

        Self {
            eth_client_url: web3_url,
            reverter_private_key: pk,
            reverter_address: operator_address,
            diamond_proxy_addr: contract.diamond_proxy_addr,
            validator_timelock_addr: contract.validator_timelock_addr,
            default_priority_fee_per_gas: eth_config.gas_adjuster.default_priority_fee_per_gas,
        }
    }
}

/// This struct is used to perform a rollback of the state.
/// Rollback is a rare event of manual intervention, when the node operator
/// decides to revert some of the not yet finalized batches for some reason
/// (e.g. inability to generate a proof).
///
/// It is also used to automatically perform a rollback on the external node
/// after it is detected on the main node.
///
/// There are a few state components that we can roll back
/// - State of the Postgres database
/// - State of the merkle tree
/// - State of the state_keeper cache
/// - State of the Ethereum contract (if the block was committed)
#[derive(Debug)]
pub struct BlockReverter {
    state_keeper_cache_path: String,
    merkle_tree_path: String,
    eth_config: Option<BlockReverterEthConfig>,
    connection_pool: ConnectionPool,
    executed_batches_revert_mode: L1ExecutedBatchesRevert,
}

impl BlockReverter {
    pub fn new(
        state_keeper_cache_path: String,
        merkle_tree_path: String,
        eth_config: Option<BlockReverterEthConfig>,
        connection_pool: ConnectionPool,
        executed_batches_revert_mode: L1ExecutedBatchesRevert,
    ) -> Self {
        Self {
            state_keeper_cache_path,
            merkle_tree_path,
            eth_config,
            connection_pool,
            executed_batches_revert_mode,
        }
    }

    /// Rolls back DBs (Postgres + RocksDB) to a previous state.
    pub async fn rollback_db(
        &self,
        last_l1_batch_to_keep: L1BatchNumber,
        flags: BlockReverterFlags,
    ) {
        let rollback_tree = flags.contains(BlockReverterFlags::TREE);
        let rollback_postgres = flags.contains(BlockReverterFlags::POSTGRES);
        let rollback_sk_cache = flags.contains(BlockReverterFlags::SK_CACHE);

        if matches!(
            self.executed_batches_revert_mode,
            L1ExecutedBatchesRevert::Disallowed
        ) {
            let mut storage = self.connection_pool.access_storage().await.unwrap();
            let last_executed_l1_batch = storage
                .blocks_dal()
                .get_number_of_last_l1_batch_executed_on_eth()
                .await
                .unwrap()
                .expect("failed to get last executed L1 batch");
            assert!(
                last_l1_batch_to_keep >= last_executed_l1_batch,
                "Attempt to revert already executed L1 batches"
            );
        }

        // Tree needs to be reverted first to keep state recoverable
        self.rollback_rocks_dbs(last_l1_batch_to_keep, rollback_tree, rollback_sk_cache)
            .await;
        if rollback_postgres {
            self.rollback_postgres(last_l1_batch_to_keep).await;
        }
    }

    async fn rollback_rocks_dbs(
        &self,
        last_l1_batch_to_keep: L1BatchNumber,
        rollback_tree: bool,
        rollback_sk_cache: bool,
    ) {
        if rollback_tree {
            let storage_root_hash = self
                .connection_pool
                .access_storage()
                .await
                .unwrap()
                .blocks_dal()
                .get_l1_batch_state_root(last_l1_batch_to_keep)
                .await
                .unwrap()
                .expect("failed to fetch root hash for target L1 batch");

            // Rolling back Merkle tree
            let merkle_tree_path = Path::new(&self.merkle_tree_path);
            if merkle_tree_path.exists() {
                tracing::info!("Rolling back Merkle tree...");
                Self::rollback_new_tree(last_l1_batch_to_keep, merkle_tree_path, storage_root_hash);
            } else {
                tracing::info!("Merkle tree not found; skipping");
            }
        }

        if rollback_sk_cache {
            assert!(
                Path::new(&self.state_keeper_cache_path).exists(),
                "Path with state keeper cache DB doesn't exist"
            );
            self.rollback_state_keeper_cache(last_l1_batch_to_keep)
                .await;
        }
    }

    fn rollback_new_tree(
        last_l1_batch_to_keep: L1BatchNumber,
        path: &Path,
        storage_root_hash: H256,
    ) {
        let db = RocksDB::new(path);
        let mut tree = ZkSyncTree::new_lightweight(db);

        if tree.next_l1_batch_number() <= last_l1_batch_to_keep {
            tracing::info!("Tree is behind the L1 batch to revert to; skipping");
            return;
        }
        tree.revert_logs(last_l1_batch_to_keep);

        tracing::info!("checking match of the tree root hash and root hash from Postgres...");
        assert_eq!(tree.root_hash(), storage_root_hash);
        tracing::info!("saving tree changes to disk...");
        tree.save();
    }

    /// Reverts blocks in the state keeper cache.
    async fn rollback_state_keeper_cache(&self, last_l1_batch_to_keep: L1BatchNumber) {
        tracing::info!("opening DB with state keeper cache...");
        let mut sk_cache = RocksdbStorage::new(self.state_keeper_cache_path.as_ref());

        if sk_cache.l1_batch_number() > last_l1_batch_to_keep + 1 {
            let mut storage = self.connection_pool.access_storage().await.unwrap();
            tracing::info!("rolling back state keeper cache...");
            sk_cache.rollback(&mut storage, last_l1_batch_to_keep).await;
        } else {
            tracing::info!("nothing to revert in state keeper cache");
        }
    }

    /// Reverts data in the Postgres database.
    async fn rollback_postgres(&self, last_l1_batch_to_keep: L1BatchNumber) {
        tracing::info!("rolling back postgres data...");
        let mut storage = self.connection_pool.access_storage().await.unwrap();
        let mut transaction = storage.start_transaction().await.unwrap();

        let (_, last_miniblock_to_keep) = transaction
            .blocks_dal()
            .get_miniblock_range_of_l1_batch(last_l1_batch_to_keep)
            .await
            .unwrap()
            .expect("L1 batch should contain at least one miniblock");

        tracing::info!("rolling back transactions state...");
        transaction
            .transactions_dal()
            .reset_transactions_state(last_miniblock_to_keep)
            .await;
        tracing::info!("rolling back events...");
        transaction
            .events_dal()
            .rollback_events(last_miniblock_to_keep)
            .await;
        tracing::info!("rolling back l2 to l1 logs...");
        transaction
            .events_dal()
            .rollback_l2_to_l1_logs(last_miniblock_to_keep)
            .await;
        tracing::info!("rolling back created tokens...");
        transaction
            .tokens_dal()
            .rollback_tokens(last_miniblock_to_keep)
            .await;
        tracing::info!("rolling back factory deps....");
        transaction
            .storage_dal()
            .rollback_factory_deps(last_miniblock_to_keep)
            .await;
        tracing::info!("rolling back storage...");
        transaction
            .storage_logs_dal()
            .rollback_storage(last_miniblock_to_keep)
            .await;
        tracing::info!("rolling back storage logs...");
        transaction
            .storage_logs_dal()
            .rollback_storage_logs(last_miniblock_to_keep)
            .await;
        tracing::info!("rolling back l1 batches...");
        transaction
            .blocks_dal()
            .delete_l1_batches(last_l1_batch_to_keep)
            .await
            .unwrap();
        tracing::info!("rolling back miniblocks...");
        transaction
            .blocks_dal()
            .delete_miniblocks(last_miniblock_to_keep)
            .await
            .unwrap();

        transaction.commit().await.unwrap();
    }

    /// Sends revert transaction to L1.
    pub async fn send_ethereum_revert_transaction(
        &self,
        last_l1_batch_to_keep: L1BatchNumber,
        priority_fee_per_gas: U256,
        nonce: u64,
    ) {
        let eth_config = self
            .eth_config
            .as_ref()
            .expect("eth_config is not provided");

        let web3 = Web3::new(Http::new(&eth_config.eth_client_url).unwrap());
        let contract = zksync_contract();
        let signer = PrivateKeySigner::new(eth_config.reverter_private_key);
        let chain_id = web3.eth().chain_id().await.unwrap().as_u64();

<<<<<<< HEAD
        let data = contract
            .function("revertBatches")
            .unwrap()
=======
        let revert_function = contract
            .function("revertBlocks")
            .or_else(|_| contract.function("revertBatches"))
            .expect(
                "Either `revertBlocks` or `revertBatches` function must be present in contract",
            );
        let data = revert_function
>>>>>>> 406f2350
            .encode_input(&[Token::Uint(last_l1_batch_to_keep.0.into())])
            .unwrap();

        let base_fee = web3
            .eth()
            .block(BlockId::Number(BlockNumber::Pending))
            .await
            .unwrap()
            .unwrap()
            .base_fee_per_gas
            .unwrap();

        let tx = TransactionParameters {
            to: eth_config.validator_timelock_addr.into(),
            data,
            chain_id,
            nonce: nonce.into(),
            max_priority_fee_per_gas: priority_fee_per_gas,
            max_fee_per_gas: base_fee + priority_fee_per_gas,
            gas: 5_000_000.into(),
            ..Default::default()
        };

        let signed_tx = signer.sign_transaction(tx).await.unwrap();
        let hash = web3
            .eth()
            .send_raw_transaction(signed_tx.into())
            .await
            .unwrap();

        loop {
            if let Some(receipt) = web3.eth().transaction_receipt(hash).await.unwrap() {
                assert_eq!(receipt.status, Some(1.into()), "revert transaction failed");
                tracing::info!("revert transaction has completed");
                return;
            } else {
                tracing::info!("waiting for L1 transaction confirmation...");
                sleep(Duration::from_secs(5)).await;
            }
        }
    }

    async fn get_l1_batch_number_from_contract(&self, op: AggregatedActionType) -> L1BatchNumber {
        let function_name = match op {
            AggregatedActionType::Commit => "getTotalBatchesCommitted",
            AggregatedActionType::PublishProofOnchain => "getTotalBatchesVerified",
            AggregatedActionType::Execute => "getTotalBatchesExecuted",
        };
        let eth_config = self
            .eth_config
            .as_ref()
            .expect("eth_config is not provided");

        let web3 = Web3::new(Http::new(&eth_config.eth_client_url).unwrap());
        let contract = {
            let abi = zksync_contract();
            let contract_address = eth_config.diamond_proxy_addr;
            Contract::new(web3.eth(), contract_address, abi)
        };

        let block_number: U256 = contract
            .query(function_name, (), None, Options::default(), None)
            .await
            .unwrap();

        L1BatchNumber(block_number.as_u32())
    }

    /// Returns suggested values for rollback.
    pub async fn suggested_values(&self) -> SuggestedRollbackValues {
        let last_committed_l1_batch_number = self
            .get_l1_batch_number_from_contract(AggregatedActionType::Commit)
            .await;
        let last_verified_l1_batch_number = self
            .get_l1_batch_number_from_contract(AggregatedActionType::PublishProofOnchain)
            .await;
        let last_executed_l1_batch_number = self
            .get_l1_batch_number_from_contract(AggregatedActionType::Execute)
            .await;
        tracing::info!(
            "Last L1 batch numbers on contract: committed {last_committed_l1_batch_number}, \
             verified {last_verified_l1_batch_number}, executed {last_executed_l1_batch_number}"
        );

        let eth_config = self
            .eth_config
            .as_ref()
            .expect("eth_config is not provided");

        let priority_fee = eth_config.default_priority_fee_per_gas;

        let web3 = Web3::new(Http::new(&eth_config.eth_client_url).unwrap());
        let nonce = web3
            .eth()
            .transaction_count(eth_config.reverter_address, Some(BlockNumber::Pending))
            .await
            .unwrap()
            .as_u64();

        SuggestedRollbackValues {
            last_executed_l1_batch_number,
            nonce,
            priority_fee,
        }
    }

    /// Clears failed L1 transactions
    pub async fn clear_failed_l1_transactions(&self) {
        tracing::info!("clearing failed L1 transactions...");
        self.connection_pool
            .access_storage()
            .await
            .unwrap()
            .eth_sender_dal()
            .clear_failed_transactions()
            .await;
    }

    pub fn change_rollback_executed_l1_batches_allowance(
        &mut self,
        revert_executed_batches: L1ExecutedBatchesRevert,
    ) {
        self.executed_batches_revert_mode = revert_executed_batches
    }
}

#[derive(Debug, Serialize)]
pub struct SuggestedRollbackValues {
    pub last_executed_l1_batch_number: L1BatchNumber,
    pub nonce: u64,
    pub priority_fee: u64,
}<|MERGE_RESOLUTION|>--- conflicted
+++ resolved
@@ -300,11 +300,6 @@
         let signer = PrivateKeySigner::new(eth_config.reverter_private_key);
         let chain_id = web3.eth().chain_id().await.unwrap().as_u64();
 
-<<<<<<< HEAD
-        let data = contract
-            .function("revertBatches")
-            .unwrap()
-=======
         let revert_function = contract
             .function("revertBlocks")
             .or_else(|_| contract.function("revertBatches"))
@@ -312,7 +307,6 @@
                 "Either `revertBlocks` or `revertBatches` function must be present in contract",
             );
         let data = revert_function
->>>>>>> 406f2350
             .encode_input(&[Token::Uint(last_l1_batch_to_keep.0.into())])
             .unwrap();
 
