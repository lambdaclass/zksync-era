--- conflicted
+++ resolved
@@ -343,10 +343,7 @@
     let system_context_init_logs = (
         H256::default(),
         // During the genesis all chains have the same id.
-<<<<<<< HEAD
-=======
         // TODO(EVM-579): make sure that the logic is compatible with Era.
->>>>>>> ae9ecc2b
         get_system_context_init_logs(L2ChainId::from(DEFAULT_ERA_CHAIN_ID)),
     );
 
