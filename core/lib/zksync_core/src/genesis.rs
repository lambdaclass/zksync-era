--- conflicted
+++ resolved
@@ -31,13 +31,8 @@
     tokens::{TokenInfo, TokenMetadata, ETHEREUM_ADDRESS},
     web3::types::{BlockNumber, FilterBuilder},
     zk_evm_types::{LogQuery, Timestamp},
-<<<<<<< HEAD
-    AccountTreeId, Address, L1BatchNumber, L2ChainId, MiniblockNumber, ProtocolVersionId,
-    StorageKey, StorageLog, StorageLogKind, H256, U256,
-=======
     AccountTreeId, Address, L1BatchNumber, L2BlockNumber, L2ChainId, ProtocolVersion,
-    ProtocolVersionId, StorageKey, StorageLog, StorageLogKind, H256,
->>>>>>> 7a4cf0ca
+    ProtocolVersionId, StorageKey, StorageLog, StorageLogKind, H256, U256,
 };
 use zksync_utils::{be_words_to_bytes, bytecode::hash_bytecode, h256_to_u256, u256_to_h256};
 
@@ -495,13 +490,8 @@
         hash: L2BlockHasher::legacy_hash(L2BlockNumber(0)),
         l1_tx_count: 0,
         l2_tx_count: 0,
-<<<<<<< HEAD
-        fee_account_address: first_validator_address,
+        fee_account_address: Default::default(),
         base_fee_per_gas: U256::zero(),
-=======
-        fee_account_address: Default::default(),
-        base_fee_per_gas: 0,
->>>>>>> 7a4cf0ca
         gas_per_pubdata_limit: get_max_gas_per_pubdata_byte(protocol_version.into()),
         batch_fee_input: BatchFeeInput::l1_pegged(U256::zero(), U256::zero()),
         base_system_contracts_hashes: base_system_contracts.hashes(),
