--- conflicted
+++ resolved
@@ -5,7 +5,6 @@
 import "zksync/core/consensus.proto";
 import "zksync/config/base_token_fetcher.proto";
 
-<<<<<<< HEAD
 message TempConfigStore {
   optional config.database.Postgres postgres = 1;
   optional config.api.HealthCheck health_check = 2;
@@ -36,8 +35,6 @@
   optional config.base_token_fetcher.BaseTokenFetcher base_token_fetcher = 27;
 }
 
-=======
->>>>>>> 99d90ee4
 message Secrets {
   optional consensus.Secrets consensus = 1; // optional
 }