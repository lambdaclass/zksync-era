//! Tests for the consistency checker component.
use std::{collections::HashMap, slice};

use assert_matches::assert_matches;
use once_cell::sync::Lazy;
use test_casing::{test_casing, Product};
use tokio::sync::mpsc;
use zksync_config::GenesisConfig;
use zksync_dal::Connection;
use zksync_eth_client::{clients::MockEthereum, Options};
use zksync_types::{
    aggregated_operations::AggregatedActionType, commitment::L1BatchWithMetadata, Log,
    ProtocolVersion, ProtocolVersionId, H256,
};

use super::*;
use crate::{
    eth_sender::l1_batch_commit_data_generator::{
        RollupModeL1BatchCommitDataGenerator, ValidiumModeL1BatchCommitDataGenerator,
    },
    genesis::{insert_genesis_batch, mock_genesis_config, GenesisParams},
    utils::testonly::{
        create_l1_batch, create_l1_batch_metadata, l1_batch_metadata_to_commitment_artifacts,
        DeploymentMode,
    },
};

/// **NB.** For tests to run correctly, the returned value must be deterministic (i.e., depend only on `number`).
pub(crate) fn create_l1_batch_with_metadata(number: u32) -> L1BatchWithMetadata {
    L1BatchWithMetadata {
        header: create_l1_batch(number),
        metadata: create_l1_batch_metadata(number),
        raw_published_factory_deps: vec![],
    }
}

const PRE_BOOJUM_PROTOCOL_VERSION: ProtocolVersionId = ProtocolVersionId::Version10;
const DIAMOND_PROXY_ADDR: Address = Address::repeat_byte(1);
const VALIDATOR_TIMELOCK_ADDR: Address = Address::repeat_byte(23);

pub(crate) fn create_pre_boojum_l1_batch_with_metadata(number: u32) -> L1BatchWithMetadata {
    let mut l1_batch = L1BatchWithMetadata {
        header: create_l1_batch(number),
        metadata: create_l1_batch_metadata(number),
        raw_published_factory_deps: vec![],
    };
    l1_batch.header.protocol_version = Some(PRE_BOOJUM_PROTOCOL_VERSION);
    l1_batch.metadata.bootloader_initial_content_commitment = None;
    l1_batch.metadata.events_queue_commitment = None;
    l1_batch
}

pub(crate) fn build_commit_tx_input_data(
    batches: &[L1BatchWithMetadata],
    l1_batch_commit_data_generator: Arc<dyn L1BatchCommitDataGenerator>,
) -> Vec<u8> {
    let pubdata_da = PubdataDA::Calldata;
<<<<<<< HEAD
    let commit_tokens = batches
        .iter()
        .map(|batch| l1_batch_commit_data_generator.l1_commit_batch(batch, &pubdata_da));
    let commit_tokens = ethabi::Token::Array(commit_tokens.collect());
=======
>>>>>>> af01edd6

    let is_pre_boojum = batches[0].header.protocol_version.unwrap().is_pre_boojum();
    let contract;
    let commit_function = if is_pre_boojum {
        &*PRE_BOOJUM_COMMIT_FUNCTION
    } else {
        contract = zksync_contracts::zksync_contract();
        contract.function("commitBatches").unwrap()
    };

    let mut encoded = vec![];
    encoded.extend_from_slice(&commit_function.short_signature());
    // Mock an additional argument used in real `commitBlocks` / `commitBatches`. In real transactions,
    // it's taken from the L1 batch previous to `batches[0]`, but since this argument is not checked,
    // it's OK to use `batches[0]`.
    encoded.extend_from_slice(&ethabi::encode(
        &l1_batch_commit_data_generator.l1_commit_batches(&batches[0], batches, &pubdata_da),
    ));
    encoded
}

pub(crate) fn create_mock_checker(
    client: MockEthereum,
    pool: ConnectionPool<Core>,
    l1_batch_commit_data_generator: Arc<dyn L1BatchCommitDataGenerator>,
) -> ConsistencyChecker {
    let (health_check, health_updater) = ConsistencyCheckerHealthUpdater::new();
    ConsistencyChecker {
        contract: zksync_contracts::zksync_contract(),
        diamond_proxy_addr: Some(DIAMOND_PROXY_ADDR),
        max_batches_to_recheck: 100,
        sleep_interval: Duration::from_millis(10),
        l1_client: Arc::new(client),
        event_handler: Box::new(health_updater),
        l1_data_mismatch_behavior: L1DataMismatchBehavior::Bail,
        pool,
        l1_batch_commit_data_generator,
        health_check,
    }
}

fn create_mock_ethereum() -> MockEthereum {
    MockEthereum::default().with_call_handler(|call| {
        assert_eq!(call.contract_address(), DIAMOND_PROXY_ADDR);
        assert_eq!(call.function_name(), "getProtocolVersion");
        assert_eq!(call.args(), []);
        ethabi::Token::Uint((ProtocolVersionId::latest() as u16).into())
    })
}

impl HandleConsistencyCheckerEvent for mpsc::UnboundedSender<L1BatchNumber> {
    fn initialize(&mut self) {
        // Do nothing
    }

    fn set_first_batch_to_check(&mut self, _first_batch_to_check: L1BatchNumber) {
        // Do nothing
    }

    fn update_checked_batch(&mut self, last_checked_batch: L1BatchNumber) {
        self.send(last_checked_batch).ok();
    }

    fn report_inconsistent_batch(&mut self, _number: L1BatchNumber, _err: &anyhow::Error) {
        // Do nothing
    }
}

#[test_casing(2, [DeploymentMode::Rollup, DeploymentMode::Validium])]
#[test]
fn build_commit_tx_input_data_is_correct(deployment_mode: DeploymentMode) {
    let l1_batch_commit_data_generator: Arc<dyn L1BatchCommitDataGenerator> = match deployment_mode
    {
        DeploymentMode::Validium => Arc::new(RollupModeL1BatchCommitDataGenerator {}),
        DeploymentMode::Rollup => Arc::new(ValidiumModeL1BatchCommitDataGenerator {}),
    };

    let contract = zksync_contracts::zksync_contract();
    let commit_function = contract.function("commitBatches").unwrap();
    let batches = vec![
        create_l1_batch_with_metadata(1),
        create_l1_batch_with_metadata(2),
    ];

    let commit_tx_input_data =
        build_commit_tx_input_data(&batches, l1_batch_commit_data_generator.clone());

    for batch in &batches {
        let commit_data = ConsistencyChecker::extract_commit_data(
            &commit_tx_input_data,
            commit_function,
            batch.header.number,
        )
        .unwrap();
        assert_eq!(
            commit_data,
            l1_batch_commit_data_generator.l1_commit_batch(batch, &PubdataDA::Calldata),
        );
    }
}

#[test]
fn extracting_commit_data_for_boojum_batch() {
    let contract = zksync_contracts::zksync_contract();
    let commit_function = contract.function("commitBatches").unwrap();
    // Calldata taken from the commit transaction for `https://sepolia.explorer.zksync.io/batch/4470`;
    // `https://sepolia.etherscan.io/tx/0x300b9115037028b1f8aa2177abf98148c3df95c9b04f95a4e25baf4dfee7711f`
    let commit_tx_input_data = include_bytes!("commit_l1_batch_4470_testnet_sepolia.calldata");

    let commit_data = ConsistencyChecker::extract_commit_data(
        commit_tx_input_data,
        commit_function,
        L1BatchNumber(4_470),
    )
    .unwrap();

    assert_matches!(
        commit_data,
        ethabi::Token::Tuple(tuple) if tuple[0] == ethabi::Token::Uint(4_470.into())
    );

    for bogus_l1_batch in [0, 1, 1_000, 4_469, 4_471, 100_000] {
        ConsistencyChecker::extract_commit_data(
            commit_tx_input_data,
            commit_function,
            L1BatchNumber(bogus_l1_batch),
        )
        .unwrap_err();
    }
}

#[test]
fn extracting_commit_data_for_multiple_batches() {
    let contract = zksync_contracts::zksync_contract();
    let commit_function = contract.function("commitBatches").unwrap();
    // Calldata taken from the commit transaction for `https://explorer.zksync.io/batch/351000`;
    // `https://etherscan.io/tx/0xbd8dfe0812df0da534eb95a2d2a4382d65a8172c0b648a147d60c1c2921227fd`
    let commit_tx_input_data = include_bytes!("commit_l1_batch_351000-351004_mainnet.calldata");

    for l1_batch in 351_000..=351_004 {
        let commit_data = ConsistencyChecker::extract_commit_data(
            commit_tx_input_data,
            commit_function,
            L1BatchNumber(l1_batch),
        )
        .unwrap();

        assert_matches!(
            commit_data,
            ethabi::Token::Tuple(tuple) if tuple[0] == ethabi::Token::Uint(l1_batch.into())
        );
    }

    for bogus_l1_batch in [350_000, 350_999, 351_005, 352_000] {
        ConsistencyChecker::extract_commit_data(
            commit_tx_input_data,
            commit_function,
            L1BatchNumber(bogus_l1_batch),
        )
        .unwrap_err();
    }
}

#[test]
fn extracting_commit_data_for_pre_boojum_batch() {
    // Calldata taken from the commit transaction for `https://goerli.explorer.zksync.io/batch/200000`;
    // `https://goerli.etherscan.io/tx/0xfd2ef4ccd1223f502cc4a4e0f76c6905feafabc32ba616e5f70257eb968f20a3`
    let commit_tx_input_data = include_bytes!("commit_l1_batch_200000_testnet_goerli.calldata");

    let commit_data = ConsistencyChecker::extract_commit_data(
        commit_tx_input_data,
        &PRE_BOOJUM_COMMIT_FUNCTION,
        L1BatchNumber(200_000),
    )
    .unwrap();

    assert_matches!(
        commit_data,
        ethabi::Token::Tuple(tuple) if tuple[0] == ethabi::Token::Uint(200_000.into())
    );
}

#[derive(Debug, Clone, Copy)]
pub(crate) enum SaveAction<'a> {
    InsertBatch(&'a L1BatchWithMetadata),
    SaveMetadata(&'a L1BatchWithMetadata),
    InsertCommitTx(L1BatchNumber),
}

impl SaveAction<'_> {
    async fn apply(
        self,
        storage: &mut Connection<'_, Core>,
        commit_tx_hash_by_l1_batch: &HashMap<L1BatchNumber, H256>,
    ) {
        match self {
            Self::InsertBatch(l1_batch) => {
                storage
                    .blocks_dal()
                    .insert_mock_l1_batch(&l1_batch.header)
                    .await
                    .unwrap();
            }
            Self::SaveMetadata(l1_batch) => {
                storage
                    .blocks_dal()
                    .save_l1_batch_tree_data(l1_batch.header.number, &l1_batch.metadata.tree_data())
                    .await
                    .unwrap();
                storage
                    .blocks_dal()
                    .save_l1_batch_commitment_artifacts(
                        l1_batch.header.number,
                        &l1_batch_metadata_to_commitment_artifacts(&l1_batch.metadata),
                    )
                    .await
                    .unwrap();
            }
            Self::InsertCommitTx(l1_batch_number) => {
                let commit_tx_hash = commit_tx_hash_by_l1_batch[&l1_batch_number];
                storage
                    .eth_sender_dal()
                    .insert_bogus_confirmed_eth_tx(
                        l1_batch_number,
                        AggregatedActionType::Commit,
                        commit_tx_hash,
                        chrono::Utc::now(),
                    )
                    .await
                    .unwrap();
            }
        }
    }
}

pub(crate) type SaveActionMapper = fn(&[L1BatchWithMetadata]) -> Vec<SaveAction<'_>>;

/// Various strategies to persist L1 batches in the DB. Strings are added for debugging failed test cases.
const SAVE_ACTION_MAPPERS: [(&str, SaveActionMapper); 4] = [
    ("sequential_metadata_first", |l1_batches| {
        l1_batches
            .iter()
            .flat_map(|batch| {
                [
                    SaveAction::InsertBatch(batch),
                    SaveAction::SaveMetadata(batch),
                    SaveAction::InsertCommitTx(batch.header.number),
                ]
            })
            .collect()
    }),
    ("sequential_commit_txs_first", |l1_batches| {
        l1_batches
            .iter()
            .flat_map(|batch| {
                [
                    SaveAction::InsertBatch(batch),
                    SaveAction::InsertCommitTx(batch.header.number),
                    SaveAction::SaveMetadata(batch),
                ]
            })
            .collect()
    }),
    ("all_metadata_first", |l1_batches| {
        let commit_tx_actions = l1_batches
            .iter()
            .map(|batch| SaveAction::InsertCommitTx(batch.header.number));
        l1_batches
            .iter()
            .map(SaveAction::InsertBatch)
            .chain(l1_batches.iter().map(SaveAction::SaveMetadata))
            .chain(commit_tx_actions)
            .collect()
    }),
    ("all_commit_txs_first", |l1_batches| {
        let commit_tx_actions = l1_batches
            .iter()
            .map(|batch| SaveAction::InsertCommitTx(batch.header.number));
        l1_batches
            .iter()
            .map(SaveAction::InsertBatch)
            .chain(commit_tx_actions)
            .chain(l1_batches.iter().map(SaveAction::SaveMetadata))
            .collect()
    }),
];

fn l1_batch_commit_log(l1_batch: &L1BatchWithMetadata) -> Log {
    static BLOCK_COMMIT_EVENT_HASH: Lazy<H256> = Lazy::new(|| {
        zksync_contracts::zksync_contract()
            .event("BlockCommit")
            .unwrap()
            .signature()
    });

    Log {
        address: DIAMOND_PROXY_ADDR,
        topics: vec![
            *BLOCK_COMMIT_EVENT_HASH,
            H256::from_low_u64_be(l1_batch.header.number.0.into()), // batch number
            l1_batch.metadata.root_hash,                            // batch hash
            l1_batch.metadata.commitment,                           // commitment
        ],
        data: vec![].into(),
        block_hash: None,
        block_number: None,
        transaction_hash: None,
        transaction_index: None,
        log_index: None,
        transaction_log_index: None,
        log_type: Some("mined".into()),
        removed: None,
    }
}

#[test_casing(24, Product(([10, 3, 1], SAVE_ACTION_MAPPERS, [DeploymentMode::Rollup, DeploymentMode::Validium])))]
#[tokio::test]
async fn normal_checker_function(
    batches_per_transaction: usize,
    (mapper_name, save_actions_mapper): (&'static str, SaveActionMapper),
    deployment_mode: DeploymentMode,
) {
    let l1_batch_commit_data_generator: Arc<dyn L1BatchCommitDataGenerator> = match deployment_mode
    {
        DeploymentMode::Validium => Arc::new(RollupModeL1BatchCommitDataGenerator {}),
        DeploymentMode::Rollup => Arc::new(ValidiumModeL1BatchCommitDataGenerator {}),
    };

    println!("Using save_actions_mapper={mapper_name}");

    let pool = ConnectionPool::<Core>::test_pool().await;
    let mut storage = pool.connection().await.unwrap();
    insert_genesis_batch(&mut storage, &GenesisParams::mock())
        .await
        .unwrap();

    let l1_batches: Vec<_> = (1..=10).map(create_l1_batch_with_metadata).collect();
    let mut commit_tx_hash_by_l1_batch = HashMap::with_capacity(l1_batches.len());
    let client = create_mock_ethereum();

    for (i, l1_batches) in l1_batches.chunks(batches_per_transaction).enumerate() {
        let input_data =
            build_commit_tx_input_data(l1_batches, l1_batch_commit_data_generator.clone());
        let signed_tx = client.sign_prepared_tx(
            input_data.clone(),
            VALIDATOR_TIMELOCK_ADDR,
            Options {
                nonce: Some(i.into()),
                ..Options::default()
            },
        );
        let signed_tx = signed_tx.unwrap();
        client.send_raw_tx(signed_tx.raw_tx).await.unwrap();
        client
            .execute_tx(signed_tx.hash, true, 1)
            .with_logs(l1_batches.iter().map(l1_batch_commit_log).collect());

        commit_tx_hash_by_l1_batch.extend(
            l1_batches
                .iter()
                .map(|batch| (batch.header.number, signed_tx.hash)),
        );
    }

    let (l1_batch_updates_sender, mut l1_batch_updates_receiver) = mpsc::unbounded_channel();
    let checker = ConsistencyChecker {
        event_handler: Box::new(l1_batch_updates_sender),
        ..create_mock_checker(client, pool.clone(), l1_batch_commit_data_generator)
    };

    let (stop_sender, stop_receiver) = watch::channel(false);
    let checker_task = tokio::spawn(checker.run(stop_receiver));

    // Add new batches to the storage.
    for save_action in save_actions_mapper(&l1_batches) {
        save_action
            .apply(&mut storage, &commit_tx_hash_by_l1_batch)
            .await;
        tokio::time::sleep(Duration::from_millis(7)).await;
    }

    // Wait until all batches are checked.
    loop {
        let checked_batch = l1_batch_updates_receiver.recv().await.unwrap();
        if checked_batch == l1_batches.last().unwrap().header.number {
            break;
        }
    }

    // Send the stop signal to the checker and wait for it to stop.
    stop_sender.send_replace(true);
    checker_task.await.unwrap().unwrap();
}

#[test_casing(8, Product((SAVE_ACTION_MAPPERS, [DeploymentMode::Rollup, DeploymentMode::Validium])))]
#[tokio::test]
async fn checker_processes_pre_boojum_batches(
    (mapper_name, save_actions_mapper): (&'static str, SaveActionMapper),
    deployment_mode: DeploymentMode,
) {
    let l1_batch_commit_data_generator: Arc<dyn L1BatchCommitDataGenerator> = match deployment_mode
    {
        DeploymentMode::Validium => Arc::new(RollupModeL1BatchCommitDataGenerator {}),
        DeploymentMode::Rollup => Arc::new(ValidiumModeL1BatchCommitDataGenerator {}),
    };

    println!("Using save_actions_mapper={mapper_name}");

    let pool = ConnectionPool::<Core>::test_pool().await;
    let mut storage = pool.connection().await.unwrap();
    let genesis_params = GenesisParams::load_genesis_params(GenesisConfig {
        protocol_version: PRE_BOOJUM_PROTOCOL_VERSION as u16,
        ..mock_genesis_config()
    })
    .unwrap();
    insert_genesis_batch(&mut storage, &genesis_params)
        .await
        .unwrap();
    storage
        .protocol_versions_dal()
        .save_protocol_version_with_tx(ProtocolVersion::default())
        .await;

    let l1_batches: Vec<_> = (1..=5)
        .map(create_pre_boojum_l1_batch_with_metadata)
        .chain((6..=10).map(create_l1_batch_with_metadata))
        .collect();
    let mut commit_tx_hash_by_l1_batch = HashMap::with_capacity(l1_batches.len());
    let client = create_mock_ethereum();

    for (i, l1_batch) in l1_batches.iter().enumerate() {
        let input_data = build_commit_tx_input_data(
            slice::from_ref(l1_batch),
            l1_batch_commit_data_generator.clone(),
        );
        let signed_tx = client.sign_prepared_tx(
            input_data.clone(),
            VALIDATOR_TIMELOCK_ADDR,
            Options {
                nonce: Some(i.into()),
                ..Options::default()
            },
        );
        let signed_tx = signed_tx.unwrap();
        client.send_raw_tx(signed_tx.raw_tx).await.unwrap();
        client
            .execute_tx(signed_tx.hash, true, 1)
            .with_logs(vec![l1_batch_commit_log(l1_batch)]);

        commit_tx_hash_by_l1_batch.insert(l1_batch.header.number, signed_tx.hash);
    }

    let (l1_batch_updates_sender, mut l1_batch_updates_receiver) = mpsc::unbounded_channel();
    let checker = ConsistencyChecker {
        event_handler: Box::new(l1_batch_updates_sender),
        ..create_mock_checker(client, pool.clone(), l1_batch_commit_data_generator)
    };

    let (stop_sender, stop_receiver) = watch::channel(false);
    let checker_task = tokio::spawn(checker.run(stop_receiver));

    // Add new batches to the storage.
    for save_action in save_actions_mapper(&l1_batches) {
        save_action
            .apply(&mut storage, &commit_tx_hash_by_l1_batch)
            .await;
        tokio::time::sleep(Duration::from_millis(7)).await;
    }

    // Wait until all batches are checked.
    loop {
        let checked_batch = l1_batch_updates_receiver.recv().await.unwrap();
        if checked_batch == l1_batches.last().unwrap().header.number {
            break;
        }
    }

    // Send the stop signal to the checker and wait for it to stop.
    stop_sender.send_replace(true);
    checker_task.await.unwrap().unwrap();
}

#[test_casing(4, Product(([false, true], [DeploymentMode::Rollup, DeploymentMode::Validium])))]
#[tokio::test]
async fn checker_functions_after_snapshot_recovery(
    delay_batch_insertion: bool,
    deployment_mode: DeploymentMode,
) {
    let l1_batch_commit_data_generator: Arc<dyn L1BatchCommitDataGenerator> = match deployment_mode
    {
        DeploymentMode::Validium => Arc::new(RollupModeL1BatchCommitDataGenerator {}),
        DeploymentMode::Rollup => Arc::new(ValidiumModeL1BatchCommitDataGenerator {}),
    };

    let pool = ConnectionPool::<Core>::test_pool().await;
    let mut storage = pool.access_storage().await.unwrap();
    storage
        .protocol_versions_dal()
        .save_protocol_version_with_tx(ProtocolVersion::default())
        .await;

    let l1_batch = create_l1_batch_with_metadata(99);

    let commit_tx_input_data = build_commit_tx_input_data(
        slice::from_ref(&l1_batch),
        l1_batch_commit_data_generator.clone(),
    );
    let client = create_mock_ethereum();
    let signed_tx = client.sign_prepared_tx(
        commit_tx_input_data.clone(),
        VALIDATOR_TIMELOCK_ADDR,
        Options {
            nonce: Some(0.into()),
            ..Options::default()
        },
    );
    let signed_tx = signed_tx.unwrap();
    let commit_tx_hash = signed_tx.hash;
    client.send_raw_tx(signed_tx.raw_tx).await.unwrap();
    client
        .execute_tx(commit_tx_hash, true, 1)
        .with_logs(vec![l1_batch_commit_log(&l1_batch)]);

    let save_actions = [
        SaveAction::InsertBatch(&l1_batch),
        SaveAction::SaveMetadata(&l1_batch),
        SaveAction::InsertCommitTx(l1_batch.header.number),
    ];
    let commit_tx_hash_by_l1_batch = HashMap::from([(l1_batch.header.number, commit_tx_hash)]);

    if !delay_batch_insertion {
        for &save_action in &save_actions {
            save_action
                .apply(&mut storage, &commit_tx_hash_by_l1_batch)
                .await;
        }
    }

    let (l1_batch_updates_sender, mut l1_batch_updates_receiver) = mpsc::unbounded_channel();
    let checker = ConsistencyChecker {
        event_handler: Box::new(l1_batch_updates_sender),
        ..create_mock_checker(client, pool.clone(), l1_batch_commit_data_generator)
    };
    let (stop_sender, stop_receiver) = watch::channel(false);
    let checker_task = tokio::spawn(checker.run(stop_receiver));

    if delay_batch_insertion {
        tokio::time::sleep(Duration::from_millis(10)).await;
        for &save_action in &save_actions {
            save_action
                .apply(&mut storage, &commit_tx_hash_by_l1_batch)
                .await;
        }
    }

    // Wait until the batch is checked.
    let checked_batch = l1_batch_updates_receiver.recv().await.unwrap();
    assert_eq!(checked_batch, l1_batch.header.number);
    let last_reported_batch = storage
        .blocks_dal()
        .get_consistency_checker_last_processed_l1_batch()
        .await
        .unwrap();
    assert_eq!(last_reported_batch, l1_batch.header.number);

    stop_sender.send_replace(true);
    checker_task.await.unwrap().unwrap();
}

#[derive(Debug, Clone, Copy)]
pub(crate) enum IncorrectDataKind {
    MissingStatus,
    MismatchedStatus,
    NoCommitLog,
    BogusCommitLogOrigin,
    BogusSoliditySelector,
    BogusCommitDataFormat,
    MismatchedCommitDataTimestamp,
    CommitDataForAnotherBatch,
    CommitDataForPreBoojum,
}

impl IncorrectDataKind {
    const ALL: [Self; 9] = [
        Self::MissingStatus,
        Self::MismatchedStatus,
        Self::NoCommitLog,
        Self::BogusCommitLogOrigin,
        Self::BogusSoliditySelector,
        Self::BogusCommitDataFormat,
        Self::MismatchedCommitDataTimestamp,
        Self::CommitDataForAnotherBatch,
        Self::CommitDataForPreBoojum,
    ];

    async fn apply(
        self,
        client: &MockEthereum,
        l1_batch: &L1BatchWithMetadata,
        l1_batch_commit_data_generator: Arc<dyn L1BatchCommitDataGenerator>,
    ) -> H256 {
        let mut log_origin = Some(DIAMOND_PROXY_ADDR);
        let (commit_tx_input_data, successful_status) = match self {
            Self::MissingStatus => {
                return H256::zero(); // Do not execute the transaction
            }
            Self::MismatchedStatus => {
                let commit_tx_input_data = build_commit_tx_input_data(
                    slice::from_ref(l1_batch),
                    l1_batch_commit_data_generator.clone(),
                );
                (commit_tx_input_data, false)
            }
            Self::NoCommitLog => {
                log_origin = None;
                let commit_tx_input_data = build_commit_tx_input_data(
                    slice::from_ref(l1_batch),
                    l1_batch_commit_data_generator.clone(),
                );
                (commit_tx_input_data, true)
            }
            Self::BogusCommitLogOrigin => {
                log_origin = Some(VALIDATOR_TIMELOCK_ADDR);
                let commit_tx_input_data = build_commit_tx_input_data(
                    slice::from_ref(l1_batch),
                    l1_batch_commit_data_generator.clone(),
                );
                (commit_tx_input_data, true)
            }
            Self::BogusSoliditySelector => {
                let mut commit_tx_input_data = build_commit_tx_input_data(
                    slice::from_ref(l1_batch),
                    l1_batch_commit_data_generator.clone(),
                );
                commit_tx_input_data[..4].copy_from_slice(b"test");
                (commit_tx_input_data, true)
            }
            Self::BogusCommitDataFormat => {
                let commit_tx_input_data = build_commit_tx_input_data(
                    slice::from_ref(l1_batch),
                    l1_batch_commit_data_generator.clone(),
                );
                let mut bogus_tx_input_data = commit_tx_input_data[..4].to_vec(); // Preserve the function selector
                bogus_tx_input_data
                    .extend_from_slice(&ethabi::encode(&[ethabi::Token::Bool(true)]));
                (bogus_tx_input_data, true)
            }
            Self::MismatchedCommitDataTimestamp => {
                let mut l1_batch = create_l1_batch_with_metadata(1);
                l1_batch.header.timestamp += 1;
                let bogus_tx_input_data = build_commit_tx_input_data(
                    slice::from_ref(&l1_batch),
                    l1_batch_commit_data_generator,
                );
                (bogus_tx_input_data, true)
            }
            Self::CommitDataForAnotherBatch => {
                let l1_batch = create_l1_batch_with_metadata(100);
                let bogus_tx_input_data = build_commit_tx_input_data(
                    slice::from_ref(&l1_batch),
                    l1_batch_commit_data_generator,
                );
                (bogus_tx_input_data, true)
            }
            Self::CommitDataForPreBoojum => {
                let mut l1_batch = create_l1_batch_with_metadata(1);
                l1_batch.header.protocol_version = Some(ProtocolVersionId::Version0);
                let bogus_tx_input_data = build_commit_tx_input_data(
                    slice::from_ref(&l1_batch),
                    l1_batch_commit_data_generator,
                );
                (bogus_tx_input_data, true)
            }
        };

        let signed_tx = client.sign_prepared_tx(
            commit_tx_input_data,
            VALIDATOR_TIMELOCK_ADDR,
            Options {
                nonce: Some(0.into()),
                ..Options::default()
            },
        );
        let signed_tx = signed_tx.unwrap();
        let tx_logs = if let Some(address) = log_origin {
            vec![Log {
                address,
                ..l1_batch_commit_log(l1_batch)
            }]
        } else {
            vec![]
        };
        client.send_raw_tx(signed_tx.raw_tx).await.unwrap();
        client
            .execute_tx(signed_tx.hash, successful_status, 1)
            .with_logs(tx_logs);
        signed_tx.hash
    }
}

#[test_casing(18, Product((IncorrectDataKind::ALL, [false], [DeploymentMode::Rollup, DeploymentMode::Validium])))]
// ^ `snapshot_recovery = true` is tested below; we don't want to run it with all incorrect data kinds
#[tokio::test]
async fn checker_detects_incorrect_tx_data(
    kind: IncorrectDataKind,
    snapshot_recovery: bool,
    deployment_mode: DeploymentMode,
) {
    let l1_batch_commit_data_generator: Arc<dyn L1BatchCommitDataGenerator> = match deployment_mode
    {
        DeploymentMode::Validium => Arc::new(RollupModeL1BatchCommitDataGenerator {}),
        DeploymentMode::Rollup => Arc::new(ValidiumModeL1BatchCommitDataGenerator {}),
    };

    let pool = ConnectionPool::<Core>::test_pool().await;
    let mut storage = pool.access_storage().await.unwrap();
    if snapshot_recovery {
        storage
            .protocol_versions_dal()
            .save_protocol_version_with_tx(ProtocolVersion::default())
            .await;
    } else {
        insert_genesis_batch(&mut storage, &GenesisParams::mock())
            .await
            .unwrap();
    }

    let l1_batch = create_l1_batch_with_metadata(if snapshot_recovery { 99 } else { 1 });
    let client = create_mock_ethereum();
    let commit_tx_hash = kind
        .apply(&client, &l1_batch, l1_batch_commit_data_generator.clone())
        .await;
    let commit_tx_hash_by_l1_batch = HashMap::from([(l1_batch.header.number, commit_tx_hash)]);

    let save_actions = [
        SaveAction::InsertBatch(&l1_batch),
        SaveAction::SaveMetadata(&l1_batch),
        SaveAction::InsertCommitTx(l1_batch.header.number),
    ];
    for save_action in save_actions {
        save_action
            .apply(&mut storage, &commit_tx_hash_by_l1_batch)
            .await;
    }
    drop(storage);

    let checker = create_mock_checker(client, pool, l1_batch_commit_data_generator);
    let (_stop_sender, stop_receiver) = watch::channel(false);
    // The checker must stop with an error.
    tokio::time::timeout(Duration::from_secs(30), checker.run(stop_receiver))
        .await
        .expect("Timed out waiting for checker to stop")
        .unwrap_err();
}

#[test_casing(2, [DeploymentMode::Rollup, DeploymentMode::Validium])]
#[tokio::test]
async fn checker_detects_incorrect_tx_data_after_snapshot_recovery(
    deployment_mode: DeploymentMode,
) {
    checker_detects_incorrect_tx_data(
        IncorrectDataKind::CommitDataForAnotherBatch,
        true,
        deployment_mode,
    )
    .await;
}<|MERGE_RESOLUTION|>--- conflicted
+++ resolved
@@ -55,13 +55,6 @@
     l1_batch_commit_data_generator: Arc<dyn L1BatchCommitDataGenerator>,
 ) -> Vec<u8> {
     let pubdata_da = PubdataDA::Calldata;
-<<<<<<< HEAD
-    let commit_tokens = batches
-        .iter()
-        .map(|batch| l1_batch_commit_data_generator.l1_commit_batch(batch, &pubdata_da));
-    let commit_tokens = ethabi::Token::Array(commit_tokens.collect());
-=======
->>>>>>> af01edd6
 
     let is_pre_boojum = batches[0].header.protocol_version.unwrap().is_pre_boojum();
     let contract;
@@ -557,7 +550,7 @@
     };
 
     let pool = ConnectionPool::<Core>::test_pool().await;
-    let mut storage = pool.access_storage().await.unwrap();
+    let mut storage = pool.connection().await.unwrap();
     storage
         .protocol_versions_dal()
         .save_protocol_version_with_tx(ProtocolVersion::default())
@@ -777,7 +770,7 @@
     };
 
     let pool = ConnectionPool::<Core>::test_pool().await;
-    let mut storage = pool.access_storage().await.unwrap();
+    let mut storage = pool.connection().await.unwrap();
     if snapshot_recovery {
         storage
             .protocol_versions_dal()
