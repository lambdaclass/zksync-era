--- conflicted
+++ resolved
@@ -315,11 +315,7 @@
     const DEFAULT_SLEEP_INTERVAL: Duration = Duration::from_secs(5);
 
     pub fn new(
-<<<<<<< HEAD
-        l1_client: Box<dyn EthInterface>,
-=======
         l1_client: Arc<dyn EthInterface>,
->>>>>>> af01edd6
         max_batches_to_recheck: u32,
         pool: ConnectionPool<Core>,
         l1_batch_commit_data_generator: Arc<dyn L1BatchCommitDataGenerator>,
