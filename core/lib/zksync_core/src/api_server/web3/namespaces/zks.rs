use std::{collections::HashMap, convert::TryInto};

use anyhow::Context as _;
use zksync_dal::{Connection, Core, CoreDal};
use zksync_mini_merkle_tree::MiniMerkleTree;
use zksync_system_constants::DEFAULT_L2_TX_GAS_PER_PUBDATA_BYTE;
use zksync_types::{
    api::{
        BlockDetails, BridgeAddresses, GetLogsFilter, L1BatchDetails, L2ToL1LogProof, Proof,
        ProtocolVersion, StorageProof, TransactionDetails,
    },
    fee::Fee,
    fee_model::FeeParams,
    l1::L1Tx,
    l2::L2Tx,
    l2_to_l1_log::{l2_to_l1_logs_tree_size, L2ToL1Log},
    tokens::ETHEREUM_ADDRESS,
    transaction_request::CallRequest,
    utils::storage_key_for_standard_token_balance,
<<<<<<< HEAD
    AccountTreeId, L1BatchNumber, MiniblockNumber, ProtocolVersionId, StorageKey, Transaction,
=======
    AccountTreeId, Bytes, L1BatchNumber, MiniblockNumber, StorageKey, Transaction,
>>>>>>> 75271c5b
    L1_MESSENGER_ADDRESS, L2_ETH_TOKEN_ADDRESS, REQUIRED_L1_TO_L2_GAS_PER_PUBDATA_BYTE, U256, U64,
};
use zksync_utils::{address_to_h256, h256_to_u256};
use zksync_web3_decl::{
    error::Web3Error,
    types::{Address, Token, H256},
};

use crate::api_server::{
    tree::TreeApiError,
    web3::{backend_jsonrpsee::MethodTracer, RpcState},
};

#[derive(Debug)]
pub(crate) struct ZksNamespace {
    state: RpcState,
}

impl ZksNamespace {
    pub fn new(state: RpcState) -> Self {
        Self { state }
    }

    pub(crate) fn current_method(&self) -> &MethodTracer {
        &self.state.current_method
    }

    async fn connection(&self) -> Result<Connection<'_, Core>, Web3Error> {
        Ok(self.state.connection_pool.connection_tagged("api").await?)
    }

    #[tracing::instrument(skip(self, request))]
    pub async fn estimate_fee_impl(&self, request: CallRequest) -> Result<Fee, Web3Error> {
        let mut request_with_gas_per_pubdata_overridden = request;
        self.state
            .set_nonce_for_call_request(&mut request_with_gas_per_pubdata_overridden)
            .await?;

        if let Some(ref mut eip712_meta) = request_with_gas_per_pubdata_overridden.eip712_meta {
            eip712_meta.gas_per_pubdata = U256::from(DEFAULT_L2_TX_GAS_PER_PUBDATA_BYTE);
        }

        let mut tx = L2Tx::from_request(
            request_with_gas_per_pubdata_overridden.into(),
            self.state.api_config.max_tx_size,
        )?;

        // When we're estimating fee, we are trying to deduce values related to fee, so we should
        // not consider provided ones.
        tx.common_data.fee.max_priority_fee_per_gas = 0u64.into();
        tx.common_data.fee.gas_per_pubdata_limit = U256::from(DEFAULT_L2_TX_GAS_PER_PUBDATA_BYTE);
        self.estimate_fee(tx.into()).await
    }

    #[tracing::instrument(skip(self, request))]
    pub async fn estimate_l1_to_l2_gas_impl(
        &self,
        request: CallRequest,
    ) -> Result<U256, Web3Error> {
        let mut request_with_gas_per_pubdata_overridden = request;
        // When we're estimating fee, we are trying to deduce values related to fee, so we should
        // not consider provided ones.
        if let Some(ref mut eip712_meta) = request_with_gas_per_pubdata_overridden.eip712_meta {
            if eip712_meta.gas_per_pubdata == U256::zero() {
                eip712_meta.gas_per_pubdata = REQUIRED_L1_TO_L2_GAS_PER_PUBDATA_BYTE.into();
            }
        }

        let tx: L1Tx = request_with_gas_per_pubdata_overridden
            .try_into()
            .map_err(Web3Error::SerializationError)?;

        let fee = self.estimate_fee(tx.into()).await?;
        Ok(fee.gas_limit)
    }

    async fn estimate_fee(&self, tx: Transaction) -> Result<Fee, Web3Error> {
        let scale_factor = self.state.api_config.estimate_gas_scale_factor;
        let acceptable_overestimation =
            self.state.api_config.estimate_gas_acceptable_overestimation;

        Ok(self
            .state
            .tx_sender
            .get_txs_fee_in_wei(tx, scale_factor, acceptable_overestimation)
            .await?)
    }

    #[tracing::instrument(skip(self))]
    pub fn get_bridgehub_contract_impl(&self) -> Option<Address> {
        self.state.api_config.bridgehub_proxy_addr
    }

    #[tracing::instrument(skip(self))]
    pub fn get_main_contract_impl(&self) -> Address {
        self.state.api_config.diamond_proxy_addr
    }

    #[tracing::instrument(skip(self))]
    pub fn get_testnet_paymaster_impl(&self) -> Option<Address> {
        self.state.api_config.l2_testnet_paymaster_addr
    }

    #[tracing::instrument(skip(self))]
    pub fn get_bridge_contracts_impl(&self) -> BridgeAddresses {
        self.state.api_config.bridge_addresses.clone()
    }

    #[tracing::instrument(skip(self))]
    pub fn l1_chain_id_impl(&self) -> U64 {
        U64::from(*self.state.api_config.l1_chain_id)
    }

    #[tracing::instrument(skip(self))]
    pub async fn get_confirmed_tokens_impl(
        &self,
        from: u32,
        limit: u8,
    ) -> Result<Vec<Token>, Web3Error> {
        let mut storage = self.connection().await?;
        let tokens = storage
            .tokens_web3_dal()
            .get_well_known_tokens()
            .await
            .context("get_well_known_tokens")?;

        let tokens = tokens
            .into_iter()
            .skip(from as usize)
            .take(limit.into())
            .map(|token_info| Token {
                l1_address: token_info.l1_address,
                l2_address: token_info.l2_address,
                name: token_info.metadata.name,
                symbol: token_info.metadata.symbol,
                decimals: token_info.metadata.decimals,
            })
            .collect();
        Ok(tokens)
    }

    #[tracing::instrument(skip(self))]
    pub async fn get_all_account_balances_impl(
        &self,
        address: Address,
    ) -> Result<HashMap<Address, U256>, Web3Error> {
        let mut storage = self.connection().await?;
        let tokens = storage
            .tokens_dal()
            .get_all_l2_token_addresses()
            .await
            .context("get_all_l2_token_addresses")?;
        let hashed_balance_keys = tokens.iter().map(|&token_address| {
            let token_account = AccountTreeId::new(if token_address == ETHEREUM_ADDRESS {
                L2_ETH_TOKEN_ADDRESS
            } else {
                token_address
            });
            let hashed_key =
                storage_key_for_standard_token_balance(token_account, &address).hashed_key();
            (hashed_key, (hashed_key, token_address))
        });
        let (hashed_balance_keys, hashed_key_to_token_address): (Vec<_>, HashMap<_, _>) =
            hashed_balance_keys.unzip();

        let balance_values = storage
            .storage_web3_dal()
            .get_values(&hashed_balance_keys)
            .await
            .context("get_values")?;

        let balances = balance_values
            .into_iter()
            .filter_map(|(hashed_key, balance)| {
                let balance = h256_to_u256(balance);
                if balance.is_zero() {
                    return None;
                }
                Some((hashed_key_to_token_address[&hashed_key], balance))
            })
            .collect();
        Ok(balances)
    }

    #[tracing::instrument(skip(self))]
    pub async fn get_l2_to_l1_msg_proof_impl(
        &self,
        block_number: MiniblockNumber,
        sender: Address,
        msg: H256,
        l2_log_position: Option<usize>,
    ) -> Result<Option<L2ToL1LogProof>, Web3Error> {
        self.state.start_info.ensure_not_pruned(block_number)?;
        let mut storage = self.connection().await?;
        let Some(l1_batch_number) = storage
            .blocks_web3_dal()
            .get_l1_batch_number_of_miniblock(block_number)
            .await
            .context("get_l1_batch_number_of_miniblock")?
        else {
            return Ok(None);
        };
        let (first_miniblock_of_l1_batch, _) = storage
            .blocks_web3_dal()
            .get_miniblock_range_of_l1_batch(l1_batch_number)
            .await
            .context("get_miniblock_range_of_l1_batch")?
            .context("L1 batch should contain at least one miniblock")?;

        // Position of l1 log in L1 batch relative to logs with identical data
        let l1_log_relative_position = if let Some(l2_log_position) = l2_log_position {
            let logs = storage
                .events_web3_dal()
                .get_logs(
                    GetLogsFilter {
                        from_block: first_miniblock_of_l1_batch,
                        to_block: block_number,
                        addresses: vec![L1_MESSENGER_ADDRESS],
                        topics: vec![(2, vec![address_to_h256(&sender)]), (3, vec![msg])],
                    },
                    self.state.api_config.req_entities_limit,
                )
                .await
                .context("get_logs")?;
            let maybe_pos = logs.iter().position(|event| {
                event.block_number == Some(block_number.0.into())
                    && event.log_index == Some(l2_log_position.into())
            });
            match maybe_pos {
                Some(pos) => pos,
                None => return Ok(None),
            }
        } else {
            0
        };

        let log_proof = self
            .get_l2_to_l1_log_proof_inner(
                &mut storage,
                l1_batch_number,
                l1_log_relative_position,
                |log| {
                    log.sender == L1_MESSENGER_ADDRESS
                        && log.key == address_to_h256(&sender)
                        && log.value == msg
                },
            )
            .await?;
        Ok(log_proof)
    }

    async fn get_l2_to_l1_log_proof_inner(
        &self,
        storage: &mut Connection<'_, Core>,
        l1_batch_number: L1BatchNumber,
        index_in_filtered_logs: usize,
        log_filter: impl Fn(&L2ToL1Log) -> bool,
    ) -> Result<Option<L2ToL1LogProof>, Web3Error> {
        let all_l1_logs_in_batch = storage
            .blocks_web3_dal()
            .get_l2_to_l1_logs(l1_batch_number)
            .await
            .context("get_l2_to_l1_logs")?;

        let Some((l1_log_index, _)) = all_l1_logs_in_batch
            .iter()
            .enumerate()
            .filter(|(_, log)| log_filter(log))
            .nth(index_in_filtered_logs)
        else {
            return Ok(None);
        };

        let Some(batch) = storage
            .blocks_dal()
            .get_l1_batch_header(l1_batch_number)
            .await
            .context("get_l1_batch_header")?
        else {
            return Ok(None);
        };

        let merkle_tree_leaves = all_l1_logs_in_batch.iter().map(L2ToL1Log::to_bytes);

        let protocol_version = batch
            .protocol_version
            .unwrap_or_else(ProtocolVersionId::last_potentially_undefined);
        let tree_size = l2_to_l1_logs_tree_size(protocol_version);

        let (root, proof) = MiniMerkleTree::new(merkle_tree_leaves, Some(tree_size))
            .merkle_root_and_path(l1_log_index);
        Ok(Some(L2ToL1LogProof {
            proof,
            root,
            id: l1_log_index as u32,
        }))
    }

    #[tracing::instrument(skip(self))]
    pub async fn get_l2_to_l1_log_proof_impl(
        &self,
        tx_hash: H256,
        index: Option<usize>,
    ) -> Result<Option<L2ToL1LogProof>, Web3Error> {
        let mut storage = self.connection().await?;
        let Some((l1_batch_number, l1_batch_tx_index)) = storage
            .blocks_web3_dal()
            .get_l1_batch_info_for_tx(tx_hash)
            .await
            .context("get_l1_batch_info_for_tx")?
        else {
            return Ok(None);
        };

        let log_proof = self
            .get_l2_to_l1_log_proof_inner(
                &mut storage,
                l1_batch_number,
                index.unwrap_or(0),
                |log| log.tx_number_in_block == l1_batch_tx_index,
            )
            .await?;
        Ok(log_proof)
    }

    #[tracing::instrument(skip(self))]
    pub async fn get_l1_batch_number_impl(&self) -> Result<U64, Web3Error> {
        let mut storage = self.connection().await?;
        let l1_batch_number = storage
            .blocks_dal()
            .get_sealed_l1_batch_number()
            .await
            .context("get_sealed_l1_batch_number")?
            .ok_or(Web3Error::NoBlock)?;
        Ok(l1_batch_number.0.into())
    }

    #[tracing::instrument(skip(self))]
    pub async fn get_miniblock_range_impl(
        &self,
        batch: L1BatchNumber,
    ) -> Result<Option<(U64, U64)>, Web3Error> {
        self.state.start_info.ensure_not_pruned(batch)?;
        let mut storage = self.connection().await?;
        let range = storage
            .blocks_web3_dal()
            .get_miniblock_range_of_l1_batch(batch)
            .await
            .context("get_miniblock_range_of_l1_batch")?;
        Ok(range.map(|(min, max)| (U64::from(min.0), U64::from(max.0))))
    }

    #[tracing::instrument(skip(self))]
    pub async fn get_block_details_impl(
        &self,
        block_number: MiniblockNumber,
    ) -> Result<Option<BlockDetails>, Web3Error> {
        self.state.start_info.ensure_not_pruned(block_number)?;
        let mut storage = self.connection().await?;
        Ok(storage
            .blocks_web3_dal()
            .get_block_details(block_number)
            .await
            .context("get_block_details")?)
    }

    #[tracing::instrument(skip(self))]
    pub async fn get_raw_block_transactions_impl(
        &self,
        block_number: MiniblockNumber,
    ) -> Result<Vec<Transaction>, Web3Error> {
        self.state.start_info.ensure_not_pruned(block_number)?;
        let mut storage = self.connection().await?;
        Ok(storage
            .transactions_web3_dal()
            .get_raw_miniblock_transactions(block_number)
            .await
            .context("get_raw_miniblock_transactions")?)
    }

    #[tracing::instrument(skip(self))]
    pub async fn get_transaction_details_impl(
        &self,
        hash: H256,
    ) -> Result<Option<TransactionDetails>, Web3Error> {
        let mut storage = self.connection().await?;
        let mut tx_details = storage
            .transactions_web3_dal()
            .get_transaction_details(hash)
            .await
            .context("get_transaction_details")?;
        drop(storage);

        if tx_details.is_none() {
            tx_details = self.state.tx_sink().lookup_tx_details(hash).await?;
        }
        Ok(tx_details)
    }

    #[tracing::instrument(skip(self))]
    pub async fn get_l1_batch_details_impl(
        &self,
        batch_number: L1BatchNumber,
    ) -> Result<Option<L1BatchDetails>, Web3Error> {
        self.state.start_info.ensure_not_pruned(batch_number)?;
        let mut storage = self.connection().await?;
        Ok(storage
            .blocks_web3_dal()
            .get_l1_batch_details(batch_number)
            .await
            .context("get_l1_batch_details")?)
    }

    #[tracing::instrument(skip(self))]
    pub async fn get_bytecode_by_hash_impl(
        &self,
        hash: H256,
    ) -> Result<Option<Vec<u8>>, Web3Error> {
        let mut storage = self.connection().await?;
        Ok(storage
            .factory_deps_dal()
            .get_factory_dep(hash)
            .await
            .context("get_factory_dep")?)
    }

    #[tracing::instrument(skip(self))]
    pub async fn get_l1_gas_price_impl(&self) -> U64 {
        let gas_price = self
            .state
            .tx_sender
            .0
            .batch_fee_input_provider
            .get_batch_fee_input()
            .await
            .l1_gas_price();
        gas_price.into()
    }

    #[tracing::instrument(skip(self))]
    pub fn get_fee_params_impl(&self) -> FeeParams {
        self.state
            .tx_sender
            .0
            .batch_fee_input_provider
            .get_fee_model_params()
    }

    #[tracing::instrument(skip(self))]
    pub async fn get_protocol_version_impl(
        &self,
        version_id: Option<u16>,
    ) -> Result<Option<ProtocolVersion>, Web3Error> {
        let mut storage = self.connection().await?;
        let protocol_version = match version_id {
            Some(id) => {
                storage
                    .protocol_versions_web3_dal()
                    .get_protocol_version_by_id(id)
                    .await
            }
            None => Some(
                storage
                    .protocol_versions_web3_dal()
                    .get_latest_protocol_version()
                    .await,
            ),
        };
        Ok(protocol_version)
    }

    #[tracing::instrument(skip_all)]
    pub async fn get_proofs_impl(
        &self,
        address: Address,
        keys: Vec<H256>,
        l1_batch_number: L1BatchNumber,
    ) -> Result<Option<Proof>, Web3Error> {
        self.state.start_info.ensure_not_pruned(l1_batch_number)?;
        let hashed_keys = keys
            .iter()
            .map(|key| StorageKey::new(AccountTreeId::new(address), *key).hashed_key_u256())
            .collect();
        let tree_api = self
            .state
            .tree_api
            .as_deref()
            .ok_or(Web3Error::TreeApiUnavailable)?;
        let proofs_result = tree_api.get_proofs(l1_batch_number, hashed_keys).await;
        let proofs = match proofs_result {
            Ok(proofs) => proofs,
            Err(TreeApiError::NotReady) => return Err(Web3Error::TreeApiUnavailable),
            Err(TreeApiError::NoVersion(err)) => {
                return if err.missing_version > err.version_count {
                    Ok(None)
                } else {
                    Err(Web3Error::InternalError(anyhow::anyhow!(
                        "L1 batch #{l1_batch_number} is pruned in Merkle tree, but not in Postgres"
                    )))
                };
            }
            Err(TreeApiError::Internal(err)) => return Err(Web3Error::InternalError(err)),
        };

        let storage_proof = proofs
            .into_iter()
            .zip(keys)
            .map(|(proof, key)| StorageProof {
                key,
                proof: proof.merkle_path,
                value: proof.value,
                index: proof.index,
            })
            .collect();

        Ok(Some(Proof {
            address,
            storage_proof,
        }))
    }

    #[tracing::instrument(skip(self))]
    pub async fn get_batch_pubdata_impl(
        &self,
        l1_batch_number: L1BatchNumber,
    ) -> Result<Option<Bytes>, Web3Error> {
        const METHOD_NAME: &str = "get_batch_pubdata";

        let method_latency = API_METRICS.start_call(METHOD_NAME);
        self.state.start_info.ensure_not_pruned(l1_batch_number)?;
        let mut storage = self.access_storage(METHOD_NAME).await?;
        let pubdata = storage
            .blocks_dal()
            .get_l1_batch_metadata(l1_batch_number)
            .await
            .map_err(|err| internal_error(METHOD_NAME, err))?
            .map(|l1_batch_with_metadata| l1_batch_with_metadata.construct_pubdata().into());

        method_latency.observe();
        Ok(pubdata)
    }
}<|MERGE_RESOLUTION|>--- conflicted
+++ resolved
@@ -17,12 +17,9 @@
     tokens::ETHEREUM_ADDRESS,
     transaction_request::CallRequest,
     utils::storage_key_for_standard_token_balance,
-<<<<<<< HEAD
-    AccountTreeId, L1BatchNumber, MiniblockNumber, ProtocolVersionId, StorageKey, Transaction,
-=======
-    AccountTreeId, Bytes, L1BatchNumber, MiniblockNumber, StorageKey, Transaction,
->>>>>>> 75271c5b
-    L1_MESSENGER_ADDRESS, L2_ETH_TOKEN_ADDRESS, REQUIRED_L1_TO_L2_GAS_PER_PUBDATA_BYTE, U256, U64,
+    AccountTreeId, Bytes, L1BatchNumber, MiniblockNumber, ProtocolVersionId, StorageKey,
+    Transaction, L1_MESSENGER_ADDRESS, L2_ETH_TOKEN_ADDRESS,
+    REQUIRED_L1_TO_L2_GAS_PER_PUBDATA_BYTE, U256, U64,
 };
 use zksync_utils::{address_to_h256, h256_to_u256};
 use zksync_web3_decl::{
@@ -32,7 +29,7 @@
 
 use crate::api_server::{
     tree::TreeApiError,
-    web3::{backend_jsonrpsee::MethodTracer, RpcState},
+    web3::{backend_jsonrpsee::MethodTracer, metrics::API_METRICS, RpcState},
 };
 
 #[derive(Debug)]
@@ -550,17 +547,17 @@
     ) -> Result<Option<Bytes>, Web3Error> {
         const METHOD_NAME: &str = "get_batch_pubdata";
 
-        let method_latency = API_METRICS.start_call(METHOD_NAME);
+        // let method_latency = API_METRICS.start_call(METHOD_NAME);
         self.state.start_info.ensure_not_pruned(l1_batch_number)?;
-        let mut storage = self.access_storage(METHOD_NAME).await?;
+        let mut storage = self.connection().await?;
         let pubdata = storage
             .blocks_dal()
             .get_l1_batch_metadata(l1_batch_number)
             .await
-            .map_err(|err| internal_error(METHOD_NAME, err))?
+            .unwrap()
             .map(|l1_batch_with_metadata| l1_batch_with_metadata.construct_pubdata().into());
 
-        method_latency.observe();
+        // method_latency.observe();
         Ok(pubdata)
     }
 }