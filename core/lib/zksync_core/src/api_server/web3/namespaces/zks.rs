--- conflicted
+++ resolved
@@ -654,14 +654,8 @@
             .blocks_dal()
             .get_l1_batch_metadata(l1_batch_number)
             .await
-<<<<<<< HEAD
             .map_err(|err| internal_error(METHOD_NAME, err))?
-            .map(|l1_batch_with_metadata| l1_batch_with_metadata.construct_pubdata());
-=======
-            .unwrap_or(None);
-        let pubdata =
-            l1_batch_with_metadata.map(|b| L1BatchWithMetadata::construct_pubdata(&b).into());
->>>>>>> 4c1ab55c
+            .map(|l1_batch_with_metadata| l1_batch_with_metadata.construct_pubdata().into());
 
         method_latency.observe();
         Ok(pubdata)
