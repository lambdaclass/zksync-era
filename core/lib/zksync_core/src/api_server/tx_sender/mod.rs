//! Helper module to submit transactions into the zkSync Network.

// External uses
use governor::{
    clock::MonotonicClock,
    middleware::NoOpMiddleware,
    state::{InMemoryState, NotKeyed},
    Quota, RateLimiter,
};

// Built-in uses
use std::{cmp, num::NonZeroU32, sync::Arc, time::Instant};

// Workspace uses

use multivm::interface::VmExecutionResultAndLogs;
use multivm::vm_latest::{
    constants::{BLOCK_GAS_LIMIT, MAX_PUBDATA_PER_BLOCK},
    utils::{
        fee::derive_base_fee_and_gas_per_pubdata,
        overhead::{derive_overhead, OverheadCoeficients},
    },
};

use zksync_config::configs::{api::Web3JsonRpcConfig, chain::StateKeeperConfig};
use zksync_contracts::BaseSystemContracts;
use zksync_dal::{transactions_dal::L2TxSubmissionResult, ConnectionPool};
use zksync_state::PostgresStorageCaches;
use zksync_types::{
    fee::{Fee, TransactionExecutionMetrics},
    get_code_key, get_intrinsic_constants,
    l2::error::TxCheckError::TxDuplication,
    l2::L2Tx,
    utils::storage_key_for_eth_balance,
    AccountTreeId, Address, ExecuteTransactionCommon, L2ChainId, Nonce, PackedEthSignature,
    ProtocolVersionId, Transaction, H160, H256, MAX_GAS_PER_PUBDATA_BYTE, MAX_L2_TX_GAS_LIMIT,
    MAX_NEW_FACTORY_DEPS, U256,
};

use zksync_utils::h256_to_u256;

// Local uses
use crate::api_server::{
    execution_sandbox::{
        adjust_l1_gas_price_for_tx, execute_tx_eth_call, execute_tx_with_pending_state,
        get_pubdata_for_factory_deps, BlockArgs, SubmitTxStage, TxExecutionArgs, TxSharedArgs,
        VmConcurrencyLimiter, VmPermit, SANDBOX_METRICS,
    },
    tx_sender::result::ApiCallResult,
};
use crate::{
    l1_gas_price::L1GasPriceProvider,
    metrics::{TxStage, APP_METRICS},
    state_keeper::seal_criteria::{ConditionalSealer, SealData},
};

mod proxy;
mod result;

pub(super) use self::{proxy::TxProxy, result::SubmitTxError};

/// Type alias for the rate limiter implementation.
type TxSenderRateLimiter =
    RateLimiter<NotKeyed, InMemoryState, MonotonicClock, NoOpMiddleware<Instant>>;

#[derive(Debug, Clone)]
pub struct MultiVMBaseSystemContracts {
    /// Contracts to be used for pre-virtual-blocks protocol versions.
    pub(crate) pre_virtual_blocks: BaseSystemContracts,
    /// Contracts to be used for post-virtual-blocks protocol versions.
    pub(crate) post_virtual_blocks: BaseSystemContracts,
    /// Contracts to be used for protocol versions after virtual block upgrade fix.
    pub(crate) post_virtual_blocks_finish_upgrade_fix: BaseSystemContracts,
<<<<<<< HEAD
    // kl todo delete local vm verion
    /// Contracts to be used for local requests.
    pub(crate) local: BaseSystemContracts,
=======
    /// Contracts to be used for post-boojum protocol versions.
    pub(crate) post_boojum: BaseSystemContracts,
>>>>>>> e61d9e5f
}

impl MultiVMBaseSystemContracts {
    pub fn get_by_protocol_version(self, version: ProtocolVersionId) -> BaseSystemContracts {
        match version {
            ProtocolVersionId::Version0
            | ProtocolVersionId::Version1
            | ProtocolVersionId::Version2
            | ProtocolVersionId::Version3
            | ProtocolVersionId::Version4
            | ProtocolVersionId::Version5
            | ProtocolVersionId::Version6
            | ProtocolVersionId::Version7
            | ProtocolVersionId::Version8
            | ProtocolVersionId::Version9
            | ProtocolVersionId::Version10
            | ProtocolVersionId::Version11
            | ProtocolVersionId::Version12 => self.pre_virtual_blocks,
            ProtocolVersionId::Version13 => self.post_virtual_blocks,
            ProtocolVersionId::Version14
            | ProtocolVersionId::Version15
            | ProtocolVersionId::Version16
<<<<<<< HEAD
            | ProtocolVersionId::Version17
            | ProtocolVersionId::Version18 => self.post_virtual_blocks_finish_upgrade_fix,
            // kl todo delete local vm verion
            ProtocolVersionId::Local => self.local,
=======
            | ProtocolVersionId::Version17 => self.post_virtual_blocks_finish_upgrade_fix,
            ProtocolVersionId::Version18 | ProtocolVersionId::Version19 => self.post_boojum,
>>>>>>> e61d9e5f
        }
    }
}

/// Smart contracts to be used in the API sandbox requests, e.g. for estimating gas and
/// performing `eth_call` requests.
#[derive(Debug, Clone)]
pub struct ApiContracts {
    /// Contracts to be used when estimating gas.
    /// These contracts (mainly, bootloader) normally should be tuned to provide accurate
    /// execution metrics.
    pub(crate) estimate_gas: MultiVMBaseSystemContracts,
    /// Contracts to be used when performing `eth_call` requests.
    /// These contracts (mainly, bootloader) normally should be tuned to provide better UX
    /// exeprience (e.g. revert messages).
    pub(crate) eth_call: MultiVMBaseSystemContracts,
}

impl ApiContracts {
    /// Loads the contracts from the local file system.
    /// This method is *currently* preferred to be used in all contexts,
    /// given that there is no way to fetch "playground" contracts from the main node.
    pub fn load_from_disk() -> Self {
        Self {
            estimate_gas: MultiVMBaseSystemContracts {
                pre_virtual_blocks: BaseSystemContracts::estimate_gas_pre_virtual_blocks(),
                post_virtual_blocks: BaseSystemContracts::estimate_gas_post_virtual_blocks(),
                post_virtual_blocks_finish_upgrade_fix:
                    BaseSystemContracts::estimate_gas_post_virtual_blocks_finish_upgrade_fix(),
<<<<<<< HEAD
                // kl todo delete local vm verion
                local: BaseSystemContracts::estimate_gas(),
=======
                post_boojum: BaseSystemContracts::estimate_gas_post_boojum(),
>>>>>>> e61d9e5f
            },
            eth_call: MultiVMBaseSystemContracts {
                pre_virtual_blocks: BaseSystemContracts::playground_pre_virtual_blocks(),
                post_virtual_blocks: BaseSystemContracts::playground_post_virtual_blocks(),
                post_virtual_blocks_finish_upgrade_fix:
                    BaseSystemContracts::playground_post_virtual_blocks_finish_upgrade_fix(),
<<<<<<< HEAD
                // kl todo delete local vm verion
                local: BaseSystemContracts::playground(),
=======
                post_boojum: BaseSystemContracts::playground_post_boojum(),
>>>>>>> e61d9e5f
            },
        }
    }
}

/// Builder for the `TxSender`.
#[derive(Debug)]
pub struct TxSenderBuilder {
    /// Shared TxSender configuration.
    config: TxSenderConfig,
    /// Connection pool for read requests.
    replica_connection_pool: ConnectionPool,
    /// Connection pool for write requests. If not set, `proxy` must be set.
    master_connection_pool: Option<ConnectionPool>,
    /// Rate limiter for tx submissions.
    rate_limiter: Option<TxSenderRateLimiter>,
    /// Proxy to submit transactions to the network. If not set, `master_connection_pool` must be set.
    proxy: Option<TxProxy>,
    /// Actual state keeper configuration, required for tx verification.
    /// If not set, transactions would not be checked against seal criteria.
    state_keeper_config: Option<StateKeeperConfig>,
}

impl TxSenderBuilder {
    pub fn new(config: TxSenderConfig, replica_connection_pool: ConnectionPool) -> Self {
        Self {
            config,
            replica_connection_pool,
            master_connection_pool: None,
            rate_limiter: None,
            proxy: None,
            state_keeper_config: None,
        }
    }

    pub fn with_rate_limiter(self, transactions_per_sec: u32) -> Self {
        let rate_limiter = RateLimiter::direct_with_clock(
            Quota::per_second(NonZeroU32::new(transactions_per_sec).unwrap()),
            &MonotonicClock,
        );
        Self {
            rate_limiter: Some(rate_limiter),
            ..self
        }
    }

    pub fn with_tx_proxy(mut self, main_node_url: &str) -> Self {
        self.proxy = Some(TxProxy::new(main_node_url));
        self
    }

    pub fn with_main_connection_pool(mut self, master_connection_pool: ConnectionPool) -> Self {
        self.master_connection_pool = Some(master_connection_pool);
        self
    }

    pub fn with_state_keeper_config(mut self, state_keeper_config: StateKeeperConfig) -> Self {
        self.state_keeper_config = Some(state_keeper_config);
        self
    }

    pub async fn build<G: L1GasPriceProvider>(
        self,
        l1_gas_price_source: Arc<G>,
        vm_concurrency_limiter: Arc<VmConcurrencyLimiter>,
        api_contracts: ApiContracts,
        storage_caches: PostgresStorageCaches,
    ) -> TxSender<G> {
        assert!(
            self.master_connection_pool.is_some() || self.proxy.is_some(),
            "Either master connection pool or proxy must be set"
        );

        TxSender(Arc::new(TxSenderInner {
            sender_config: self.config,
            master_connection_pool: self.master_connection_pool,
            replica_connection_pool: self.replica_connection_pool,
            l1_gas_price_source,
            api_contracts,
            rate_limiter: self.rate_limiter,
            proxy: self.proxy,
            state_keeper_config: self.state_keeper_config,
            vm_concurrency_limiter,
            storage_caches,
        }))
    }
}

/// Internal static `TxSender` configuration.
/// This structure is detached from `ZkSyncConfig`, since different node types (main, external, etc)
/// may require different configuration layouts.
/// The intention is to only keep the actually used information here.
#[derive(Debug, Clone)]
pub struct TxSenderConfig {
    pub fee_account_addr: Address,
    pub gas_price_scale_factor: f64,
    pub max_nonce_ahead: u32,
    pub max_allowed_l2_tx_gas_limit: u32,
    pub fair_l2_gas_price: u64,
    pub vm_execution_cache_misses_limit: Option<usize>,
    pub validation_computational_gas_limit: u32,
    pub default_aa: H256,
    pub bootloader: H256,
    pub chain_id: L2ChainId,
}

impl TxSenderConfig {
    pub fn new(
        state_keeper_config: &StateKeeperConfig,
        web3_json_config: &Web3JsonRpcConfig,
        chain_id: L2ChainId,
    ) -> Self {
        Self {
            fee_account_addr: state_keeper_config.fee_account_addr,
            gas_price_scale_factor: web3_json_config.gas_price_scale_factor,
            max_nonce_ahead: web3_json_config.max_nonce_ahead,
            max_allowed_l2_tx_gas_limit: state_keeper_config.max_allowed_l2_tx_gas_limit,
            fair_l2_gas_price: state_keeper_config.fair_l2_gas_price,
            vm_execution_cache_misses_limit: web3_json_config.vm_execution_cache_misses_limit,
            validation_computational_gas_limit: state_keeper_config
                .validation_computational_gas_limit,
            default_aa: state_keeper_config.default_aa_hash,
            bootloader: state_keeper_config.bootloader_hash,
            chain_id,
        }
    }
}

pub struct TxSenderInner<G> {
    pub(super) sender_config: TxSenderConfig,
    pub master_connection_pool: Option<ConnectionPool>,
    pub replica_connection_pool: ConnectionPool,
    // Used to keep track of gas prices for the fee ticker.
    pub l1_gas_price_source: Arc<G>,
    pub(super) api_contracts: ApiContracts,
    /// Optional rate limiter that will limit the amount of transactions per second sent from a single entity.
    rate_limiter: Option<TxSenderRateLimiter>,
    /// Optional transaction proxy to be used for transaction submission.
    pub(super) proxy: Option<TxProxy>,
    /// An up-to-date version of the state keeper config.
    /// This field may be omitted on the external node, since the configuration may change unexpectedly.
    /// If this field is set to `None`, `TxSender` will assume that any transaction is executable.
    state_keeper_config: Option<StateKeeperConfig>,
    /// Used to limit the amount of VMs that can be executed simultaneously.
    pub(super) vm_concurrency_limiter: Arc<VmConcurrencyLimiter>,
    // Caches used in VM execution.
    storage_caches: PostgresStorageCaches,
}

pub struct TxSender<G>(pub(super) Arc<TxSenderInner<G>>);

// Custom implementation is required due to generic param:
// Even though it's under `Arc`, compiler doesn't generate the `Clone` implementation unless
// an unnecessary bound is added.
impl<G> Clone for TxSender<G> {
    fn clone(&self) -> Self {
        Self(self.0.clone())
    }
}

impl<G> std::fmt::Debug for TxSender<G> {
    fn fmt(&self, f: &mut std::fmt::Formatter<'_>) -> std::fmt::Result {
        f.debug_struct("TxSender").finish()
    }
}

impl<G: L1GasPriceProvider> TxSender<G> {
    pub(crate) fn vm_concurrency_limiter(&self) -> Arc<VmConcurrencyLimiter> {
        Arc::clone(&self.0.vm_concurrency_limiter)
    }

    pub(crate) fn storage_caches(&self) -> PostgresStorageCaches {
        self.0.storage_caches.clone()
    }

    #[tracing::instrument(skip(self, tx))]
    pub async fn submit_tx(&self, tx: L2Tx) -> Result<L2TxSubmissionResult, SubmitTxError> {
        if let Some(rate_limiter) = &self.0.rate_limiter {
            if rate_limiter.check().is_err() {
                return Err(SubmitTxError::RateLimitExceeded);
            }
        }

        let stage_latency = SANDBOX_METRICS.submit_tx[&SubmitTxStage::Validate].start();
        self.validate_tx(&tx).await?;
        stage_latency.observe();

        let stage_latency = SANDBOX_METRICS.submit_tx[&SubmitTxStage::DryRun].start();
        let shared_args = self.shared_args();
        let vm_permit = self.0.vm_concurrency_limiter.acquire().await;
        let vm_permit = vm_permit.ok_or(SubmitTxError::ServerShuttingDown)?;

        let (_, tx_metrics) = execute_tx_with_pending_state(
            vm_permit.clone(),
            shared_args.clone(),
            TxExecutionArgs::for_validation(&tx),
            self.0.replica_connection_pool.clone(),
            tx.clone().into(),
        )
        .await;

        tracing::info!(
            "Submit tx {:?} with execution metrics {:?}",
            tx.hash(),
            tx_metrics
        );
        stage_latency.observe();

        let stage_latency = SANDBOX_METRICS.submit_tx[&SubmitTxStage::VerifyExecute].start();
        let computational_gas_limit = self.0.sender_config.validation_computational_gas_limit;
        let validation_result = shared_args
            .validate_tx_with_pending_state(
                vm_permit,
                self.0.replica_connection_pool.clone(),
                tx.clone(),
                computational_gas_limit,
            )
            .await;
        stage_latency.observe();

        if let Err(err) = validation_result {
            return Err(err.into());
        }

        let stage_started_at = Instant::now();
        self.ensure_tx_executable(tx.clone().into(), &tx_metrics, true)?;

        if let Some(proxy) = &self.0.proxy {
            // We're running an external node: we have to proxy the transaction to the main node.
            // But before we do that, save the tx to cache in case someone will request it
            // Before it reaches the main node.
            proxy.save_tx(tx.hash(), tx.clone()).await;
            proxy.submit_tx(&tx).await?;
            // Now, after we are sure that the tx is on the main node, remove it from cache
            // since we don't want to store txs that might have been replaced or otherwise removed
            // from the mempool.
            proxy.forget_tx(tx.hash()).await;
            SANDBOX_METRICS.submit_tx[&SubmitTxStage::TxProxy].observe(stage_started_at.elapsed());
            APP_METRICS.processed_txs[&TxStage::Proxied].inc();
            return Ok(L2TxSubmissionResult::Proxied);
        } else {
            assert!(
                self.0.master_connection_pool.is_some(),
                "TxSender is instantiated without both master connection pool and tx proxy"
            );
        }

        let nonce = tx.common_data.nonce.0;
        let hash = tx.hash();
        let expected_nonce = self.get_expected_nonce(&tx).await;
        let submission_res_handle = self
            .0
            .master_connection_pool
            .as_ref()
            .unwrap() // Checked above
            .access_storage_tagged("api")
            .await
            .unwrap()
            .transactions_dal()
            .insert_transaction_l2(tx, tx_metrics)
            .await;

        APP_METRICS.processed_txs[&TxStage::Mempool(submission_res_handle)].inc();

        match submission_res_handle {
            L2TxSubmissionResult::AlreadyExecuted => Err(SubmitTxError::NonceIsTooLow(
                expected_nonce.0,
                expected_nonce.0 + self.0.sender_config.max_nonce_ahead,
                nonce,
            )),
            L2TxSubmissionResult::Duplicate => Err(SubmitTxError::IncorrectTx(TxDuplication(hash))),
            _ => {
                SANDBOX_METRICS.submit_tx[&SubmitTxStage::DbInsert]
                    .observe(stage_started_at.elapsed());
                Ok(submission_res_handle)
            }
        }
    }

    fn shared_args(&self) -> TxSharedArgs {
        TxSharedArgs {
            operator_account: AccountTreeId::new(self.0.sender_config.fee_account_addr),
            l1_gas_price: self.0.l1_gas_price_source.estimate_effective_gas_price(),
            fair_l2_gas_price: self.0.sender_config.fair_l2_gas_price,
            base_system_contracts: self.0.api_contracts.eth_call.clone(),
            caches: self.storage_caches(),
            validation_computational_gas_limit: self
                .0
                .sender_config
                .validation_computational_gas_limit,
            chain_id: self.0.sender_config.chain_id,
        }
    }

    async fn validate_tx(&self, tx: &L2Tx) -> Result<(), SubmitTxError> {
        let max_gas = U256::from(u32::MAX);
        if tx.common_data.fee.gas_limit > max_gas
            || tx.common_data.fee.gas_per_pubdata_limit > max_gas
        {
            return Err(SubmitTxError::GasLimitIsTooBig);
        }

        // TODO (SMA-1715): do not subsidize the overhead for the transaction

        if tx.common_data.fee.gas_limit > self.0.sender_config.max_allowed_l2_tx_gas_limit.into() {
            tracing::info!(
                "Submitted Tx is Unexecutable {:?} because of GasLimitIsTooBig {}",
                tx.hash(),
                tx.common_data.fee.gas_limit,
            );
            return Err(SubmitTxError::GasLimitIsTooBig);
        }
        if tx.common_data.fee.max_fee_per_gas < self.0.sender_config.fair_l2_gas_price.into() {
            tracing::info!(
                "Submitted Tx is Unexecutable {:?} because of MaxFeePerGasTooLow {}",
                tx.hash(),
                tx.common_data.fee.max_fee_per_gas
            );
            return Err(SubmitTxError::MaxFeePerGasTooLow);
        }
        if tx.common_data.fee.max_fee_per_gas < tx.common_data.fee.max_priority_fee_per_gas {
            tracing::info!(
                "Submitted Tx is Unexecutable {:?} because of MaxPriorityFeeGreaterThanMaxFee {}",
                tx.hash(),
                tx.common_data.fee.max_fee_per_gas
            );
            return Err(SubmitTxError::MaxPriorityFeeGreaterThanMaxFee);
        }
        if tx.execute.factory_deps_length() > MAX_NEW_FACTORY_DEPS {
            return Err(SubmitTxError::TooManyFactoryDependencies(
                tx.execute.factory_deps_length(),
                MAX_NEW_FACTORY_DEPS,
            ));
        }

        let l1_gas_price = self.0.l1_gas_price_source.estimate_effective_gas_price();
        let (_, gas_per_pubdata_byte) = derive_base_fee_and_gas_per_pubdata(
            l1_gas_price,
            self.0.sender_config.fair_l2_gas_price,
        );
        let effective_gas_per_pubdata = cmp::min(
            tx.common_data.fee.gas_per_pubdata_limit,
            gas_per_pubdata_byte.into(),
        );

        let intrinsic_consts = get_intrinsic_constants();
        let min_gas_limit = U256::from(intrinsic_consts.l2_tx_intrinsic_gas)
            + U256::from(intrinsic_consts.l2_tx_intrinsic_pubdata) * effective_gas_per_pubdata;
        if tx.common_data.fee.gas_limit < min_gas_limit {
            return Err(SubmitTxError::IntrinsicGas);
        }

        // We still double-check the nonce manually
        // to make sure that only the correct nonce is submitted and the transaction's hashes never repeat
        self.validate_account_nonce(tx).await?;
        // Even though without enough balance the tx will not pass anyway
        // we check the user for enough balance explicitly here for better DevEx.
        self.validate_enough_balance(tx).await?;
        Ok(())
    }

    async fn validate_account_nonce(&self, tx: &L2Tx) -> Result<(), SubmitTxError> {
        let expected_nonce = self.get_expected_nonce(tx).await;

        if tx.common_data.nonce.0 < expected_nonce.0 {
            Err(SubmitTxError::NonceIsTooLow(
                expected_nonce.0,
                expected_nonce.0 + self.0.sender_config.max_nonce_ahead,
                tx.nonce().0,
            ))
        } else {
            let max_nonce = expected_nonce.0 + self.0.sender_config.max_nonce_ahead;
            if !(expected_nonce.0..=max_nonce).contains(&tx.common_data.nonce.0) {
                Err(SubmitTxError::NonceIsTooHigh(
                    expected_nonce.0,
                    max_nonce,
                    tx.nonce().0,
                ))
            } else {
                Ok(())
            }
        }
    }

    async fn get_expected_nonce(&self, tx: &L2Tx) -> Nonce {
        let mut connection = self
            .0
            .replica_connection_pool
            .access_storage_tagged("api")
            .await
            .unwrap();

        let latest_block_number = connection
            .blocks_web3_dal()
            .get_sealed_miniblock_number()
            .await
            .unwrap();
        let nonce = connection
            .storage_web3_dal()
            .get_address_historical_nonce(tx.initiator_account(), latest_block_number)
            .await
            .unwrap();
        Nonce(nonce.as_u32())
    }

    async fn validate_enough_balance(&self, tx: &L2Tx) -> Result<(), SubmitTxError> {
        let paymaster = tx.common_data.paymaster_params.paymaster;

        // The paymaster is expected to pay for the tx,
        // whatever balance the user has, we don't care.
        if paymaster != Address::default() {
            return Ok(());
        }

        let balance = self.get_balance(&tx.common_data.initiator_address).await;

        // Estimate the minimum fee price user will agree to.
        let gas_price = cmp::min(
            tx.common_data.fee.max_fee_per_gas,
            U256::from(self.0.sender_config.fair_l2_gas_price)
                + tx.common_data.fee.max_priority_fee_per_gas,
        );
        let max_fee = tx.common_data.fee.gas_limit * gas_price;
        let max_fee_and_value = max_fee + tx.execute.value;

        if balance < max_fee_and_value {
            Err(SubmitTxError::NotEnoughBalanceForFeeValue(
                balance,
                max_fee,
                tx.execute.value,
            ))
        } else {
            Ok(())
        }
    }

    async fn get_balance(&self, initiator_address: &H160) -> U256 {
        let eth_balance_key = storage_key_for_eth_balance(initiator_address);

        let balance = self
            .0
            .replica_connection_pool
            .access_storage_tagged("api")
            .await
            .unwrap()
            .storage_dal()
            .get_by_key(&eth_balance_key)
            .await
            .unwrap_or_default();

        h256_to_u256(balance)
    }

    /// Given the gas_limit to be used for the body of the transaction,
    /// returns the result for executing the transaction with such gas_limit
    #[allow(clippy::too_many_arguments)]
    async fn estimate_gas_step(
        &self,
        vm_permit: VmPermit,
        mut tx: Transaction,
        gas_per_pubdata_byte: u64,
        tx_gas_limit: u32,
        l1_gas_price: u64,
        base_fee: u64,
    ) -> (VmExecutionResultAndLogs, TransactionExecutionMetrics) {
        let gas_limit_with_overhead = tx_gas_limit
            + derive_overhead(
                tx_gas_limit,
                gas_per_pubdata_byte as u32,
                tx.encoding_len(),
                OverheadCoeficients::from_tx_type(tx.tx_format() as u8),
            );

        match &mut tx.common_data {
            ExecuteTransactionCommon::L1(l1_common_data) => {
                l1_common_data.gas_limit = gas_limit_with_overhead.into();
                let required_funds =
                    l1_common_data.gas_limit * l1_common_data.max_fee_per_gas + tx.execute.value;
                l1_common_data.to_mint = required_funds;
            }
            ExecuteTransactionCommon::L2(l2_common_data) => {
                l2_common_data.fee.gas_limit = gas_limit_with_overhead.into();
            }
            ExecuteTransactionCommon::ProtocolUpgrade(common_data) => {
                common_data.gas_limit = gas_limit_with_overhead.into();

                let required_funds =
                    common_data.gas_limit * common_data.max_fee_per_gas + tx.execute.value;

                common_data.to_mint = required_funds;
            }
        }

        let shared_args = self.shared_args_for_gas_estimate(l1_gas_price);
        let vm_execution_cache_misses_limit = self.0.sender_config.vm_execution_cache_misses_limit;
        let execution_args =
            TxExecutionArgs::for_gas_estimate(vm_execution_cache_misses_limit, &tx, base_fee);
        let (exec_result, tx_metrics) = execute_tx_with_pending_state(
            vm_permit,
            shared_args,
            execution_args,
            self.0.replica_connection_pool.clone(),
            tx.clone(),
        )
        .await;

        (exec_result, tx_metrics)
    }

    fn shared_args_for_gas_estimate(&self, l1_gas_price: u64) -> TxSharedArgs {
        let config = &self.0.sender_config;
        TxSharedArgs {
            operator_account: AccountTreeId::new(config.fee_account_addr),
            l1_gas_price,
            fair_l2_gas_price: config.fair_l2_gas_price,
            // We want to bypass the computation gas limit check for gas estimation
            validation_computational_gas_limit: BLOCK_GAS_LIMIT,
            base_system_contracts: self.0.api_contracts.estimate_gas.clone(),
            caches: self.storage_caches(),
            chain_id: config.chain_id,
        }
    }

    pub async fn get_txs_fee_in_wei(
        &self,
        mut tx: Transaction,
        estimated_fee_scale_factor: f64,
        acceptable_overestimation: u32,
    ) -> Result<Fee, SubmitTxError> {
        let estimation_started_at = Instant::now();
        let l1_gas_price = {
            let effective_gas_price = self.0.l1_gas_price_source.estimate_effective_gas_price();
            let current_l1_gas_price =
                ((effective_gas_price as f64) * self.0.sender_config.gas_price_scale_factor) as u64;

            // In order for execution to pass smoothly, we need to ensure that block's required gasPerPubdata will be
            // <= to the one in the transaction itself.
            adjust_l1_gas_price_for_tx(
                current_l1_gas_price,
                self.0.sender_config.fair_l2_gas_price,
                tx.gas_per_pubdata_byte_limit(),
            )
        };

        let (base_fee, gas_per_pubdata_byte) = derive_base_fee_and_gas_per_pubdata(
            l1_gas_price,
            self.0.sender_config.fair_l2_gas_price,
        );
        match &mut tx.common_data {
            ExecuteTransactionCommon::L2(common_data) => {
                common_data.fee.max_fee_per_gas = base_fee.into();
                common_data.fee.max_priority_fee_per_gas = base_fee.into();
            }
            ExecuteTransactionCommon::L1(common_data) => {
                common_data.max_fee_per_gas = base_fee.into();
            }
            ExecuteTransactionCommon::ProtocolUpgrade(common_data) => {
                common_data.max_fee_per_gas = base_fee.into();
            }
        }

        let hashed_key = get_code_key(&tx.initiator_account());
        // if the default account does not have enough funds
        // for transferring tx.value, without taking into account the fee,
        // there is no sense to estimate the fee
        let account_code_hash = self
            .0
            .replica_connection_pool
            .access_storage_tagged("api")
            .await
            .unwrap()
            .storage_dal()
            .get_by_key(&hashed_key)
            .await
            .unwrap_or_default();

        if !tx.is_l1()
            && account_code_hash == H256::zero()
            && tx.execute.value > self.get_balance(&tx.initiator_account()).await
        {
            tracing::info!(
                "fee estimation failed on validation step.
                account: {} does not have enough funds for for transferring tx.value: {}.",
                &tx.initiator_account(),
                tx.execute.value
            );
            return Err(SubmitTxError::InsufficientFundsForTransfer);
        }

        // For L2 transactions we need a properly formatted signature
        if let ExecuteTransactionCommon::L2(l2_common_data) = &mut tx.common_data {
            if l2_common_data.signature.is_empty() {
                l2_common_data.signature = PackedEthSignature::default().serialize_packed().into();
            }

            l2_common_data.fee.gas_per_pubdata_limit = MAX_GAS_PER_PUBDATA_BYTE.into();
        }

        // Acquire the vm token for the whole duration of the binary search.
        let vm_permit = self.0.vm_concurrency_limiter.acquire().await;
        let vm_permit = vm_permit.ok_or(SubmitTxError::ServerShuttingDown)?;

        // We already know how many gas is needed to cover for the publishing of the bytecodes.
        // For L1->L2 transactions all the bytecodes have been made available on L1, so no funds need to be
        // spent on re-publishing those.
        let gas_for_bytecodes_pubdata = if tx.is_l1() {
            0
        } else {
            let pubdata_for_factory_deps = get_pubdata_for_factory_deps(
                &vm_permit,
                &self.0.replica_connection_pool,
                tx.execute.factory_deps.as_deref().unwrap_or_default(),
                self.storage_caches(),
            )
            .await;

            if pubdata_for_factory_deps > MAX_PUBDATA_PER_BLOCK {
                return Err(SubmitTxError::Unexecutable(
                    "exceeds limit for published pubdata".to_string(),
                ));
            }
            pubdata_for_factory_deps * (gas_per_pubdata_byte as u32)
        };

        // We are using binary search to find the minimal values of gas_limit under which
        // the transaction succeedes
        let mut lower_bound = 0;
        let mut upper_bound = MAX_L2_TX_GAS_LIMIT as u32;
        let tx_id = format!(
            "{:?}-{}",
            tx.initiator_account(),
            tx.nonce().unwrap_or(Nonce(0))
        );
        tracing::trace!(
            "fee estimation tx {:?}: preparation took {:?}, starting binary search",
            tx_id,
            estimation_started_at.elapsed(),
        );

        let mut number_of_iterations = 0usize;
        while lower_bound + acceptable_overestimation < upper_bound {
            let mid = (lower_bound + upper_bound) / 2;
            // There is no way to distinct between errors due to out of gas
            // or normal exeuction errors, so we just hope that increasing the
            // gas limit will make the transaction successful
            let iteration_started_at = Instant::now();
            let try_gas_limit = gas_for_bytecodes_pubdata + mid;
            let (result, _execution_metrics) = self
                .estimate_gas_step(
                    vm_permit.clone(),
                    tx.clone(),
                    gas_per_pubdata_byte,
                    try_gas_limit,
                    l1_gas_price,
                    base_fee,
                )
                .await;

            if result.result.is_failed() {
                lower_bound = mid + 1;
            } else {
                upper_bound = mid;
            }

            tracing::trace!(
                "fee estimation tx {:?}: iteration {} took {:?}. lower_bound: {}, upper_bound: {}",
                tx_id,
                number_of_iterations,
                iteration_started_at.elapsed(),
                lower_bound,
                upper_bound,
            );
            number_of_iterations += 1;
        }
        SANDBOX_METRICS
            .estimate_gas_binary_search_iterations
            .observe(number_of_iterations);

        let tx_body_gas_limit = cmp::min(
            MAX_L2_TX_GAS_LIMIT as u32,
            ((upper_bound as f64) * estimated_fee_scale_factor) as u32,
        );

        let suggested_gas_limit = tx_body_gas_limit + gas_for_bytecodes_pubdata;
        let (result, tx_metrics) = self
            .estimate_gas_step(
                vm_permit,
                tx.clone(),
                gas_per_pubdata_byte,
                suggested_gas_limit,
                l1_gas_price,
                base_fee,
            )
            .await;

        result.into_api_call_result()?;
        self.ensure_tx_executable(tx.clone(), &tx_metrics, false)?;

        let overhead = derive_overhead(
            suggested_gas_limit,
            gas_per_pubdata_byte as u32,
            tx.encoding_len(),
            OverheadCoeficients::from_tx_type(tx.tx_format() as u8),
        );

        let full_gas_limit =
            match tx_body_gas_limit.overflowing_add(gas_for_bytecodes_pubdata + overhead) {
                (value, false) => value,
                (_, true) => {
                    return Err(SubmitTxError::ExecutionReverted(
                        "exceeds block gas limit".to_string(),
                        vec![],
                    ));
                }
            };

        Ok(Fee {
            max_fee_per_gas: base_fee.into(),
            max_priority_fee_per_gas: 0u32.into(),
            gas_limit: full_gas_limit.into(),
            gas_per_pubdata_limit: gas_per_pubdata_byte.into(),
        })
    }

    pub(super) async fn eth_call(
        &self,
        block_args: BlockArgs,
        tx: L2Tx,
    ) -> Result<Vec<u8>, SubmitTxError> {
        let vm_permit = self.0.vm_concurrency_limiter.acquire().await;
        let vm_permit = vm_permit.ok_or(SubmitTxError::ServerShuttingDown)?;

        let vm_execution_cache_misses_limit = self.0.sender_config.vm_execution_cache_misses_limit;
        execute_tx_eth_call(
            vm_permit,
            self.shared_args(),
            self.0.replica_connection_pool.clone(),
            tx,
            block_args,
            vm_execution_cache_misses_limit,
            vec![],
        )
        .await
        .into_api_call_result()
    }

    pub fn gas_price(&self) -> u64 {
        let gas_price = self.0.l1_gas_price_source.estimate_effective_gas_price();
        let l1_gas_price = (gas_price as f64 * self.0.sender_config.gas_price_scale_factor).round();
        let (base_fee, _) = derive_base_fee_and_gas_per_pubdata(
            l1_gas_price as u64,
            self.0.sender_config.fair_l2_gas_price,
        );
        base_fee
    }

    fn ensure_tx_executable(
        &self,
        transaction: Transaction,
        tx_metrics: &TransactionExecutionMetrics,
        log_message: bool,
    ) -> Result<(), SubmitTxError> {
        let Some(sk_config) = &self.0.state_keeper_config else {
            // No config provided, so we can't check if transaction satisfies the seal criteria.
            // We assume that it's executable, and if it's not, it will be caught by the main server
            // (where this check is always performed).
            return Ok(());
        };

        // Hash is not computable for the provided `transaction` during gas estimation (it doesn't have
        // its input data set). Since we don't log a hash in this case anyway, we just use a dummy value.
        let tx_hash = if log_message {
            transaction.hash()
        } else {
            H256::zero()
        };

        // Using `ProtocolVersionId::latest()` for a short period we might end up in a scenario where the StateKeeper is still pre-boojum
        // but the API assumes we are post boojum. In this situation we will determine a tx as being executable but the StateKeeper will
        // still reject them as it's not.
        let protocol_version = ProtocolVersionId::latest();
        let seal_data = SealData::for_transaction(transaction, tx_metrics, protocol_version);
        if let Some(reason) =
            ConditionalSealer::find_unexecutable_reason(sk_config, &seal_data, protocol_version)
        {
            let message = format!(
                "Tx is Unexecutable because of {reason}; inputs for decision: {seal_data:?}"
            );
            if log_message {
                tracing::info!("{tx_hash:#?} {message}");
            }
            return Err(SubmitTxError::Unexecutable(message));
        }
        Ok(())
    }
}<|MERGE_RESOLUTION|>--- conflicted
+++ resolved
@@ -71,14 +71,11 @@
     pub(crate) post_virtual_blocks: BaseSystemContracts,
     /// Contracts to be used for protocol versions after virtual block upgrade fix.
     pub(crate) post_virtual_blocks_finish_upgrade_fix: BaseSystemContracts,
-<<<<<<< HEAD
+    /// Contracts to be used for post-boojum protocol versions.
+    pub(crate) post_boojum: BaseSystemContracts,
     // kl todo delete local vm verion
     /// Contracts to be used for local requests.
     pub(crate) local: BaseSystemContracts,
-=======
-    /// Contracts to be used for post-boojum protocol versions.
-    pub(crate) post_boojum: BaseSystemContracts,
->>>>>>> e61d9e5f
 }
 
 impl MultiVMBaseSystemContracts {
@@ -101,15 +98,10 @@
             ProtocolVersionId::Version14
             | ProtocolVersionId::Version15
             | ProtocolVersionId::Version16
-<<<<<<< HEAD
-            | ProtocolVersionId::Version17
-            | ProtocolVersionId::Version18 => self.post_virtual_blocks_finish_upgrade_fix,
+            | ProtocolVersionId::Version17 => self.post_virtual_blocks_finish_upgrade_fix,
+            ProtocolVersionId::Version18 | ProtocolVersionId::Version19 => self.post_boojum,
             // kl todo delete local vm verion
             ProtocolVersionId::Local => self.local,
-=======
-            | ProtocolVersionId::Version17 => self.post_virtual_blocks_finish_upgrade_fix,
-            ProtocolVersionId::Version18 | ProtocolVersionId::Version19 => self.post_boojum,
->>>>>>> e61d9e5f
         }
     }
 }
@@ -139,24 +131,18 @@
                 post_virtual_blocks: BaseSystemContracts::estimate_gas_post_virtual_blocks(),
                 post_virtual_blocks_finish_upgrade_fix:
                     BaseSystemContracts::estimate_gas_post_virtual_blocks_finish_upgrade_fix(),
-<<<<<<< HEAD
+                post_boojum: BaseSystemContracts::estimate_gas_post_boojum(),
                 // kl todo delete local vm verion
                 local: BaseSystemContracts::estimate_gas(),
-=======
-                post_boojum: BaseSystemContracts::estimate_gas_post_boojum(),
->>>>>>> e61d9e5f
             },
             eth_call: MultiVMBaseSystemContracts {
                 pre_virtual_blocks: BaseSystemContracts::playground_pre_virtual_blocks(),
                 post_virtual_blocks: BaseSystemContracts::playground_post_virtual_blocks(),
                 post_virtual_blocks_finish_upgrade_fix:
                     BaseSystemContracts::playground_post_virtual_blocks_finish_upgrade_fix(),
-<<<<<<< HEAD
+                post_boojum: BaseSystemContracts::playground_post_boojum(),
                 // kl todo delete local vm verion
                 local: BaseSystemContracts::playground(),
-=======
-                post_boojum: BaseSystemContracts::playground_post_boojum(),
->>>>>>> e61d9e5f
             },
         }
     }
