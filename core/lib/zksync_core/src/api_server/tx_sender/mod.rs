//! Helper module to submit transactions into the zkSync Network.

use std::{cmp, sync::Arc, time::Instant};

use anyhow::Context as _;
use multivm::{
    interface::VmExecutionResultAndLogs,
    utils::{adjust_pubdata_price_for_tx, derive_base_fee_and_gas_per_pubdata, derive_overhead},
    vm_latest::constants::{BLOCK_GAS_LIMIT, MAX_PUBDATA_PER_BLOCK},
};
use zksync_config::configs::{api::Web3JsonRpcConfig, chain::StateKeeperConfig};
use zksync_contracts::BaseSystemContracts;
use zksync_dal::{transactions_dal::L2TxSubmissionResult, ConnectionPool, StorageProcessor};
use zksync_state::PostgresStorageCaches;
use zksync_system_constants::DEFAULT_L2_TX_GAS_PER_PUBDATA_BYTE;
use zksync_types::{
    fee::{Fee, TransactionExecutionMetrics},
    fee_model::BatchFeeInput,
    get_code_key, get_intrinsic_constants,
    l1::is_l1_tx_type,
    l2::{error::TxCheckError::TxDuplication, L2Tx},
    utils::storage_key_for_eth_balance,
    AccountTreeId, Address, ExecuteTransactionCommon, L2ChainId, MiniblockNumber, Nonce,
    PackedEthSignature, ProtocolVersionId, Transaction, VmVersion, H160, H256, MAX_L2_TX_GAS_LIMIT,
    MAX_NEW_FACTORY_DEPS, U256,
};
use zksync_utils::h256_to_u256;

pub(super) use self::result::SubmitTxError;
use self::tx_sink::TxSink;
use crate::{
    api_server::{
        execution_sandbox::{
            get_pubdata_for_factory_deps, BlockArgs, BlockStartInfo, SubmitTxStage,
            TransactionExecutor, TxExecutionArgs, TxSharedArgs, VmConcurrencyLimiter, VmPermit,
            SANDBOX_METRICS,
        },
        tx_sender::result::ApiCallResult,
    },
    fee_model::BatchFeeModelInputProvider,
    state_keeper::seal_criteria::{ConditionalSealer, NoopSealer, SealData},
    utils::pending_protocol_version,
};

pub mod master_pool_sink;
pub mod proxy;
mod result;
#[cfg(test)]
pub(crate) mod tests;
pub mod tx_sink;

#[derive(Debug, Clone)]
pub struct MultiVMBaseSystemContracts {
    /// Contracts to be used for pre-virtual-blocks protocol versions.
    pub(crate) pre_virtual_blocks: BaseSystemContracts,
    /// Contracts to be used for post-virtual-blocks protocol versions.
    pub(crate) post_virtual_blocks: BaseSystemContracts,
    /// Contracts to be used for protocol versions after virtual block upgrade fix.
    pub(crate) post_virtual_blocks_finish_upgrade_fix: BaseSystemContracts,
    /// Contracts to be used for post-boojum protocol versions.
    pub(crate) post_boojum: BaseSystemContracts,
    /// Contracts to be used after the allow-list removal upgrade
    pub(crate) post_allowlist_removal: BaseSystemContracts,
    /// Contracts to be used after the 1.4.1 upgrade
    pub(crate) post_1_4_1: BaseSystemContracts,
<<<<<<< HEAD
    // kl todo delete local vm verion
    /// Contracts to be used for local requests.
    pub(crate) local: BaseSystemContracts,
=======
    /// Contracts to be used after the 1.4.2 upgrade
    pub(crate) post_1_4_2: BaseSystemContracts,
>>>>>>> 10e3a3ec
}

impl MultiVMBaseSystemContracts {
    pub fn get_by_protocol_version(self, version: ProtocolVersionId) -> BaseSystemContracts {
        match version {
            ProtocolVersionId::Version0
            | ProtocolVersionId::Version1
            | ProtocolVersionId::Version2
            | ProtocolVersionId::Version3
            | ProtocolVersionId::Version4
            | ProtocolVersionId::Version5
            | ProtocolVersionId::Version6
            | ProtocolVersionId::Version7
            | ProtocolVersionId::Version8
            | ProtocolVersionId::Version9
            | ProtocolVersionId::Version10
            | ProtocolVersionId::Version11
            | ProtocolVersionId::Version12 => self.pre_virtual_blocks,
            ProtocolVersionId::Version13 => self.post_virtual_blocks,
            ProtocolVersionId::Version14
            | ProtocolVersionId::Version15
            | ProtocolVersionId::Version16
            | ProtocolVersionId::Version17 => self.post_virtual_blocks_finish_upgrade_fix,
            ProtocolVersionId::Version18 => self.post_boojum,
            ProtocolVersionId::Version19 => self.post_allowlist_removal,
<<<<<<< HEAD
            ProtocolVersionId::Version20 | ProtocolVersionId::Version21 => self.post_1_4_1,
            // kl todo delete local vm verion
            ProtocolVersionId::Local => self.local,
=======
            ProtocolVersionId::Version20 => self.post_1_4_1,
            ProtocolVersionId::Version21 | ProtocolVersionId::Version22 => self.post_1_4_2,
>>>>>>> 10e3a3ec
        }
    }
}

/// Smart contracts to be used in the API sandbox requests, e.g. for estimating gas and
/// performing `eth_call` requests.
#[derive(Debug, Clone)]
pub struct ApiContracts {
    /// Contracts to be used when estimating gas.
    /// These contracts (mainly, bootloader) normally should be tuned to provide accurate
    /// execution metrics.
    pub(crate) estimate_gas: MultiVMBaseSystemContracts,
    /// Contracts to be used when performing `eth_call` requests.
    /// These contracts (mainly, bootloader) normally should be tuned to provide better UX
    /// experience (e.g. revert messages).
    pub(crate) eth_call: MultiVMBaseSystemContracts,
}

impl ApiContracts {
    /// Loads the contracts from the local file system.
    /// This method is *currently* preferred to be used in all contexts,
    /// given that there is no way to fetch "playground" contracts from the main node.
    pub fn load_from_disk() -> Self {
        Self {
            estimate_gas: MultiVMBaseSystemContracts {
                pre_virtual_blocks: BaseSystemContracts::estimate_gas_pre_virtual_blocks(),
                post_virtual_blocks: BaseSystemContracts::estimate_gas_post_virtual_blocks(),
                post_virtual_blocks_finish_upgrade_fix:
                    BaseSystemContracts::estimate_gas_post_virtual_blocks_finish_upgrade_fix(),
                post_boojum: BaseSystemContracts::estimate_gas_post_boojum(),
                post_allowlist_removal: BaseSystemContracts::estimate_gas_post_allowlist_removal(),
                post_1_4_1: BaseSystemContracts::estimate_gas_post_1_4_1(),
<<<<<<< HEAD
                // kl todo delete local vm verion
                local: BaseSystemContracts::estimate_gas(),
=======
                post_1_4_2: BaseSystemContracts::estimate_gas_post_1_4_2(),
>>>>>>> 10e3a3ec
            },
            eth_call: MultiVMBaseSystemContracts {
                pre_virtual_blocks: BaseSystemContracts::playground_pre_virtual_blocks(),
                post_virtual_blocks: BaseSystemContracts::playground_post_virtual_blocks(),
                post_virtual_blocks_finish_upgrade_fix:
                    BaseSystemContracts::playground_post_virtual_blocks_finish_upgrade_fix(),
                post_boojum: BaseSystemContracts::playground_post_boojum(),
                post_allowlist_removal: BaseSystemContracts::playground_post_allowlist_removal(),
                post_1_4_1: BaseSystemContracts::playground_post_1_4_1(),
<<<<<<< HEAD
                // kl todo delete local vm verion
                local: BaseSystemContracts::playground(),
=======
                post_1_4_2: BaseSystemContracts::playground_post_1_4_2(),
>>>>>>> 10e3a3ec
            },
        }
    }
}

/// Builder for the `TxSender`.
#[derive(Debug)]
pub struct TxSenderBuilder {
    /// Shared TxSender configuration.
    config: TxSenderConfig,
    /// Connection pool for read requests.
    replica_connection_pool: ConnectionPool,
    /// Sink to be used to persist transactions.
    tx_sink: Arc<dyn TxSink>,
    /// Batch sealer used to check whether transaction can be executed by the sequencer.
    sealer: Option<Arc<dyn ConditionalSealer>>,
}

impl TxSenderBuilder {
    pub fn new(
        config: TxSenderConfig,
        replica_connection_pool: ConnectionPool,
        tx_sink: Arc<dyn TxSink>,
    ) -> Self {
        Self {
            config,
            replica_connection_pool,
            tx_sink,
            sealer: None,
        }
    }

    pub fn with_sealer(mut self, sealer: Arc<dyn ConditionalSealer>) -> Self {
        self.sealer = Some(sealer);
        self
    }

    pub async fn build(
        self,
        batch_fee_input_provider: Arc<dyn BatchFeeModelInputProvider>,
        vm_concurrency_limiter: Arc<VmConcurrencyLimiter>,
        api_contracts: ApiContracts,
        storage_caches: PostgresStorageCaches,
    ) -> TxSender {
        // Use noop sealer if no sealer was explicitly provided.
        let sealer = self.sealer.unwrap_or_else(|| Arc::new(NoopSealer));

        TxSender(Arc::new(TxSenderInner {
            sender_config: self.config,
            tx_sink: self.tx_sink,
            replica_connection_pool: self.replica_connection_pool,
            batch_fee_input_provider,
            api_contracts,
            vm_concurrency_limiter,
            storage_caches,
            sealer,
            executor: TransactionExecutor::Real,
        }))
    }
}

/// Internal static `TxSender` configuration.
/// This structure is detached from `ZkSyncConfig`, since different node types (main, external, etc)
/// may require different configuration layouts.
/// The intention is to only keep the actually used information here.
#[derive(Debug, Clone)]
pub struct TxSenderConfig {
    pub fee_account_addr: Address,
    pub gas_price_scale_factor: f64,
    pub max_nonce_ahead: u32,
    pub max_allowed_l2_tx_gas_limit: u32,
    pub vm_execution_cache_misses_limit: Option<usize>,
    pub validation_computational_gas_limit: u32,
    pub l1_to_l2_transactions_compatibility_mode: bool,
    pub chain_id: L2ChainId,
}

impl TxSenderConfig {
    pub fn new(
        state_keeper_config: &StateKeeperConfig,
        web3_json_config: &Web3JsonRpcConfig,
        chain_id: L2ChainId,
    ) -> Self {
        Self {
            fee_account_addr: state_keeper_config.fee_account_addr,
            gas_price_scale_factor: web3_json_config.gas_price_scale_factor,
            max_nonce_ahead: web3_json_config.max_nonce_ahead,
            max_allowed_l2_tx_gas_limit: state_keeper_config.max_allowed_l2_tx_gas_limit,
            vm_execution_cache_misses_limit: web3_json_config.vm_execution_cache_misses_limit,
            validation_computational_gas_limit: state_keeper_config
                .validation_computational_gas_limit,
            l1_to_l2_transactions_compatibility_mode: web3_json_config
                .l1_to_l2_transactions_compatibility_mode,
            chain_id,
        }
    }
}

pub struct TxSenderInner {
    pub(super) sender_config: TxSenderConfig,
    /// Sink to be used to persist transactions.
    pub tx_sink: Arc<dyn TxSink>,
    pub replica_connection_pool: ConnectionPool,
    // Used to keep track of gas prices for the fee ticker.
    pub batch_fee_input_provider: Arc<dyn BatchFeeModelInputProvider>,
    pub(super) api_contracts: ApiContracts,
    /// Used to limit the amount of VMs that can be executed simultaneously.
    pub(super) vm_concurrency_limiter: Arc<VmConcurrencyLimiter>,
    // Caches used in VM execution.
    storage_caches: PostgresStorageCaches,
    /// Batch sealer used to check whether transaction can be executed by the sequencer.
    sealer: Arc<dyn ConditionalSealer>,
    pub(super) executor: TransactionExecutor,
}

#[derive(Clone)]
pub struct TxSender(pub(super) Arc<TxSenderInner>);

impl std::fmt::Debug for TxSender {
    fn fmt(&self, f: &mut std::fmt::Formatter<'_>) -> std::fmt::Result {
        f.debug_struct("TxSender").finish()
    }
}

impl TxSender {
    pub(crate) fn vm_concurrency_limiter(&self) -> Arc<VmConcurrencyLimiter> {
        Arc::clone(&self.0.vm_concurrency_limiter)
    }

    pub(crate) fn storage_caches(&self) -> PostgresStorageCaches {
        self.0.storage_caches.clone()
    }

    async fn acquire_replica_connection(&self) -> anyhow::Result<StorageProcessor<'_>> {
        self.0
            .replica_connection_pool
            .access_storage_tagged("api")
            .await
            .context("failed acquiring connection to replica DB")
    }

    #[tracing::instrument(skip(self, tx))]
    pub async fn submit_tx(&self, tx: L2Tx) -> Result<L2TxSubmissionResult, SubmitTxError> {
        let stage_latency = SANDBOX_METRICS.submit_tx[&SubmitTxStage::Validate].start();
        self.validate_tx(&tx).await?;
        stage_latency.observe();

        let stage_latency = SANDBOX_METRICS.submit_tx[&SubmitTxStage::DryRun].start();
        let shared_args = self.shared_args().await;
        let vm_permit = self.0.vm_concurrency_limiter.acquire().await;
        let vm_permit = vm_permit.ok_or(SubmitTxError::ServerShuttingDown)?;
        let mut connection = self.acquire_replica_connection().await?;
        let block_args = BlockArgs::pending(&mut connection).await?;
        drop(connection);

        let execution_output = self
            .0
            .executor
            .execute_tx_in_sandbox(
                vm_permit.clone(),
                shared_args.clone(),
                true,
                TxExecutionArgs::for_validation(&tx),
                self.0.replica_connection_pool.clone(),
                tx.clone().into(),
                block_args,
                vec![],
            )
            .await?;

        tracing::info!(
            "Submit tx {:?} with execution metrics {:?}",
            tx.hash(),
            execution_output.metrics
        );
        stage_latency.observe();

        let stage_latency = SANDBOX_METRICS.submit_tx[&SubmitTxStage::VerifyExecute].start();
        let computational_gas_limit = self.0.sender_config.validation_computational_gas_limit;
        let validation_result = self
            .0
            .executor
            .validate_tx_in_sandbox(
                self.0.replica_connection_pool.clone(),
                vm_permit,
                tx.clone(),
                shared_args,
                block_args,
                computational_gas_limit,
            )
            .await;
        stage_latency.observe();

        if let Err(err) = validation_result {
            return Err(err.into());
        }
        if !execution_output.are_published_bytecodes_ok {
            return Err(SubmitTxError::FailedToPublishCompressedBytecodes);
        }

        let stage_started_at = Instant::now();
        self.ensure_tx_executable(tx.clone().into(), &execution_output.metrics, true)?;

        let nonce = tx.common_data.nonce.0;
        let hash = tx.hash();
        let initiator_account = tx.initiator_account();
        let submission_res_handle = self
            .0
            .tx_sink
            .submit_tx(tx, execution_output.metrics)
            .await?;

        match submission_res_handle {
            L2TxSubmissionResult::AlreadyExecuted => {
                let Nonce(expected_nonce) = self
                    .get_expected_nonce(initiator_account)
                    .await
                    .with_context(|| {
                        format!("failed getting expected nonce for {initiator_account:?}")
                    })?;
                Err(SubmitTxError::NonceIsTooLow(
                    expected_nonce,
                    expected_nonce + self.0.sender_config.max_nonce_ahead,
                    nonce,
                ))
            }
            L2TxSubmissionResult::Duplicate => Err(SubmitTxError::IncorrectTx(TxDuplication(hash))),
            L2TxSubmissionResult::Proxied => {
                SANDBOX_METRICS.submit_tx[&SubmitTxStage::TxProxy]
                    .observe(stage_started_at.elapsed());
                Ok(submission_res_handle)
            }
            _ => {
                SANDBOX_METRICS.submit_tx[&SubmitTxStage::DbInsert]
                    .observe(stage_started_at.elapsed());
                Ok(submission_res_handle)
            }
        }
    }

    async fn shared_args(&self) -> TxSharedArgs {
        TxSharedArgs {
            operator_account: AccountTreeId::new(self.0.sender_config.fee_account_addr),
            fee_input: self.0.batch_fee_input_provider.get_batch_fee_input().await,
            base_system_contracts: self.0.api_contracts.eth_call.clone(),
            caches: self.storage_caches(),
            validation_computational_gas_limit: self
                .0
                .sender_config
                .validation_computational_gas_limit,
            chain_id: self.0.sender_config.chain_id,
        }
    }

    async fn validate_tx(&self, tx: &L2Tx) -> Result<(), SubmitTxError> {
        let max_gas = U256::from(u32::MAX);
        if tx.common_data.fee.gas_limit > max_gas
            || tx.common_data.fee.gas_per_pubdata_limit > max_gas
        {
            return Err(SubmitTxError::GasLimitIsTooBig);
        }

        let fee_input = self.0.batch_fee_input_provider.get_batch_fee_input().await;

        // TODO (SMA-1715): do not subsidize the overhead for the transaction

        if tx.common_data.fee.gas_limit > self.0.sender_config.max_allowed_l2_tx_gas_limit.into() {
            tracing::info!(
                "Submitted Tx is Unexecutable {:?} because of GasLimitIsTooBig {}",
                tx.hash(),
                tx.common_data.fee.gas_limit,
            );
            return Err(SubmitTxError::GasLimitIsTooBig);
        }
        if tx.common_data.fee.max_fee_per_gas < fee_input.fair_l2_gas_price().into() {
            tracing::info!(
                "Submitted Tx is Unexecutable {:?} because of MaxFeePerGasTooLow {}",
                tx.hash(),
                tx.common_data.fee.max_fee_per_gas
            );
            return Err(SubmitTxError::MaxFeePerGasTooLow);
        }
        if tx.common_data.fee.max_fee_per_gas < tx.common_data.fee.max_priority_fee_per_gas {
            tracing::info!(
                "Submitted Tx is Unexecutable {:?} because of MaxPriorityFeeGreaterThanMaxFee {}",
                tx.hash(),
                tx.common_data.fee.max_fee_per_gas
            );
            return Err(SubmitTxError::MaxPriorityFeeGreaterThanMaxFee);
        }
        if tx.execute.factory_deps_length() > MAX_NEW_FACTORY_DEPS {
            return Err(SubmitTxError::TooManyFactoryDependencies(
                tx.execute.factory_deps_length(),
                MAX_NEW_FACTORY_DEPS,
            ));
        }

        let intrinsic_consts = get_intrinsic_constants();
        assert!(
            intrinsic_consts.l2_tx_intrinsic_pubdata == 0,
            "Currently we assume that the L2 transactions do not have any intrinsic pubdata"
        );
        let min_gas_limit = U256::from(intrinsic_consts.l2_tx_intrinsic_gas);
        if tx.common_data.fee.gas_limit < min_gas_limit {
            return Err(SubmitTxError::IntrinsicGas);
        }

        // We still double-check the nonce manually
        // to make sure that only the correct nonce is submitted and the transaction's hashes never repeat
        self.validate_account_nonce(tx).await?;
        // Even though without enough balance the tx will not pass anyway
        // we check the user for enough balance explicitly here for better DevEx.
        self.validate_enough_balance(tx).await?;
        Ok(())
    }

    async fn validate_account_nonce(&self, tx: &L2Tx) -> Result<(), SubmitTxError> {
        let Nonce(expected_nonce) = self
            .get_expected_nonce(tx.initiator_account())
            .await
            .with_context(|| {
                format!(
                    "failed getting expected nonce for {:?}",
                    tx.initiator_account()
                )
            })?;

        if tx.common_data.nonce.0 < expected_nonce {
            Err(SubmitTxError::NonceIsTooLow(
                expected_nonce,
                expected_nonce + self.0.sender_config.max_nonce_ahead,
                tx.nonce().0,
            ))
        } else {
            let max_nonce = expected_nonce + self.0.sender_config.max_nonce_ahead;
            if !(expected_nonce..=max_nonce).contains(&tx.common_data.nonce.0) {
                Err(SubmitTxError::NonceIsTooHigh(
                    expected_nonce,
                    max_nonce,
                    tx.nonce().0,
                ))
            } else {
                Ok(())
            }
        }
    }

    async fn get_expected_nonce(&self, initiator_account: Address) -> anyhow::Result<Nonce> {
        let mut storage = self.acquire_replica_connection().await?;
        let latest_block_number = storage
            .blocks_dal()
            .get_sealed_miniblock_number()
            .await
            .context("failed getting sealed miniblock number")?;
        let latest_block_number = match latest_block_number {
            Some(number) => number,
            None => {
                // We don't have miniblocks in the storage yet. Use the snapshot miniblock number instead.
                let start = BlockStartInfo::new(&mut storage).await?;
                MiniblockNumber(start.first_miniblock.saturating_sub(1))
            }
        };

        let nonce = storage
            .storage_web3_dal()
            .get_address_historical_nonce(initiator_account, latest_block_number)
            .await
            .with_context(|| {
                format!("failed getting nonce for address {initiator_account:?} at miniblock #{latest_block_number}")
            })?;
        let nonce = u32::try_from(nonce)
            .map_err(|err| anyhow::anyhow!("failed converting nonce to u32: {err}"))?;
        Ok(Nonce(nonce))
    }

    async fn validate_enough_balance(&self, tx: &L2Tx) -> Result<(), SubmitTxError> {
        let paymaster = tx.common_data.paymaster_params.paymaster;
        // The paymaster is expected to pay for the tx; whatever balance the user has, we don't care.
        if paymaster != Address::default() {
            return Ok(());
        }

        let balance = self.get_balance(&tx.common_data.initiator_address).await?;
        // Estimate the minimum fee price user will agree to.
        let gas_price = tx.common_data.fee.max_fee_per_gas;
        let max_fee = tx.common_data.fee.gas_limit * gas_price;
        let max_fee_and_value = max_fee + tx.execute.value;

        if balance < max_fee_and_value {
            Err(SubmitTxError::NotEnoughBalanceForFeeValue(
                balance,
                max_fee,
                tx.execute.value,
            ))
        } else {
            Ok(())
        }
    }

    async fn get_balance(&self, initiator_address: &H160) -> anyhow::Result<U256> {
        let eth_balance_key = storage_key_for_eth_balance(initiator_address);
        let balance = self
            .acquire_replica_connection()
            .await?
            .storage_web3_dal()
            .get_value(&eth_balance_key)
            .await?;
        Ok(h256_to_u256(balance))
    }

    /// Given the gas_limit to be used for the body of the transaction,
    /// returns the result for executing the transaction with such gas_limit
    #[allow(clippy::too_many_arguments)]
    async fn estimate_gas_step(
        &self,
        vm_permit: VmPermit,
        mut tx: Transaction,
        tx_gas_limit: u32,
        gas_price_per_pubdata: u32,
        fee_model_params: BatchFeeInput,
        block_args: BlockArgs,
        base_fee: u64,
        vm_version: VmVersion,
    ) -> anyhow::Result<(VmExecutionResultAndLogs, TransactionExecutionMetrics)> {
        let gas_limit_with_overhead = tx_gas_limit
            + derive_overhead(
                tx_gas_limit,
                gas_price_per_pubdata,
                tx.encoding_len(),
                tx.tx_format() as u8,
                vm_version,
            );

        match &mut tx.common_data {
            ExecuteTransactionCommon::L1(l1_common_data) => {
                l1_common_data.gas_limit = gas_limit_with_overhead.into();
                let required_funds =
                    l1_common_data.gas_limit * l1_common_data.max_fee_per_gas + tx.execute.value;
                l1_common_data.to_mint = required_funds;
            }
            ExecuteTransactionCommon::L2(l2_common_data) => {
                l2_common_data.fee.gas_limit = gas_limit_with_overhead.into();
            }
            ExecuteTransactionCommon::ProtocolUpgrade(common_data) => {
                common_data.gas_limit = gas_limit_with_overhead.into();

                let required_funds =
                    common_data.gas_limit * common_data.max_fee_per_gas + tx.execute.value;

                common_data.to_mint = required_funds;
            }
        }

        let shared_args = self.shared_args_for_gas_estimate(fee_model_params);
        let vm_execution_cache_misses_limit = self.0.sender_config.vm_execution_cache_misses_limit;
        let execution_args =
            TxExecutionArgs::for_gas_estimate(vm_execution_cache_misses_limit, &tx, base_fee);
        let execution_output = self
            .0
            .executor
            .execute_tx_in_sandbox(
                vm_permit,
                shared_args,
                true,
                execution_args,
                self.0.replica_connection_pool.clone(),
                tx.clone(),
                block_args,
                vec![],
            )
            .await?;
        Ok((execution_output.vm, execution_output.metrics))
    }

    fn shared_args_for_gas_estimate(&self, fee_input: BatchFeeInput) -> TxSharedArgs {
        let config = &self.0.sender_config;

        TxSharedArgs {
            operator_account: AccountTreeId::new(config.fee_account_addr),
            fee_input,
            // We want to bypass the computation gas limit check for gas estimation
            validation_computational_gas_limit: BLOCK_GAS_LIMIT,
            base_system_contracts: self.0.api_contracts.estimate_gas.clone(),
            caches: self.storage_caches(),
            chain_id: config.chain_id,
        }
    }

    pub async fn get_txs_fee_in_wei(
        &self,
        mut tx: Transaction,
        estimated_fee_scale_factor: f64,
        acceptable_overestimation: u32,
    ) -> Result<Fee, SubmitTxError> {
        let estimation_started_at = Instant::now();

        let mut connection = self.acquire_replica_connection().await?;
        let block_args = BlockArgs::pending(&mut connection).await?;
        let protocol_version = pending_protocol_version(&mut connection)
            .await
            .context("failed getting pending protocol version")?;
        drop(connection);

        let fee_input = {
            // For now, both L1 gas price and pubdata price are scaled with the same coefficient
            let fee_input = self
                .0
                .batch_fee_input_provider
                .get_batch_fee_input_scaled(
                    self.0.sender_config.gas_price_scale_factor,
                    self.0.sender_config.gas_price_scale_factor,
                )
                .await;
            adjust_pubdata_price_for_tx(
                fee_input,
                tx.gas_per_pubdata_byte_limit(),
                protocol_version.into(),
            )
        };

        let (base_fee, gas_per_pubdata_byte) =
            derive_base_fee_and_gas_per_pubdata(fee_input, protocol_version.into());
        match &mut tx.common_data {
            ExecuteTransactionCommon::L2(common_data) => {
                common_data.fee.max_fee_per_gas = base_fee.into();
                common_data.fee.max_priority_fee_per_gas = base_fee.into();
            }
            ExecuteTransactionCommon::L1(common_data) => {
                common_data.max_fee_per_gas = base_fee.into();
            }
            ExecuteTransactionCommon::ProtocolUpgrade(common_data) => {
                common_data.max_fee_per_gas = base_fee.into();
            }
        }

        let hashed_key = get_code_key(&tx.initiator_account());
        // If the default account does not have enough funds for transferring `tx.value`, without taking into account the fee,
        // there is no sense to estimate the fee.
        let account_code_hash = self
            .acquire_replica_connection()
            .await?
            .storage_web3_dal()
            .get_value(&hashed_key)
            .await
            .with_context(|| {
                format!(
                    "failed getting code hash for account {:?}",
                    tx.initiator_account()
                )
            })?;

        if !tx.is_l1()
            && account_code_hash == H256::zero()
            && tx.execute.value > self.get_balance(&tx.initiator_account()).await?
        {
            tracing::info!(
                "fee estimation failed on validation step.
                account: {} does not have enough funds for for transferring tx.value: {}.",
                &tx.initiator_account(),
                tx.execute.value
            );
            return Err(SubmitTxError::InsufficientFundsForTransfer);
        }

        // For L2 transactions we need a properly formatted signature
        if let ExecuteTransactionCommon::L2(l2_common_data) = &mut tx.common_data {
            if l2_common_data.signature.is_empty() {
                l2_common_data.signature = PackedEthSignature::default().serialize_packed().into();
            }

            l2_common_data.fee.gas_per_pubdata_limit =
                U256::from(DEFAULT_L2_TX_GAS_PER_PUBDATA_BYTE);
        }

        // Acquire the vm token for the whole duration of the binary search.
        let vm_permit = self.0.vm_concurrency_limiter.acquire().await;
        let vm_permit = vm_permit.ok_or(SubmitTxError::ServerShuttingDown)?;

        // We already know how many gas is needed to cover for the publishing of the bytecodes.
        // For L1->L2 transactions all the bytecodes have been made available on L1, so no funds need to be
        // spent on re-publishing those.
        let gas_for_bytecodes_pubdata = if tx.is_l1() {
            0
        } else {
            let pubdata_for_factory_deps = get_pubdata_for_factory_deps(
                &vm_permit,
                &self.0.replica_connection_pool,
                tx.execute.factory_deps.as_deref().unwrap_or_default(),
                self.storage_caches(),
            )
            .await?;

            if pubdata_for_factory_deps > MAX_PUBDATA_PER_BLOCK {
                return Err(SubmitTxError::Unexecutable(
                    "exceeds limit for published pubdata".to_string(),
                ));
            }
            pubdata_for_factory_deps * (gas_per_pubdata_byte as u32)
        };

        // We are using binary search to find the minimal values of gas_limit under which
        // the transaction succeeds
        let mut lower_bound = 0;
        let mut upper_bound = MAX_L2_TX_GAS_LIMIT as u32;
        let tx_id = format!(
            "{:?}-{}",
            tx.initiator_account(),
            tx.nonce().unwrap_or(Nonce(0))
        );
        tracing::trace!(
            "fee estimation tx {:?}: preparation took {:?}, starting binary search",
            tx_id,
            estimation_started_at.elapsed(),
        );

        let mut number_of_iterations = 0usize;
        while lower_bound + acceptable_overestimation < upper_bound {
            let mid = (lower_bound + upper_bound) / 2;
            // There is no way to distinct between errors due to out of gas
            // or normal execution errors, so we just hope that increasing the
            // gas limit will make the transaction successful
            let iteration_started_at = Instant::now();
            let try_gas_limit = gas_for_bytecodes_pubdata + mid;
            let (result, _) = self
                .estimate_gas_step(
                    vm_permit.clone(),
                    tx.clone(),
                    try_gas_limit,
                    gas_per_pubdata_byte as u32,
                    fee_input,
                    block_args,
                    base_fee,
                    protocol_version.into(),
                )
                .await
                .context("estimate_gas step failed")?;

            if result.result.is_failed() {
                lower_bound = mid + 1;
            } else {
                upper_bound = mid;
            }

            tracing::trace!(
                "fee estimation tx {:?}: iteration {} took {:?}. lower_bound: {}, upper_bound: {}",
                tx_id,
                number_of_iterations,
                iteration_started_at.elapsed(),
                lower_bound,
                upper_bound,
            );
            number_of_iterations += 1;
        }
        SANDBOX_METRICS
            .estimate_gas_binary_search_iterations
            .observe(number_of_iterations);

        let tx_body_gas_limit = cmp::min(
            MAX_L2_TX_GAS_LIMIT as u32,
            ((upper_bound as f64) * estimated_fee_scale_factor) as u32,
        );

        let suggested_gas_limit = tx_body_gas_limit + gas_for_bytecodes_pubdata;
        let (result, tx_metrics) = self
            .estimate_gas_step(
                vm_permit,
                tx.clone(),
                suggested_gas_limit,
                gas_per_pubdata_byte as u32,
                fee_input,
                block_args,
                base_fee,
                protocol_version.into(),
            )
            .await
            .context("final estimate_gas step failed")?;

        result.into_api_call_result()?;
        self.ensure_tx_executable(tx.clone(), &tx_metrics, false)?;

        // Now, we need to calculate the final overhead for the transaction. We need to take into account the fact
        // that the migration of 1.4.1 may be still going on.
        let overhead = if self
            .0
            .sender_config
            .l1_to_l2_transactions_compatibility_mode
        {
            derive_pessimistic_overhead(
                suggested_gas_limit,
                gas_per_pubdata_byte as u32,
                tx.encoding_len(),
                tx.tx_format() as u8,
                protocol_version.into(),
            )
        } else {
            derive_overhead(
                suggested_gas_limit,
                gas_per_pubdata_byte as u32,
                tx.encoding_len(),
                tx.tx_format() as u8,
                protocol_version.into(),
            )
        };

        let full_gas_limit =
            match tx_body_gas_limit.overflowing_add(gas_for_bytecodes_pubdata + overhead) {
                (value, false) => value,
                (_, true) => {
                    return Err(SubmitTxError::ExecutionReverted(
                        "exceeds block gas limit".to_string(),
                        vec![],
                    ));
                }
            };

        Ok(Fee {
            max_fee_per_gas: base_fee.into(),
            max_priority_fee_per_gas: 0u32.into(),
            gas_limit: full_gas_limit.into(),
            gas_per_pubdata_limit: gas_per_pubdata_byte.into(),
        })
    }

    pub(super) async fn eth_call(
        &self,
        block_args: BlockArgs,
        tx: L2Tx,
    ) -> Result<Vec<u8>, SubmitTxError> {
        let vm_permit = self.0.vm_concurrency_limiter.acquire().await;
        let vm_permit = vm_permit.ok_or(SubmitTxError::ServerShuttingDown)?;

        let vm_execution_cache_misses_limit = self.0.sender_config.vm_execution_cache_misses_limit;
        self.0
            .executor
            .execute_tx_eth_call(
                vm_permit,
                self.shared_args().await,
                self.0.replica_connection_pool.clone(),
                tx,
                block_args,
                vm_execution_cache_misses_limit,
                vec![],
            )
            .await?
            .into_api_call_result()
    }

    pub async fn gas_price(&self) -> anyhow::Result<u64> {
        let mut connection = self.acquire_replica_connection().await?;
        let protocol_version = pending_protocol_version(&mut connection)
            .await
            .context("failed obtaining pending protocol version")?;
        drop(connection);

        let (base_fee, _) = derive_base_fee_and_gas_per_pubdata(
            // For now, both the L1 gas price and the L1 pubdata price are scaled with the same coefficient
            self.0
                .batch_fee_input_provider
                .get_batch_fee_input_scaled(
                    self.0.sender_config.gas_price_scale_factor,
                    self.0.sender_config.gas_price_scale_factor,
                )
                .await,
            protocol_version.into(),
        );
        Ok(base_fee)
    }

    fn ensure_tx_executable(
        &self,
        transaction: Transaction,
        tx_metrics: &TransactionExecutionMetrics,
        log_message: bool,
    ) -> Result<(), SubmitTxError> {
        // Hash is not computable for the provided `transaction` during gas estimation (it doesn't have
        // its input data set). Since we don't log a hash in this case anyway, we just use a dummy value.
        let tx_hash = if log_message {
            transaction.hash()
        } else {
            H256::zero()
        };

        // Using `ProtocolVersionId::latest()` for a short period we might end up in a scenario where the StateKeeper is still pre-boojum
        // but the API assumes we are post boojum. In this situation we will determine a tx as being executable but the StateKeeper will
        // still reject them as it's not.
        let protocol_version = ProtocolVersionId::latest();
        let seal_data = SealData::for_transaction(transaction, tx_metrics, protocol_version);
        if let Some(reason) = self
            .0
            .sealer
            .find_unexecutable_reason(&seal_data, protocol_version)
        {
            let message = format!(
                "Tx is Unexecutable because of {reason}; inputs for decision: {seal_data:?}"
            );
            if log_message {
                tracing::info!("{tx_hash:#?} {message}");
            }
            return Err(SubmitTxError::Unexecutable(message));
        }
        Ok(())
    }
}

/// During switch to the 1.4.1 protocol version, there will be a moment of discrepancy, when while
/// the L2 has already upgraded to 1.4.1 (and thus suggests smaller overhead), the L1 is still on the previous version.
///
/// This might lead to situations when L1->L2 transactions estimated with the new versions would work on the state keeper side,
/// but they won't even make it there, but the protection mechanisms for L1->L2 transactions will reject them on L1.
/// TODO(X): remove this function after the upgrade is complete
fn derive_pessimistic_overhead(
    gas_limit: u32,
    gas_price_per_pubdata: u32,
    encoded_len: usize,
    tx_type: u8,
    vm_version: VmVersion,
) -> u32 {
    let current_overhead = derive_overhead(
        gas_limit,
        gas_price_per_pubdata,
        encoded_len,
        tx_type,
        vm_version,
    );

    if is_l1_tx_type(tx_type) {
        // We are in the L1->L2 transaction, so we need to account for the fact that the L1 is still on the previous version.
        // We assume that the overhead will be the same as for the previous version.
        let previous_overhead = derive_overhead(
            gas_limit,
            gas_price_per_pubdata,
            encoded_len,
            tx_type,
            VmVersion::VmBoojumIntegration,
        );
        current_overhead.max(previous_overhead)
    } else {
        current_overhead
    }
}<|MERGE_RESOLUTION|>--- conflicted
+++ resolved
@@ -63,14 +63,11 @@
     pub(crate) post_allowlist_removal: BaseSystemContracts,
     /// Contracts to be used after the 1.4.1 upgrade
     pub(crate) post_1_4_1: BaseSystemContracts,
-<<<<<<< HEAD
+    /// Contracts to be used after the 1.4.2 upgrade
+    pub(crate) post_1_4_2: BaseSystemContracts,
     // kl todo delete local vm verion
     /// Contracts to be used for local requests.
     pub(crate) local: BaseSystemContracts,
-=======
-    /// Contracts to be used after the 1.4.2 upgrade
-    pub(crate) post_1_4_2: BaseSystemContracts,
->>>>>>> 10e3a3ec
 }
 
 impl MultiVMBaseSystemContracts {
@@ -96,14 +93,10 @@
             | ProtocolVersionId::Version17 => self.post_virtual_blocks_finish_upgrade_fix,
             ProtocolVersionId::Version18 => self.post_boojum,
             ProtocolVersionId::Version19 => self.post_allowlist_removal,
-<<<<<<< HEAD
-            ProtocolVersionId::Version20 | ProtocolVersionId::Version21 => self.post_1_4_1,
+            ProtocolVersionId::Version20 => self.post_1_4_1,
+            ProtocolVersionId::Version21 | ProtocolVersionId::Version22 => self.post_1_4_2,
             // kl todo delete local vm verion
             ProtocolVersionId::Local => self.local,
-=======
-            ProtocolVersionId::Version20 => self.post_1_4_1,
-            ProtocolVersionId::Version21 | ProtocolVersionId::Version22 => self.post_1_4_2,
->>>>>>> 10e3a3ec
         }
     }
 }
@@ -136,12 +129,9 @@
                 post_boojum: BaseSystemContracts::estimate_gas_post_boojum(),
                 post_allowlist_removal: BaseSystemContracts::estimate_gas_post_allowlist_removal(),
                 post_1_4_1: BaseSystemContracts::estimate_gas_post_1_4_1(),
-<<<<<<< HEAD
+                post_1_4_2: BaseSystemContracts::estimate_gas_post_1_4_2(),
                 // kl todo delete local vm verion
                 local: BaseSystemContracts::estimate_gas(),
-=======
-                post_1_4_2: BaseSystemContracts::estimate_gas_post_1_4_2(),
->>>>>>> 10e3a3ec
             },
             eth_call: MultiVMBaseSystemContracts {
                 pre_virtual_blocks: BaseSystemContracts::playground_pre_virtual_blocks(),
@@ -151,12 +141,9 @@
                 post_boojum: BaseSystemContracts::playground_post_boojum(),
                 post_allowlist_removal: BaseSystemContracts::playground_post_allowlist_removal(),
                 post_1_4_1: BaseSystemContracts::playground_post_1_4_1(),
-<<<<<<< HEAD
+                post_1_4_2: BaseSystemContracts::playground_post_1_4_2(),
                 // kl todo delete local vm verion
                 local: BaseSystemContracts::playground(),
-=======
-                post_1_4_2: BaseSystemContracts::playground_post_1_4_2(),
->>>>>>> 10e3a3ec
             },
         }
     }
