//! Helper module to submit transactions into the zkSync Network.

use std::{sync::Arc, time::Instant};

use anyhow::Context as _;
use multivm::{
    interface::VmExecutionResultAndLogs,
    utils::{
        adjust_pubdata_price_for_tx, derive_base_fee_and_gas_per_pubdata, derive_overhead,
        get_max_batch_gas_limit,
    },
    vm_latest::constants::BATCH_COMPUTATIONAL_GAS_LIMIT,
};
use tokio::sync::RwLock;
use zksync_config::configs::{api::Web3JsonRpcConfig, chain::StateKeeperConfig};
use zksync_contracts::BaseSystemContracts;
use zksync_dal::{
    transactions_dal::L2TxSubmissionResult, Connection, ConnectionPool, Core, CoreDal,
};
use zksync_state::PostgresStorageCaches;
use zksync_types::{
    fee::{Fee, TransactionExecutionMetrics},
    fee_model::BatchFeeInput,
    get_code_key, get_intrinsic_constants,
    l2::{error::TxCheckError::TxDuplication, L2Tx},
    utils::storage_key_for_eth_balance,
    AccountTreeId, Address, ExecuteTransactionCommon, L2ChainId, Nonce, PackedEthSignature,
    ProtocolVersionId, Transaction, VmVersion, H160, H256, MAX_L2_TX_GAS_LIMIT,
    MAX_NEW_FACTORY_DEPS, U256,
};
use zksync_utils::h256_to_u256;

pub(super) use self::result::SubmitTxError;
use self::tx_sink::TxSink;
use crate::{
    api_server::{
        execution_sandbox::{
            BlockArgs, SubmitTxStage, TransactionExecutor, TxExecutionArgs, TxSharedArgs,
            VmConcurrencyLimiter, VmPermit, SANDBOX_METRICS,
        },
        tx_sender::result::ApiCallResult,
    },
    fee_model::BatchFeeModelInputProvider,
    state_keeper::seal_criteria::{ConditionalSealer, NoopSealer, SealData},
    utils::pending_protocol_version,
};

pub mod master_pool_sink;
pub mod proxy;
mod result;
#[cfg(test)]
pub(crate) mod tests;
pub mod tx_sink;

#[derive(Debug, Clone)]
pub struct MultiVMBaseSystemContracts {
    /// Contracts to be used for pre-virtual-blocks protocol versions.
    pub(crate) pre_virtual_blocks: BaseSystemContracts,
    /// Contracts to be used for post-virtual-blocks protocol versions.
    pub(crate) post_virtual_blocks: BaseSystemContracts,
    /// Contracts to be used for protocol versions after virtual block upgrade fix.
    pub(crate) post_virtual_blocks_finish_upgrade_fix: BaseSystemContracts,
    /// Contracts to be used for post-boojum protocol versions.
    pub(crate) post_boojum: BaseSystemContracts,
    /// Contracts to be used after the allow-list removal upgrade
    pub(crate) post_allowlist_removal: BaseSystemContracts,
    /// Contracts to be used after the 1.4.1 upgrade
    pub(crate) post_1_4_1: BaseSystemContracts,
    /// Contracts to be used after the 1.4.2 upgrade
    pub(crate) post_1_4_2: BaseSystemContracts,
    /// Contracts to be used during the `v23` upgrade. This upgrade was done on an internal staging environment only.
    pub(crate) vm_1_5_0_small_memory: BaseSystemContracts,
    /// Contracts to be used after the 1.5.0 upgrade
    pub(crate) vm_1_5_0_increased_memory: BaseSystemContracts,
}

impl MultiVMBaseSystemContracts {
    pub fn get_by_protocol_version(self, version: ProtocolVersionId) -> BaseSystemContracts {
        match version {
            ProtocolVersionId::Version0
            | ProtocolVersionId::Version1
            | ProtocolVersionId::Version2
            | ProtocolVersionId::Version3
            | ProtocolVersionId::Version4
            | ProtocolVersionId::Version5
            | ProtocolVersionId::Version6
            | ProtocolVersionId::Version7
            | ProtocolVersionId::Version8
            | ProtocolVersionId::Version9
            | ProtocolVersionId::Version10
            | ProtocolVersionId::Version11
            | ProtocolVersionId::Version12 => self.pre_virtual_blocks,
            ProtocolVersionId::Version13 => self.post_virtual_blocks,
            ProtocolVersionId::Version14
            | ProtocolVersionId::Version15
            | ProtocolVersionId::Version16
            | ProtocolVersionId::Version17 => self.post_virtual_blocks_finish_upgrade_fix,
            ProtocolVersionId::Version18 => self.post_boojum,
            ProtocolVersionId::Version19 => self.post_allowlist_removal,
            ProtocolVersionId::Version20 => self.post_1_4_1,
            ProtocolVersionId::Version21 | ProtocolVersionId::Version22 => self.post_1_4_2,
            ProtocolVersionId::Version23 => self.vm_1_5_0_small_memory,
            ProtocolVersionId::Version24 | ProtocolVersionId::Version25 => {
                self.vm_1_5_0_increased_memory
            }
        }
    }
}

/// Smart contracts to be used in the API sandbox requests, e.g. for estimating gas and
/// performing `eth_call` requests.
#[derive(Debug, Clone)]
pub struct ApiContracts {
    /// Contracts to be used when estimating gas.
    /// These contracts (mainly, bootloader) normally should be tuned to provide accurate
    /// execution metrics.
    pub(crate) estimate_gas: MultiVMBaseSystemContracts,
    /// Contracts to be used when performing `eth_call` requests.
    /// These contracts (mainly, bootloader) normally should be tuned to provide better UX
    /// experience (e.g. revert messages).
    pub(crate) eth_call: MultiVMBaseSystemContracts,
}

impl ApiContracts {
    /// Loads the contracts from the local file system.
    /// This method is *currently* preferred to be used in all contexts,
    /// given that there is no way to fetch "playground" contracts from the main node.
    pub fn load_from_disk() -> Self {
        Self {
            estimate_gas: MultiVMBaseSystemContracts {
                pre_virtual_blocks: BaseSystemContracts::estimate_gas_pre_virtual_blocks(),
                post_virtual_blocks: BaseSystemContracts::estimate_gas_post_virtual_blocks(),
                post_virtual_blocks_finish_upgrade_fix:
                    BaseSystemContracts::estimate_gas_post_virtual_blocks_finish_upgrade_fix(),
                post_boojum: BaseSystemContracts::estimate_gas_post_boojum(),
                post_allowlist_removal: BaseSystemContracts::estimate_gas_post_allowlist_removal(),
                post_1_4_1: BaseSystemContracts::estimate_gas_post_1_4_1(),
                post_1_4_2: BaseSystemContracts::estimate_gas_post_1_4_2(),
                vm_1_5_0_small_memory: BaseSystemContracts::estimate_gas_1_5_0_small_memory(),
                vm_1_5_0_increased_memory:
                    BaseSystemContracts::estimate_gas_post_1_5_0_increased_memory(),
            },
            eth_call: MultiVMBaseSystemContracts {
                pre_virtual_blocks: BaseSystemContracts::playground_pre_virtual_blocks(),
                post_virtual_blocks: BaseSystemContracts::playground_post_virtual_blocks(),
                post_virtual_blocks_finish_upgrade_fix:
                    BaseSystemContracts::playground_post_virtual_blocks_finish_upgrade_fix(),
                post_boojum: BaseSystemContracts::playground_post_boojum(),
                post_allowlist_removal: BaseSystemContracts::playground_post_allowlist_removal(),
                post_1_4_1: BaseSystemContracts::playground_post_1_4_1(),
                post_1_4_2: BaseSystemContracts::playground_post_1_4_2(),
                vm_1_5_0_small_memory: BaseSystemContracts::playground_1_5_0_small_memory(),
                vm_1_5_0_increased_memory:
                    BaseSystemContracts::playground_post_1_5_0_increased_memory(),
            },
        }
    }
}

/// Builder for the `TxSender`.
#[derive(Debug)]
pub struct TxSenderBuilder {
    /// Shared TxSender configuration.
    config: TxSenderConfig,
    /// Connection pool for read requests.
    replica_connection_pool: ConnectionPool<Core>,
    /// Sink to be used to persist transactions.
    tx_sink: Arc<dyn TxSink>,
    /// Batch sealer used to check whether transaction can be executed by the sequencer.
    sealer: Option<Arc<dyn ConditionalSealer>>,
    /// Cache for tokens that are white-listed for AA.
    whitelisted_tokens_for_aa_cache: Option<Arc<RwLock<Vec<Address>>>>,
}

impl TxSenderBuilder {
    pub fn new(
        config: TxSenderConfig,
        replica_connection_pool: ConnectionPool<Core>,
        tx_sink: Arc<dyn TxSink>,
    ) -> Self {
        Self {
            config,
            replica_connection_pool,
            tx_sink,
            sealer: None,
            whitelisted_tokens_for_aa_cache: None,
        }
    }

    pub fn with_sealer(mut self, sealer: Arc<dyn ConditionalSealer>) -> Self {
        self.sealer = Some(sealer);
        self
    }

    pub fn with_whitelisted_tokens_for_aa(mut self, cache: Arc<RwLock<Vec<Address>>>) -> Self {
        self.whitelisted_tokens_for_aa_cache = Some(cache);
        self
    }

    pub async fn build(
        self,
        batch_fee_input_provider: Arc<dyn BatchFeeModelInputProvider>,
        vm_concurrency_limiter: Arc<VmConcurrencyLimiter>,
        api_contracts: ApiContracts,
        storage_caches: PostgresStorageCaches,
    ) -> TxSender {
        // Use noop sealer if no sealer was explicitly provided.
        let sealer = self.sealer.unwrap_or_else(|| Arc::new(NoopSealer));
        let whitelisted_tokens_for_aa_cache =
            self.whitelisted_tokens_for_aa_cache.unwrap_or_else(|| {
                Arc::new(RwLock::new(self.config.whitelisted_tokens_for_aa.clone()))
            });

        TxSender(Arc::new(TxSenderInner {
            sender_config: self.config,
            tx_sink: self.tx_sink,
            replica_connection_pool: self.replica_connection_pool,
            batch_fee_input_provider,
            api_contracts,
            vm_concurrency_limiter,
            storage_caches,
            whitelisted_tokens_for_aa_cache,
            sealer,
            executor: TransactionExecutor::Real,
        }))
    }
}

/// Internal static `TxSender` configuration.
/// This structure is detached from `ZkSyncConfig`, since different node types (main, external, etc)
/// may require different configuration layouts.
/// The intention is to only keep the actually used information here.
#[derive(Debug, Clone)]
pub struct TxSenderConfig {
    pub fee_account_addr: Address,
    pub gas_price_scale_factor: f64,
    pub max_nonce_ahead: u32,
    pub max_allowed_l2_tx_gas_limit: u64,
    pub vm_execution_cache_misses_limit: Option<usize>,
    pub validation_computational_gas_limit: u32,
    pub chain_id: L2ChainId,
    pub max_pubdata_per_batch: u64,
    pub whitelisted_tokens_for_aa: Vec<Address>,
}

impl TxSenderConfig {
    pub fn new(
        state_keeper_config: &StateKeeperConfig,
        web3_json_config: &Web3JsonRpcConfig,
        fee_account_addr: Address,
        chain_id: L2ChainId,
    ) -> Self {
        Self {
            fee_account_addr,
            gas_price_scale_factor: web3_json_config.gas_price_scale_factor,
            max_nonce_ahead: web3_json_config.max_nonce_ahead,
            max_allowed_l2_tx_gas_limit: state_keeper_config.max_allowed_l2_tx_gas_limit,
            vm_execution_cache_misses_limit: web3_json_config.vm_execution_cache_misses_limit,
            validation_computational_gas_limit: state_keeper_config
                .validation_computational_gas_limit,
            chain_id,
            max_pubdata_per_batch: state_keeper_config.max_pubdata_per_batch,
            whitelisted_tokens_for_aa: web3_json_config.whitelisted_tokens_for_aa.clone(),
        }
    }
}

pub struct TxSenderInner {
    pub(super) sender_config: TxSenderConfig,
    /// Sink to be used to persist transactions.
    pub tx_sink: Arc<dyn TxSink>,
    pub replica_connection_pool: ConnectionPool<Core>,
    // Used to keep track of gas prices for the fee ticker.
    pub batch_fee_input_provider: Arc<dyn BatchFeeModelInputProvider>,
    pub(super) api_contracts: ApiContracts,
    /// Used to limit the amount of VMs that can be executed simultaneously.
    pub(super) vm_concurrency_limiter: Arc<VmConcurrencyLimiter>,
    // Caches used in VM execution.
    storage_caches: PostgresStorageCaches,
    // Cache for white-listed tokens.
    pub(super) whitelisted_tokens_for_aa_cache: Arc<RwLock<Vec<Address>>>,
    /// Batch sealer used to check whether transaction can be executed by the sequencer.
    sealer: Arc<dyn ConditionalSealer>,
    pub(super) executor: TransactionExecutor,
}

#[derive(Clone)]
pub struct TxSender(pub(super) Arc<TxSenderInner>);

impl std::fmt::Debug for TxSender {
    fn fmt(&self, f: &mut std::fmt::Formatter<'_>) -> std::fmt::Result {
        f.debug_struct("TxSender").finish()
    }
}

impl TxSender {
    pub(crate) fn vm_concurrency_limiter(&self) -> Arc<VmConcurrencyLimiter> {
        Arc::clone(&self.0.vm_concurrency_limiter)
    }

    pub(crate) fn storage_caches(&self) -> PostgresStorageCaches {
        self.0.storage_caches.clone()
    }

    pub(crate) async fn read_whitelisted_tokens_for_aa_cache(&self) -> Vec<Address> {
        self.0.whitelisted_tokens_for_aa_cache.read().await.clone()
    }

    async fn acquire_replica_connection(&self) -> anyhow::Result<Connection<'_, Core>> {
        self.0
            .replica_connection_pool
            .connection_tagged("api")
            .await
            .context("failed acquiring connection to replica DB")
    }

    #[tracing::instrument(level = "debug", skip_all, fields(tx.hash = ?tx.hash()))]
    pub async fn submit_tx(
        &self,
        tx: L2Tx,
    ) -> Result<(L2TxSubmissionResult, VmExecutionResultAndLogs), SubmitTxError> {
        let tx_hash = tx.hash();
        let stage_latency = SANDBOX_METRICS.start_tx_submit_stage(tx_hash, SubmitTxStage::Validate);
        let mut connection = self.acquire_replica_connection().await?;
        let protocol_version = pending_protocol_version(&mut connection).await?;
        drop(connection);
        self.validate_tx(&tx, protocol_version).await?;
        stage_latency.observe();

        let stage_latency = SANDBOX_METRICS.start_tx_submit_stage(tx_hash, SubmitTxStage::DryRun);
        let shared_args = self.shared_args().await?;
        let vm_permit = self.0.vm_concurrency_limiter.acquire().await;
        let vm_permit = vm_permit.ok_or(SubmitTxError::ServerShuttingDown)?;
        let mut connection = self.acquire_replica_connection().await?;
        let block_args = BlockArgs::pending(&mut connection).await?;
        drop(connection);

        let execution_output = self
            .0
            .executor
            .execute_tx_in_sandbox(
                vm_permit.clone(),
                shared_args.clone(),
                true,
                TxExecutionArgs::for_validation(&tx),
                self.0.replica_connection_pool.clone(),
                tx.clone().into(),
                block_args,
                vec![],
            )
            .await?;
        tracing::info!(
            "Submit tx {tx_hash:?} with execution metrics {:?}",
            execution_output.metrics
        );
        stage_latency.observe();

        let stage_latency =
            SANDBOX_METRICS.start_tx_submit_stage(tx_hash, SubmitTxStage::VerifyExecute);
        let computational_gas_limit = self.0.sender_config.validation_computational_gas_limit;
        let validation_result = self
            .0
            .executor
            .validate_tx_in_sandbox(
                self.0.replica_connection_pool.clone(),
                vm_permit,
                tx.clone(),
                shared_args,
                block_args,
                computational_gas_limit,
            )
            .await;
        stage_latency.observe();

        if let Err(err) = validation_result {
            return Err(err.into());
        }
        if !execution_output.are_published_bytecodes_ok {
            return Err(SubmitTxError::FailedToPublishCompressedBytecodes);
        }

        let mut stage_latency =
            SANDBOX_METRICS.start_tx_submit_stage(tx_hash, SubmitTxStage::DbInsert);
        self.ensure_tx_executable(&tx.clone().into(), &execution_output.metrics, true)?;
        let submission_res_handle = self
            .0
            .tx_sink
            .submit_tx(&tx, execution_output.metrics)
            .await?;

        match submission_res_handle {
            L2TxSubmissionResult::AlreadyExecuted => {
                let initiator_account = tx.initiator_account();
                let Nonce(expected_nonce) = self
                    .get_expected_nonce(initiator_account)
                    .await
                    .with_context(|| {
                        format!("failed getting expected nonce for {initiator_account:?}")
                    })?;
                Err(SubmitTxError::NonceIsTooLow(
                    expected_nonce,
                    expected_nonce + self.0.sender_config.max_nonce_ahead,
                    tx.nonce().0,
                ))
            }
            L2TxSubmissionResult::Duplicate => {
                Err(SubmitTxError::IncorrectTx(TxDuplication(tx.hash())))
            }
            L2TxSubmissionResult::InsertionInProgress => Err(SubmitTxError::InsertionInProgress),
            L2TxSubmissionResult::Proxied => {
                stage_latency.set_stage(SubmitTxStage::TxProxy);
                stage_latency.observe();
                Ok((submission_res_handle, execution_output.vm))
            }
            _ => {
                stage_latency.observe();
                Ok((submission_res_handle, execution_output.vm))
            }
        }
    }

    /// **Important.** For the main node, this method acquires a DB connection inside `get_batch_fee_input()`.
    /// Thus, you shouldn't call it if you're holding a DB connection already.
    async fn shared_args(&self) -> anyhow::Result<TxSharedArgs> {
        let fee_input = self
            .0
            .batch_fee_input_provider
            .get_batch_fee_input()
            .await
            .context("cannot get batch fee input")?;
        Ok(TxSharedArgs {
            operator_account: AccountTreeId::new(self.0.sender_config.fee_account_addr),
            fee_input,
            base_system_contracts: self.0.api_contracts.eth_call.clone(),
            caches: self.storage_caches(),
            validation_computational_gas_limit: self
                .0
                .sender_config
                .validation_computational_gas_limit,
            chain_id: self.0.sender_config.chain_id,
            whitelisted_tokens_for_aa: self.read_whitelisted_tokens_for_aa_cache().await,
        })
    }

    async fn validate_tx(
        &self,
        tx: &L2Tx,
        protocol_version: ProtocolVersionId,
    ) -> Result<(), SubmitTxError> {
        // This check is intended to ensure that the gas-related values will be safe to convert to u64 in the future computations.
        let max_gas = U256::from(u64::MAX);
        if tx.common_data.fee.gas_limit > max_gas
            || tx.common_data.fee.gas_per_pubdata_limit > max_gas
        {
            return Err(SubmitTxError::GasLimitIsTooBig);
        }

        let max_allowed_gas_limit = get_max_batch_gas_limit(protocol_version.into());
        if tx.common_data.fee.gas_limit > max_allowed_gas_limit.into() {
            return Err(SubmitTxError::GasLimitIsTooBig);
        }

        let fee_input = self
            .0
            .batch_fee_input_provider
            .get_batch_fee_input()
            .await?;

        // TODO (SMA-1715): do not subsidize the overhead for the transaction

        if tx.common_data.fee.gas_limit > self.0.sender_config.max_allowed_l2_tx_gas_limit.into() {
            tracing::info!(
                "Submitted Tx is Unexecutable {:?} because of GasLimitIsTooBig {}",
                tx.hash(),
                tx.common_data.fee.gas_limit,
            );
            return Err(SubmitTxError::GasLimitIsTooBig);
        }
        if tx.common_data.fee.max_fee_per_gas < fee_input.fair_l2_gas_price() {
            tracing::info!(
                "Submitted Tx is Unexecutable {:?} because of MaxFeePerGasTooLow {}",
                tx.hash(),
                tx.common_data.fee.max_fee_per_gas
            );
            return Err(SubmitTxError::MaxFeePerGasTooLow);
        }
        if tx.common_data.fee.max_fee_per_gas < tx.common_data.fee.max_priority_fee_per_gas {
            tracing::info!(
                "Submitted Tx is Unexecutable {:?} because of MaxPriorityFeeGreaterThanMaxFee {}",
                tx.hash(),
                tx.common_data.fee.max_fee_per_gas
            );
            return Err(SubmitTxError::MaxPriorityFeeGreaterThanMaxFee);
        }
        if tx.execute.factory_deps_length() > MAX_NEW_FACTORY_DEPS {
            return Err(SubmitTxError::TooManyFactoryDependencies(
                tx.execute.factory_deps_length(),
                MAX_NEW_FACTORY_DEPS,
            ));
        }

        let intrinsic_consts = get_intrinsic_constants();
        assert!(
            intrinsic_consts.l2_tx_intrinsic_pubdata == 0,
            "Currently we assume that the L2 transactions do not have any intrinsic pubdata"
        );
        let min_gas_limit = U256::from(intrinsic_consts.l2_tx_intrinsic_gas);
        if tx.common_data.fee.gas_limit < min_gas_limit {
            return Err(SubmitTxError::IntrinsicGas);
        }

        // We still double-check the nonce manually
        // to make sure that only the correct nonce is submitted and the transaction's hashes never repeat
        self.validate_account_nonce(tx).await?;
        // Even though without enough balance the tx will not pass anyway
        // we check the user for enough balance explicitly here for better DevEx.
        self.validate_enough_balance(tx).await?;
        Ok(())
    }

    async fn validate_account_nonce(&self, tx: &L2Tx) -> Result<(), SubmitTxError> {
        let Nonce(expected_nonce) = self
            .get_expected_nonce(tx.initiator_account())
            .await
            .with_context(|| {
                format!(
                    "failed getting expected nonce for {:?}",
                    tx.initiator_account()
                )
            })?;

        if tx.common_data.nonce.0 < expected_nonce {
            Err(SubmitTxError::NonceIsTooLow(
                expected_nonce,
                expected_nonce + self.0.sender_config.max_nonce_ahead,
                tx.nonce().0,
            ))
        } else {
            let max_nonce = expected_nonce + self.0.sender_config.max_nonce_ahead;
            if !(expected_nonce..=max_nonce).contains(&tx.common_data.nonce.0) {
                Err(SubmitTxError::NonceIsTooHigh(
                    expected_nonce,
                    max_nonce,
                    tx.nonce().0,
                ))
            } else {
                Ok(())
            }
        }
    }

    async fn get_expected_nonce(&self, initiator_account: Address) -> anyhow::Result<Nonce> {
        let mut storage = self.acquire_replica_connection().await?;
        let latest_block_number = storage
            .blocks_dal()
            .get_sealed_l2_block_number()
            .await?
            .context("no L2 blocks in storage")?;

        let nonce = storage
            .storage_web3_dal()
            .get_address_historical_nonce(initiator_account, latest_block_number)
            .await
            .with_context(|| {
                format!("failed getting nonce for address {initiator_account:?} at L2 block #{latest_block_number}")
            })?;
        let nonce = u32::try_from(nonce)
            .map_err(|err| anyhow::anyhow!("failed converting nonce to u32: {err}"))?;
        Ok(Nonce(nonce))
    }

    async fn validate_enough_balance(&self, tx: &L2Tx) -> Result<(), SubmitTxError> {
        let paymaster = tx.common_data.paymaster_params.paymaster;
        // The paymaster is expected to pay for the tx; whatever balance the user has, we don't care.
        if paymaster != Address::default() {
            return Ok(());
        }

        let balance = self.get_balance(&tx.common_data.initiator_address).await?;
        // Estimate the minimum fee price user will agree to.
        let gas_price = tx.common_data.fee.max_fee_per_gas;
        let max_fee = tx.common_data.fee.gas_limit * gas_price;
        let max_fee_and_value = max_fee + tx.execute.value;

        if balance < max_fee_and_value {
            Err(SubmitTxError::NotEnoughBalanceForFeeValue(
                balance,
                max_fee,
                tx.execute.value,
            ))
        } else {
            Ok(())
        }
    }

    async fn get_balance(&self, initiator_address: &H160) -> anyhow::Result<U256> {
        let eth_balance_key = storage_key_for_eth_balance(initiator_address);
        let balance = self
            .acquire_replica_connection()
            .await?
            .storage_web3_dal()
            .get_value(&eth_balance_key)
            .await?;
        Ok(h256_to_u256(balance))
    }

    /// Given the gas_limit to be used for the body of the transaction,
    /// returns the result for executing the transaction with such gas_limit
    #[allow(clippy::too_many_arguments)]
    async fn estimate_gas_step(
        &self,
        vm_permit: VmPermit,
        mut tx: Transaction,
        tx_gas_limit: u64,
        gas_price_per_pubdata: u32,
        fee_model_params: BatchFeeInput,
        block_args: BlockArgs,
        base_fee: U256,
        vm_version: VmVersion,
    ) -> anyhow::Result<(VmExecutionResultAndLogs, TransactionExecutionMetrics)> {
        let gas_limit_with_overhead = tx_gas_limit
            + derive_overhead(
                tx_gas_limit,
                gas_price_per_pubdata,
                tx.encoding_len(),
                tx.tx_format() as u8,
                vm_version,
            ) as u64;
        // We need to ensure that we never use a gas limit that is higher than the maximum allowed
        let forced_gas_limit = gas_limit_with_overhead.min(get_max_batch_gas_limit(vm_version));

        match &mut tx.common_data {
            ExecuteTransactionCommon::L1(l1_common_data) => {
                l1_common_data.gas_limit = forced_gas_limit.into();
                let required_funds =
                    l1_common_data.gas_limit * l1_common_data.max_fee_per_gas + tx.execute.value;
                l1_common_data.to_mint = required_funds;
            }
            ExecuteTransactionCommon::L2(l2_common_data) => {
                l2_common_data.fee.gas_limit = forced_gas_limit.into();
            }
            ExecuteTransactionCommon::ProtocolUpgrade(common_data) => {
                common_data.gas_limit = forced_gas_limit.into();

                let required_funds =
                    common_data.gas_limit * common_data.max_fee_per_gas + tx.execute.value;

                common_data.to_mint = required_funds;
            }
        }

        let shared_args = self.shared_args_for_gas_estimate(fee_model_params).await;
        let vm_execution_cache_misses_limit = self.0.sender_config.vm_execution_cache_misses_limit;
        let execution_args =
            TxExecutionArgs::for_gas_estimate(vm_execution_cache_misses_limit, &tx, base_fee);
        let execution_output = self
            .0
            .executor
            .execute_tx_in_sandbox(
                vm_permit,
                shared_args,
                true,
                execution_args,
                self.0.replica_connection_pool.clone(),
                tx.clone(),
                block_args,
                vec![],
            )
            .await?;
        Ok((execution_output.vm, execution_output.metrics))
    }

    async fn shared_args_for_gas_estimate(&self, fee_input: BatchFeeInput) -> TxSharedArgs {
        let config = &self.0.sender_config;

        TxSharedArgs {
            operator_account: AccountTreeId::new(config.fee_account_addr),
            fee_input,
            // We want to bypass the computation gas limit check for gas estimation
            validation_computational_gas_limit: BATCH_COMPUTATIONAL_GAS_LIMIT,
            base_system_contracts: self.0.api_contracts.estimate_gas.clone(),
            caches: self.storage_caches(),
            chain_id: config.chain_id,
            whitelisted_tokens_for_aa: self.read_whitelisted_tokens_for_aa_cache().await,
        }
    }

    #[tracing::instrument(level = "debug", skip_all, fields(
        initiator = ?tx.initiator_account(),
        nonce = ?tx.nonce(),
    ))]
    pub async fn get_txs_fee_in_wei(
        &self,
        mut tx: Transaction,
        estimated_fee_scale_factor: f64,
        acceptable_overestimation: u64,
    ) -> Result<Fee, SubmitTxError> {
        let estimation_started_at = Instant::now();

        let mut connection = self.acquire_replica_connection().await?;
        let block_args = BlockArgs::pending(&mut connection).await?;
        let protocol_version = pending_protocol_version(&mut connection)
            .await
            .context("failed getting pending protocol version")?;
        let max_gas_limit = get_max_batch_gas_limit(protocol_version.into());
        drop(connection);

        let fee_input = adjust_pubdata_price_for_tx(
            self.scaled_batch_fee_input().await?,
            tx.gas_per_pubdata_byte_limit(),
            // We do not have to adjust the params to the `gasPrice` of the transaction, since
            // its gas price will be amended later on to suit the `fee_input`
            None,
            protocol_version.into(),
        );

        let (base_fee, gas_per_pubdata_byte) =
            derive_base_fee_and_gas_per_pubdata(fee_input, protocol_version.into());
        match &mut tx.common_data {
            ExecuteTransactionCommon::L2(common_data) => {
                common_data.fee.max_fee_per_gas = base_fee;
                common_data.fee.max_priority_fee_per_gas = base_fee;
            }
            ExecuteTransactionCommon::L1(common_data) => {
                common_data.max_fee_per_gas = base_fee;
            }
            ExecuteTransactionCommon::ProtocolUpgrade(common_data) => {
                common_data.max_fee_per_gas = base_fee;
            }
        }

        let hashed_key = get_code_key(&tx.initiator_account());
        // If the default account does not have enough funds for transferring `tx.value`, without taking into account the fee,
        // there is no sense to estimate the fee.
        let account_code_hash = self
            .acquire_replica_connection()
            .await?
            .storage_web3_dal()
            .get_value(&hashed_key)
            .await
            .with_context(|| {
                format!(
                    "failed getting code hash for account {:?}",
                    tx.initiator_account()
                )
            })?;

        if !tx.is_l1()
            && account_code_hash == H256::zero()
            && tx.execute.value > self.get_balance(&tx.initiator_account()).await?
        {
            tracing::info!(
                "fee estimation failed on validation step.
                account: {} does not have enough funds for for transferring tx.value: {}.",
                &tx.initiator_account(),
                tx.execute.value
            );
            return Err(SubmitTxError::InsufficientFundsForTransfer);
        }

        // For L2 transactions we need a properly formatted signature
        if let ExecuteTransactionCommon::L2(l2_common_data) = &mut tx.common_data {
            if l2_common_data.signature.is_empty() {
                l2_common_data.signature = PackedEthSignature::default().serialize_packed().into();
            }
        }

        // Acquire the vm token for the whole duration of the binary search.
        let vm_permit = self.0.vm_concurrency_limiter.acquire().await;
        let vm_permit = vm_permit.ok_or(SubmitTxError::ServerShuttingDown)?;

        // When the pubdata cost grows very high, the total gas limit required may become very high as well. If
        // we do binary search over any possible gas limit naively, we may end up with a very high number of iterations,
        // which affects performance.
        //
        // To optimize for this case, we first calculate the amount of gas needed to cover for the pubdata. After that, we
        // need to do a smaller binary search that is focused on computational gas limit only.
        let additional_gas_for_pubdata = if tx.is_l1() {
            // For L1 transactions the pubdata priced in such a way that the maximal computational
            // gas limit should be enough to cover for the pubdata as well, so no additional gas is provided there.
            0u64
        } else {
            // For L2 transactions, we estimate the amount of gas needed to cover for the pubdata by creating a transaction with infinite gas limit.
            // And getting how much pubdata it used.

<<<<<<< HEAD
            if pubdata_for_factory_deps as u64 > self.0.sender_config.max_pubdata_per_batch {
                return Err(SubmitTxError::Unexecutable(
                    "exceeds limit for published pubdata".to_string(),
                ));
            }
            pubdata_for_factory_deps * gas_per_pubdata_byte.as_u32()
=======
            // In theory, if the transaction has failed with such large gas limit, we could have returned an API error here right away,
            // but doing it later on keeps the code more lean.
            let (result, _) = self
                .estimate_gas_step(
                    vm_permit.clone(),
                    tx.clone(),
                    max_gas_limit,
                    gas_per_pubdata_byte as u32,
                    fee_input,
                    block_args,
                    base_fee,
                    protocol_version.into(),
                )
                .await
                .context("estimate_gas step failed")?;

            // It is assumed that there is no overflow here
            (result.statistics.pubdata_published as u64) * gas_per_pubdata_byte
>>>>>>> 7a4cf0ca
        };

        // We are using binary search to find the minimal values of gas_limit under which
        // the transaction succeeds
        let mut lower_bound = 0;
        let mut upper_bound = MAX_L2_TX_GAS_LIMIT;
        tracing::trace!(
            "preparation took {:?}, starting binary search",
            estimation_started_at.elapsed()
        );

        let mut number_of_iterations = 0usize;
        while lower_bound + acceptable_overestimation < upper_bound {
            let mid = (lower_bound + upper_bound) / 2;
            // There is no way to distinct between errors due to out of gas
            // or normal execution errors, so we just hope that increasing the
            // gas limit will make the transaction successful
            let iteration_started_at = Instant::now();
            let try_gas_limit = additional_gas_for_pubdata + mid;
            let (result, _) = self
                .estimate_gas_step(
                    vm_permit.clone(),
                    tx.clone(),
                    try_gas_limit,
                    gas_per_pubdata_byte.as_u32(),
                    fee_input,
                    block_args,
                    base_fee,
                    protocol_version.into(),
                )
                .await
                .context("estimate_gas step failed")?;

            if result.result.is_failed() {
                lower_bound = mid + 1;
            } else {
                upper_bound = mid;
            }

            tracing::trace!(
                "iteration {number_of_iterations} took {:?}. lower_bound: {lower_bound}, upper_bound: {upper_bound}",
                iteration_started_at.elapsed()
            );
            number_of_iterations += 1;
        }
        SANDBOX_METRICS
            .estimate_gas_binary_search_iterations
            .observe(number_of_iterations);

        let suggested_gas_limit =
            ((upper_bound + additional_gas_for_pubdata) as f64 * estimated_fee_scale_factor) as u64;
        let (result, tx_metrics) = self
            .estimate_gas_step(
                vm_permit,
                tx.clone(),
                suggested_gas_limit,
                gas_per_pubdata_byte.as_u32(),
                fee_input,
                block_args,
                base_fee,
                protocol_version.into(),
            )
            .await
            .context("final estimate_gas step failed")?;

        result.into_api_call_result()?;
<<<<<<< HEAD
        self.ensure_tx_executable(tx.clone(), &tx_metrics, false)?;

        // Now, we need to calculate the final overhead for the transaction. We need to take into account the fact
        // that the migration of 1.4.1 may be still going on.
        let overhead = if self
            .0
            .sender_config
            .l1_to_l2_transactions_compatibility_mode
        {
            derive_pessimistic_overhead(
                suggested_gas_limit,
                gas_per_pubdata_byte.as_u32(),
                tx.encoding_len(),
                tx.tx_format() as u8,
                protocol_version.into(),
            )
        } else {
            derive_overhead(
                suggested_gas_limit,
                gas_per_pubdata_byte.as_u32(),
                tx.encoding_len(),
                tx.tx_format() as u8,
                protocol_version.into(),
            )
        };
=======
        self.ensure_tx_executable(&tx, &tx_metrics, false)?;

        // Now, we need to calculate the final overhead for the transaction.
        let overhead = derive_overhead(
            suggested_gas_limit,
            gas_per_pubdata_byte as u32,
            tx.encoding_len(),
            tx.tx_format() as u8,
            protocol_version.into(),
        ) as u64;
>>>>>>> 7a4cf0ca

        let full_gas_limit = match suggested_gas_limit.overflowing_add(overhead) {
            (value, false) => {
                if value > max_gas_limit {
                    return Err(SubmitTxError::ExecutionReverted(
                        "exceeds block gas limit".to_string(),
                        vec![],
                    ));
                }

                value
            }
            (_, true) => {
                return Err(SubmitTxError::ExecutionReverted(
                    "exceeds block gas limit".to_string(),
                    vec![],
                ));
            }
        };

        let gas_for_pubdata = (tx_metrics.pubdata_published as u64) * gas_per_pubdata_byte;
        let estimated_gas_for_pubdata =
            (gas_for_pubdata as f64 * estimated_fee_scale_factor) as u64;

        tracing::debug!(
            "gas for pubdata: {estimated_gas_for_pubdata}, computational gas: {}, overhead gas: {overhead} \
            (with params base_fee: {base_fee}, gas_per_pubdata_byte: {gas_per_pubdata_byte}) \
            estimated_fee_scale_factor: {estimated_fee_scale_factor}",
            suggested_gas_limit - estimated_gas_for_pubdata,
        );

        Ok(Fee {
            max_fee_per_gas: base_fee,
            max_priority_fee_per_gas: 0u32.into(),
            gas_limit: full_gas_limit.into(),
            gas_per_pubdata_limit: gas_per_pubdata_byte,
        })
    }

    // For now, both L1 gas price and pubdata price are scaled with the same coefficient
    async fn scaled_batch_fee_input(&self) -> anyhow::Result<BatchFeeInput> {
        self.0
            .batch_fee_input_provider
            .get_batch_fee_input_scaled(
                self.0.sender_config.gas_price_scale_factor,
                self.0.sender_config.gas_price_scale_factor,
            )
            .await
    }

    pub(super) async fn eth_call(
        &self,
        block_args: BlockArgs,
        tx: L2Tx,
    ) -> Result<Vec<u8>, SubmitTxError> {
        let vm_permit = self.0.vm_concurrency_limiter.acquire().await;
        let vm_permit = vm_permit.ok_or(SubmitTxError::ServerShuttingDown)?;

        let vm_execution_cache_misses_limit = self.0.sender_config.vm_execution_cache_misses_limit;
        self.0
            .executor
            .execute_tx_eth_call(
                vm_permit,
                self.shared_args().await?,
                self.0.replica_connection_pool.clone(),
                tx,
                block_args,
                vm_execution_cache_misses_limit,
                vec![],
            )
            .await?
            .into_api_call_result()
    }

    pub async fn gas_price(&self) -> anyhow::Result<U256> {
        let mut connection = self.acquire_replica_connection().await?;
        let protocol_version = pending_protocol_version(&mut connection)
            .await
            .context("failed obtaining pending protocol version")?;
        drop(connection);

        let (base_fee, _) = derive_base_fee_and_gas_per_pubdata(
            self.scaled_batch_fee_input().await?,
            protocol_version.into(),
        );
        Ok(base_fee)
    }

    fn ensure_tx_executable(
        &self,
        transaction: &Transaction,
        tx_metrics: &TransactionExecutionMetrics,
        log_message: bool,
    ) -> Result<(), SubmitTxError> {
        // Hash is not computable for the provided `transaction` during gas estimation (it doesn't have
        // its input data set). Since we don't log a hash in this case anyway, we just use a dummy value.
        let tx_hash = if log_message {
            transaction.hash()
        } else {
            H256::zero()
        };

        // Using `ProtocolVersionId::latest()` for a short period we might end up in a scenario where the StateKeeper is still pre-boojum
        // but the API assumes we are post boojum. In this situation we will determine a tx as being executable but the StateKeeper will
        // still reject them as it's not.
        let protocol_version = ProtocolVersionId::latest();
        let seal_data = SealData::for_transaction(transaction, tx_metrics, protocol_version);
        if let Some(reason) = self
            .0
            .sealer
            .find_unexecutable_reason(&seal_data, protocol_version)
        {
            let message = format!(
                "Tx is Unexecutable because of {reason}; inputs for decision: {seal_data:?}"
            );
            if log_message {
                tracing::info!("{tx_hash:#?} {message}");
            }
            return Err(SubmitTxError::Unexecutable(message));
        }
        Ok(())
    }
}<|MERGE_RESOLUTION|>--- conflicted
+++ resolved
@@ -783,14 +783,6 @@
             // For L2 transactions, we estimate the amount of gas needed to cover for the pubdata by creating a transaction with infinite gas limit.
             // And getting how much pubdata it used.
 
-<<<<<<< HEAD
-            if pubdata_for_factory_deps as u64 > self.0.sender_config.max_pubdata_per_batch {
-                return Err(SubmitTxError::Unexecutable(
-                    "exceeds limit for published pubdata".to_string(),
-                ));
-            }
-            pubdata_for_factory_deps * gas_per_pubdata_byte.as_u32()
-=======
             // In theory, if the transaction has failed with such large gas limit, we could have returned an API error here right away,
             // but doing it later on keeps the code more lean.
             let (result, _) = self
@@ -798,7 +790,7 @@
                     vm_permit.clone(),
                     tx.clone(),
                     max_gas_limit,
-                    gas_per_pubdata_byte as u32,
+                    gas_per_pubdata_byte.as_u32(),
                     fee_input,
                     block_args,
                     base_fee,
@@ -808,8 +800,7 @@
                 .context("estimate_gas step failed")?;
 
             // It is assumed that there is no overflow here
-            (result.statistics.pubdata_published as u64) * gas_per_pubdata_byte
->>>>>>> 7a4cf0ca
+            (result.statistics.pubdata_published as u64) * (gas_per_pubdata_byte.as_u64())
         };
 
         // We are using binary search to find the minimal values of gas_limit under which
@@ -876,44 +867,16 @@
             .context("final estimate_gas step failed")?;
 
         result.into_api_call_result()?;
-<<<<<<< HEAD
-        self.ensure_tx_executable(tx.clone(), &tx_metrics, false)?;
-
-        // Now, we need to calculate the final overhead for the transaction. We need to take into account the fact
-        // that the migration of 1.4.1 may be still going on.
-        let overhead = if self
-            .0
-            .sender_config
-            .l1_to_l2_transactions_compatibility_mode
-        {
-            derive_pessimistic_overhead(
-                suggested_gas_limit,
-                gas_per_pubdata_byte.as_u32(),
-                tx.encoding_len(),
-                tx.tx_format() as u8,
-                protocol_version.into(),
-            )
-        } else {
-            derive_overhead(
-                suggested_gas_limit,
-                gas_per_pubdata_byte.as_u32(),
-                tx.encoding_len(),
-                tx.tx_format() as u8,
-                protocol_version.into(),
-            )
-        };
-=======
         self.ensure_tx_executable(&tx, &tx_metrics, false)?;
 
         // Now, we need to calculate the final overhead for the transaction.
         let overhead = derive_overhead(
             suggested_gas_limit,
-            gas_per_pubdata_byte as u32,
+            gas_per_pubdata_byte.as_u32(),
             tx.encoding_len(),
             tx.tx_format() as u8,
             protocol_version.into(),
         ) as u64;
->>>>>>> 7a4cf0ca
 
         let full_gas_limit = match suggested_gas_limit.overflowing_add(overhead) {
             (value, false) => {
@@ -934,7 +897,7 @@
             }
         };
 
-        let gas_for_pubdata = (tx_metrics.pubdata_published as u64) * gas_per_pubdata_byte;
+        let gas_for_pubdata = (tx_metrics.pubdata_published as u64) * gas_per_pubdata_byte.as_u64();
         let estimated_gas_for_pubdata =
             (gas_for_pubdata as f64 * estimated_fee_scale_factor) as u64;
 
