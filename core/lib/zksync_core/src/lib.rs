#![allow(clippy::upper_case_acronyms, clippy::derive_partial_eq_without_eq)]

use std::{
    net::Ipv4Addr,
    str::FromStr,
    sync::Arc,
    time::{Duration, Instant},
};

use anyhow::Context as _;
use api_server::tx_sender::master_pool_sink::MasterPoolSink;
use fee_model::{ApiFeeInputProvider, BatchFeeModelInputProvider, MainNodeFeeInputProvider};
use prometheus_exporter::PrometheusExporterConfig;
use prover_dal::Prover;
use temp_config_store::Secrets;
use tokio::{
    sync::{oneshot, watch},
    task::JoinHandle,
};
use zksync_circuit_breaker::{
    l1_txs::FailedL1TransactionChecker, replication_lag::ReplicationLagChecker,
    CircuitBreakerChecker, CircuitBreakers,
};
use zksync_commitment_generator::CommitmentGenerator;
use zksync_concurrency::{ctx, scope};
use zksync_config::{
    configs::{
        api::{MerkleTreeApiConfig, Web3JsonRpcConfig},
        chain::{
            CircuitBreakerConfig, L1BatchCommitDataGeneratorMode, MempoolConfig,
            OperationsManagerConfig, StateKeeperConfig,
        },
        consensus::ConsensusConfig,
        database::{MerkleTreeConfig, MerkleTreeMode},
        wallets,
        wallets::Wallets,
        ContractsConfig, GeneralConfig,
    },
    ApiConfig, DBConfig, EthWatchConfig, GenesisConfig, PostgresConfig,
};
use zksync_contracts::governance_contract;
use zksync_dal::{metrics::PostgresMetrics, ConnectionPool, Core, CoreDal};
use zksync_db_connection::healthcheck::ConnectionPoolHealthCheck;
use zksync_eth_client::{
    clients::{PKSigningClient, QueryClient},
    BoundEthInterface, EthInterface,
};
use zksync_eth_watch::{EthHttpQueryClient, EthWatch};
use zksync_health_check::{AppHealthCheck, HealthStatus, ReactiveHealthCheck};
use zksync_house_keeper::{
    blocks_state_reporter::L1BatchMetricsReporter, fri_gpu_prover_archiver::FriGpuProverArchiver,
    fri_proof_compressor_job_retry_manager::FriProofCompressorJobRetryManager,
    fri_proof_compressor_queue_monitor::FriProofCompressorStatsReporter,
    fri_prover_job_retry_manager::FriProverJobRetryManager,
    fri_prover_jobs_archiver::FriProverJobArchiver,
    fri_prover_queue_monitor::FriProverStatsReporter,
    fri_witness_generator_jobs_retry_manager::FriWitnessGeneratorJobRetryManager,
    fri_witness_generator_queue_monitor::FriWitnessGeneratorStatsReporter,
    periodic_job::PeriodicJob,
    waiting_to_queued_fri_witness_job_mover::WaitingToQueuedFriWitnessJobMover,
};
use zksync_object_store::{ObjectStore, ObjectStoreFactory};
use zksync_queued_job_processor::JobProcessor;
use zksync_shared_metrics::{InitStage, APP_METRICS};
use zksync_state::{PostgresStorageCaches, RocksdbStorageOptions};
use zksync_types::{ethabi::Contract, fee_model::FeeModelConfig, Address, L2ChainId};

use crate::{
    api_server::{
        contract_verification,
        execution_sandbox::{VmConcurrencyBarrier, VmConcurrencyLimiter},
        healthcheck::HealthCheckHandle,
        tree::TreeApiHttpClient,
        tx_sender::{ApiContracts, TxSender, TxSenderBuilder, TxSenderConfig},
        web3::{self, mempool_cache::MempoolCache, state::InternalApiConfig, Namespace},
    },
    base_token_fetcher::{BaseTokenFetcher, ConversionRateFetcher, NoOpConversionRateFetcher},
    basic_witness_input_producer::BasicWitnessInputProducer,
    eth_sender::{
        l1_batch_commit_data_generator::{
            L1BatchCommitDataGenerator, RollupModeL1BatchCommitDataGenerator,
            ValidiumModeL1BatchCommitDataGenerator,
        },
        Aggregator, EthTxAggregator, EthTxManager,
    },
    genesis::GenesisParams,
    l1_gas_price::{
        GasAdjusterSingleton, PubdataPricing, RollupPubdataPricing, ValidiumPubdataPricing,
    },
    metadata_calculator::{MetadataCalculator, MetadataCalculatorConfig},
    state_keeper::{
        create_state_keeper, AsyncRocksdbCache, MempoolFetcher, MempoolGuard, OutputHandler,
        SequencerSealer, StateKeeperPersistence,
    },
    utils::ensure_l1_batch_commit_data_generation_mode,
};

pub mod api_server;
pub mod base_token_fetcher;
pub mod basic_witness_input_producer;
pub mod consensus;
pub mod consistency_checker;
pub mod db_pruner;
pub mod dev_api_conversion_rate;
pub mod eth_sender;
pub mod fee_model;
pub mod genesis;
pub mod l1_gas_price;
pub mod metadata_calculator;
pub mod proto;
pub mod reorg_detector;
pub mod state_keeper;
pub mod sync_layer;
pub mod temp_config_store;
pub mod utils;
pub mod vm_runner;

/// Inserts the initial information about zkSync tokens into the database.
pub async fn genesis_init(
    genesis_config: GenesisConfig,
    postgres_config: &PostgresConfig,
) -> anyhow::Result<()> {
    let db_url = postgres_config.master_url()?;
    let pool = ConnectionPool::<Core>::singleton(db_url)
        .build()
        .await
        .context("failed to build connection_pool")?;
    let mut storage = pool.connection().await.context("connection()")?;

    let params = GenesisParams::load_genesis_params(genesis_config)?;
    genesis::ensure_genesis_state(&mut storage, &params).await?;

    Ok(())
}

pub async fn is_genesis_needed(postgres_config: &PostgresConfig) -> bool {
    let db_url = postgres_config.master_url().unwrap();
    let pool = ConnectionPool::<Core>::singleton(db_url)
        .build()
        .await
        .expect("failed to build connection_pool");
    let mut storage = pool.connection().await.expect("connection()");
    storage.blocks_dal().is_genesis_needed().await.unwrap()
}

/// Sets up an interrupt handler and returns a future that resolves once an interrupt signal
/// is received.
pub fn setup_sigint_handler() -> oneshot::Receiver<()> {
    let (sigint_sender, sigint_receiver) = oneshot::channel();
    let mut sigint_sender = Some(sigint_sender);
    ctrlc::set_handler(move || {
        if let Some(sigint_sender) = sigint_sender.take() {
            sigint_sender.send(()).ok();
            // ^ The send fails if `sigint_receiver` is dropped. We're OK with this,
            // since at this point the node should be stopping anyway, or is not interested
            // in listening to interrupt signals.
        }
    })
    .expect("Error setting Ctrl+C handler");

    sigint_receiver
}

#[derive(Debug, Clone, Copy, PartialEq)]
pub enum Component {
    /// Public Web3 API running on HTTP server.
    HttpApi,
    /// Public Web3 API (including PubSub) running on WebSocket server.
    WsApi,
    /// REST API for contract verification.
    ContractVerificationApi,
    /// Metadata calculator.
    Tree,
    /// Merkle tree API.
    TreeApi,
    EthWatcher,
    /// Eth tx generator.
    EthTxAggregator,
    /// Manager for eth tx.
    EthTxManager,
    /// State keeper.
    StateKeeper,
    /// Produces input for basic witness generator and uploads it as bin encoded file (blob) to GCS.
    /// The blob is later used as input for Basic Witness Generators.
    BasicWitnessInputProducer,
    /// Component for housekeeping task such as cleaning blobs from GCS, reporting metrics etc.
    Housekeeper,
    /// Component for exposing APIs to prover for providing proof generation data and accepting proofs.
    ProofDataHandler,
    /// Base Token fetcher
    BaseTokenFetcher,
    /// Conversion rate API, for local development.
    DevConversionRateApi,
    /// Component generating BFT consensus certificates for miniblocks.
    Consensus,
    /// Component generating commitment for L1 batches.
    CommitmentGenerator,
}

#[derive(Debug)]
pub struct Components(pub Vec<Component>);

impl FromStr for Components {
    type Err = String;

    fn from_str(s: &str) -> Result<Components, String> {
        match s {
            "api" => Ok(Components(vec![
                Component::HttpApi,
                Component::WsApi,
                Component::ContractVerificationApi,
            ])),
            "http_api" => Ok(Components(vec![Component::HttpApi])),
            "ws_api" => Ok(Components(vec![Component::WsApi])),
            "contract_verification_api" => Ok(Components(vec![Component::ContractVerificationApi])),
            "tree" => Ok(Components(vec![Component::Tree])),
            "tree_api" => Ok(Components(vec![Component::TreeApi])),
            "state_keeper" => Ok(Components(vec![Component::StateKeeper])),
            "housekeeper" => Ok(Components(vec![Component::Housekeeper])),
            "basic_witness_input_producer" => {
                Ok(Components(vec![Component::BasicWitnessInputProducer]))
            }
            "eth" => Ok(Components(vec![
                Component::EthWatcher,
                Component::EthTxAggregator,
                Component::EthTxManager,
            ])),
            "eth_watcher" => Ok(Components(vec![Component::EthWatcher])),
            "eth_tx_aggregator" => Ok(Components(vec![Component::EthTxAggregator])),
            "eth_tx_manager" => Ok(Components(vec![Component::EthTxManager])),
            "proof_data_handler" => Ok(Components(vec![Component::ProofDataHandler])),
            "base_token_fetcher" => Ok(Components(vec![Component::BaseTokenFetcher])),
            "dev_conversion_rate_api" => Ok(Components(vec![Component::DevConversionRateApi])),
            "consensus" => Ok(Components(vec![Component::Consensus])),
            "commitment_generator" => Ok(Components(vec![Component::CommitmentGenerator])),
            other => Err(format!("{} is not a valid component name", other)),
        }
    }
}

pub async fn initialize_components(
    configs: &GeneralConfig,
    wallets: &Wallets,
    genesis_config: &GenesisConfig,
    contracts_config: &ContractsConfig,
    components: &[Component],
    secrets: &Secrets,
    consensus_config: Option<ConsensusConfig>,
) -> anyhow::Result<(
    Vec<JoinHandle<anyhow::Result<()>>>,
    watch::Sender<bool>,
    HealthCheckHandle,
)> {
    tracing::info!("Starting the components: {components:?}");
    let l2_chain_id = genesis_config.l2_chain_id;
    let db_config = configs.db_config.clone().context("db_config")?;
    let postgres_config = configs.postgres_config.clone().context("postgres_config")?;

    if let Some(threshold) = postgres_config.slow_query_threshold() {
        ConnectionPool::<Core>::global_config().set_slow_query_threshold(threshold)?;
    }
    if let Some(threshold) = postgres_config.long_connection_threshold() {
        ConnectionPool::<Core>::global_config().set_long_connection_threshold(threshold)?;
    }

    let pool_size = postgres_config.max_connections()?;
    let pool_size_master = postgres_config
        .max_connections_master()
        .unwrap_or(pool_size);

    let connection_pool =
        ConnectionPool::<Core>::builder(postgres_config.master_url()?, pool_size_master)
            .build()
            .await
            .context("failed to build connection_pool")?;
    // We're most interested in setting acquire / statement timeouts for the API server, which puts the most load
    // on Postgres.
    let replica_connection_pool =
        ConnectionPool::<Core>::builder(postgres_config.replica_url()?, pool_size)
            .set_acquire_timeout(postgres_config.acquire_timeout())
            .set_statement_timeout(postgres_config.statement_timeout())
            .build()
            .await
            .context("failed to build replica_connection_pool")?;

    let health_check_config = configs
        .api_config
        .clone()
        .context("api_config")?
        .healthcheck;

    let app_health = Arc::new(AppHealthCheck::new(
        health_check_config.slow_time_limit(),
        health_check_config.hard_time_limit(),
    ));

    let eth = configs.eth.clone().context("eth")?;
    let circuit_breaker_config = configs
        .circuit_breaker_config
        .clone()
        .context("circuit_breaker_config")?;

    let circuit_breaker_checker = CircuitBreakerChecker::new(
        Arc::new(
            circuit_breakers_for_components(components, &postgres_config, &circuit_breaker_config)
                .await
                .context("circuit_breakers_for_components")?,
        ),
        circuit_breaker_config.sync_interval(),
    );
    circuit_breaker_checker.check().await.unwrap_or_else(|err| {
        panic!("Circuit breaker triggered: {}", err);
    });

<<<<<<< HEAD
=======
    let query_client = QueryClient::new(eth.web3_url.clone()).context("Ethereum client")?;
    let query_client = Arc::new(query_client);
    let gas_adjuster_config = eth.gas_adjuster.context("gas_adjuster")?;
    let sender = eth.sender.as_ref().context("sender")?;
    let pubdata_pricing: Arc<dyn PubdataPricing> =
        match genesis_config.l1_batch_commit_data_generator_mode {
            L1BatchCommitDataGeneratorMode::Rollup => Arc::new(RollupPubdataPricing {}),
            L1BatchCommitDataGeneratorMode::Validium => Arc::new(ValidiumPubdataPricing {}),
        };

    let mut gas_adjuster = GasAdjusterSingleton::new(
        eth.web3_url.clone(),
        gas_adjuster_config,
        sender.pubdata_sending_mode,
        pubdata_pricing,
    );

>>>>>>> 3fd6d653
    let (stop_sender, stop_receiver) = watch::channel(false);

    // Prometheus exporter and circuit breaker checker should run for every component configuration.
    let prom_config = configs
        .prometheus_config
        .clone()
        .context("prometheus_config")?;
    let prom_config = PrometheusExporterConfig::pull(prom_config.listener_port);

    let (prometheus_health_check, prometheus_health_updater) =
        ReactiveHealthCheck::new("prometheus_exporter");
    app_health.insert_component(prometheus_health_check)?;
    let prometheus_task = prom_config.run(stop_receiver.clone());
    let prometheus_task = tokio::spawn(async move {
        prometheus_health_updater.update(HealthStatus::Ready.into());
        let res = prometheus_task.await;
        drop(prometheus_health_updater);
        res
    });

    let mut task_futures: Vec<JoinHandle<anyhow::Result<()>>> = vec![
        prometheus_task,
        tokio::spawn(circuit_breaker_checker.run(stop_receiver.clone())),
    ];

    let query_client = QueryClient::new(&eth.web3_url).unwrap();
    let gas_adjuster_config = eth.gas_adjuster.context("gas_adjuster")?;
    let sender = eth.sender.as_ref().context("sender")?;
    let pubdata_pricing: Arc<dyn PubdataPricing> =
        match genesis_config.l1_batch_commit_data_generator_mode {
            L1BatchCommitDataGeneratorMode::Rollup => Arc::new(RollupPubdataPricing {}),
            L1BatchCommitDataGeneratorMode::Validium => Arc::new(ValidiumPubdataPricing {}),
        };

    if components.contains(&Component::DevConversionRateApi) {
        let base_token_fetcher_config = configs
            .base_token_fetcher
            .clone()
            .context("base_token_fetcher_config")?;

        let stop_receiver = stop_receiver.clone();
        let conversion_rate_task = tokio::spawn(async move {
            dev_api_conversion_rate::run_server(stop_receiver, &base_token_fetcher_config).await
        });
        task_futures.push(conversion_rate_task);
    };

    let base_token_fetcher = if components.contains(&Component::BaseTokenFetcher) {
        Arc::new(
            BaseTokenFetcher::new(
                configs
                    .base_token_fetcher
                    .clone()
                    .context("base_token_fetcher_config")?,
            )
            .await?,
        ) as Arc<dyn ConversionRateFetcher>
    } else {
        Arc::new(NoOpConversionRateFetcher::new())
    };

    let mut gas_adjuster = GasAdjusterSingleton::new(
        eth.web3_url.clone(),
        gas_adjuster_config,
        sender.pubdata_sending_mode,
        base_token_fetcher,
        pubdata_pricing,
    );

    if components.contains(&Component::WsApi)
        || components.contains(&Component::HttpApi)
        || components.contains(&Component::ContractVerificationApi)
    {
        let api_config = configs.api_config.clone().context("api_config")?;
        let state_keeper_config = configs
            .state_keeper_config
            .clone()
            .context("state_keeper_config")?;
        let tx_sender_config = TxSenderConfig::new(
            &state_keeper_config,
            &api_config.web3_json_rpc,
            wallets
                .state_keeper
                .clone()
                .context("Fee account")?
                .fee_account
                .address(),
            l2_chain_id,
        );
        let internal_api_config =
            InternalApiConfig::new(&api_config.web3_json_rpc, contracts_config, genesis_config);

        // Lazily initialize storage caches only when they are needed (e.g., skip their initialization
        // if we only run the explorer APIs). This is required because the cache update task will
        // terminate immediately if storage caches are dropped, which will lead to the (unexpected)
        // program termination.
        let mut storage_caches = None;

        let mempool_cache = MempoolCache::new(api_config.web3_json_rpc.mempool_cache_size());
        let mempool_cache_update_task = mempool_cache.update_task(
            connection_pool.clone(),
            api_config.web3_json_rpc.mempool_cache_update_interval(),
        );
        task_futures.push(tokio::spawn(
            mempool_cache_update_task.run(stop_receiver.clone()),
        ));

        if components.contains(&Component::HttpApi) {
            storage_caches = Some(
                build_storage_caches(
                    &api_config.web3_json_rpc,
                    &replica_connection_pool,
                    &mut task_futures,
                    stop_receiver.clone(),
                )
                .context("build_storage_caches()")?,
            );

            let started_at = Instant::now();
            tracing::info!("Initializing HTTP API");
            let bounded_gas_adjuster = gas_adjuster
                .get_or_init()
                .await
                .context("gas_adjuster.get_or_init()")?;
            let batch_fee_input_provider = Arc::new(MainNodeFeeInputProvider::new(
                bounded_gas_adjuster,
                FeeModelConfig::from_state_keeper_config(&state_keeper_config),
            ));
            run_http_api(
                &mut task_futures,
                &app_health,
                &postgres_config,
                &tx_sender_config,
                &state_keeper_config,
                &internal_api_config,
                &api_config,
                connection_pool.clone(),
                replica_connection_pool.clone(),
                stop_receiver.clone(),
                batch_fee_input_provider,
                state_keeper_config.save_call_traces,
                storage_caches.clone().unwrap(),
                mempool_cache.clone(),
            )
            .await
            .context("run_http_api")?;

            let elapsed = started_at.elapsed();
            APP_METRICS.init_latency[&InitStage::HttpApi].set(elapsed);
            tracing::info!(
                "Initialized HTTP API on port {:?} in {elapsed:?}",
                api_config.web3_json_rpc.http_port
            );
        }

        if components.contains(&Component::WsApi) {
            let storage_caches = match storage_caches {
                Some(storage_caches) => storage_caches,
                None => build_storage_caches(
                    &configs.api_config.clone().context("api")?.web3_json_rpc,
                    &replica_connection_pool,
                    &mut task_futures,
                    stop_receiver.clone(),
                )
                .context("build_storage_caches()")?,
            };

            let started_at = Instant::now();
            tracing::info!("initializing WS API");
            let bounded_gas_adjuster = gas_adjuster
                .get_or_init()
                .await
                .context("gas_adjuster.get_or_init()")?;
            let batch_fee_input_provider = Arc::new(MainNodeFeeInputProvider::new(
                bounded_gas_adjuster,
                FeeModelConfig::from_state_keeper_config(&state_keeper_config),
            ));
            run_ws_api(
                &mut task_futures,
                &app_health,
                &postgres_config,
                &tx_sender_config,
                &state_keeper_config,
                &internal_api_config,
                &api_config,
                batch_fee_input_provider,
                connection_pool.clone(),
                replica_connection_pool.clone(),
                stop_receiver.clone(),
                storage_caches,
                mempool_cache,
            )
            .await
            .context("run_ws_api")?;

            let elapsed = started_at.elapsed();
            APP_METRICS.init_latency[&InitStage::WsApi].set(elapsed);
            tracing::info!(
                "Initialized WS API on port {} in {elapsed:?}",
                api_config.web3_json_rpc.ws_port
            );
        }

        if components.contains(&Component::ContractVerificationApi) {
            let started_at = Instant::now();
            tracing::info!("initializing contract verification REST API");
            task_futures.push(tokio::spawn(contract_verification::start_server(
                connection_pool.clone(),
                replica_connection_pool.clone(),
                configs
                    .contract_verifier
                    .clone()
                    .context("Contract verifier")?,
                stop_receiver.clone(),
            )));
            let elapsed = started_at.elapsed();
            APP_METRICS.init_latency[&InitStage::ContractVerificationApi].set(elapsed);
            tracing::info!("initialized contract verification REST API in {elapsed:?}");
        }
    }

    let object_store_config = configs
        .prover_config
        .clone()
        .context("Prover")?
        .object_store
        .clone()
        .context("object_store_config")?;
    let store_factory = ObjectStoreFactory::new(object_store_config);

    if components.contains(&Component::StateKeeper) {
        let started_at = Instant::now();
        tracing::info!("initializing State Keeper");
        let bounded_gas_adjuster = gas_adjuster
            .get_or_init()
            .await
            .context("gas_adjuster.get_or_init()")?;
        let state_keeper_config = configs
            .state_keeper_config
            .clone()
            .context("state_keeper_config")?;
        let batch_fee_input_provider = Arc::new(MainNodeFeeInputProvider::new(
            bounded_gas_adjuster,
            FeeModelConfig::from_state_keeper_config(&state_keeper_config),
        ));
        add_state_keeper_to_task_futures(
            &mut task_futures,
            &postgres_config,
            contracts_config,
            state_keeper_config,
            wallets
                .state_keeper
                .clone()
                .context("State keeper wallets")?,
            l2_chain_id,
            &db_config,
            &configs.mempool_config.clone().context("mempool_config")?,
            batch_fee_input_provider,
            stop_receiver.clone(),
        )
        .await
        .context("add_state_keeper_to_task_futures()")?;

        let elapsed = started_at.elapsed();
        APP_METRICS.init_latency[&InitStage::StateKeeper].set(elapsed);
        tracing::info!("initialized State Keeper in {elapsed:?}");
    }

    let diamond_proxy_addr = contracts_config.diamond_proxy_addr;
    let state_transition_manager_addr = contracts_config
        .ecosystem_contracts
        .as_ref()
        .map(|a| a.state_transition_proxy_addr);

    if components.contains(&Component::Consensus) {
        let secrets = secrets.consensus.as_ref().context("Secrets are missing")?;
        let cfg = consensus::config::main_node(
            consensus_config
                .as_ref()
                .context("consensus component's config is missing")?,
            secrets,
            l2_chain_id,
        )?;
        let started_at = Instant::now();
        tracing::info!("initializing Consensus");
        let pool = connection_pool.clone();
        let mut stop_receiver = stop_receiver.clone();
        task_futures.push(tokio::spawn(async move {
            // We instantiate the root context here, since the consensus task is the only user of the
            // structured concurrency framework.
            // Note, however, that awaiting for the `stop_receiver` is related to the root context behavior,
            // not the consensus task itself. There may have been any number of tasks running in the root context,
            // but we only need to wait for stop signal once, and it will be propagated to all child contexts.
            let root_ctx = ctx::root();
            scope::run!(&root_ctx, |ctx, s| async move {
                s.spawn_bg(consensus::era::run_main_node(ctx, cfg, pool));
                let _ = stop_receiver.wait_for(|stop| *stop).await?;
                Ok(())
            })
            .await
        }));

        let elapsed = started_at.elapsed();
        APP_METRICS.init_latency[&InitStage::Consensus].set(elapsed);
        tracing::info!("initialized Consensus in {elapsed:?}");
    }

    if components.contains(&Component::EthWatcher) {
        let started_at = Instant::now();
        tracing::info!("initializing ETH-Watcher");
        let eth_watch_pool = ConnectionPool::<Core>::singleton(postgres_config.master_url()?)
            .build()
            .await
            .context("failed to build eth_watch_pool")?;
        let governance = (governance_contract(), contracts_config.governance_addr);
        let eth_watch_config = configs
            .eth
            .clone()
            .context("eth_config")?
            .watcher
            .context("watcher")?;
        task_futures.push(
            start_eth_watch(
                eth_watch_config,
                eth_watch_pool,
                query_client.clone(),
                diamond_proxy_addr,
                state_transition_manager_addr,
                governance,
                stop_receiver.clone(),
            )
            .await
            .context("start_eth_watch()")?,
        );
        let elapsed = started_at.elapsed();
        APP_METRICS.init_latency[&InitStage::EthWatcher].set(elapsed);
        tracing::info!("initialized ETH-Watcher in {elapsed:?}");
    }

    if components.contains(&Component::EthTxAggregator) {
        let started_at = Instant::now();
        tracing::info!("initializing ETH-TxAggregator");
        let eth_sender_pool = ConnectionPool::<Core>::singleton(postgres_config.master_url()?)
            .build()
            .await
            .context("failed to build eth_sender_pool")?;

        let eth_sender_wallets = wallets.eth_sender.clone().context("eth_sender")?;
        let operator_private_key = eth_sender_wallets.operator.private_key();
        let diamond_proxy_addr = contracts_config.diamond_proxy_addr;
        let default_priority_fee_per_gas = eth
            .gas_adjuster
            .as_ref()
            .context("gas_adjuster")?
            .default_priority_fee_per_gas;
        let l1_chain_id = genesis_config.l1_chain_id;

        let eth_client = PKSigningClient::new_raw(
            operator_private_key.clone(),
            diamond_proxy_addr,
            default_priority_fee_per_gas,
            l1_chain_id,
            query_client.clone(),
        );

        let l1_batch_commit_data_generator_mode =
            genesis_config.l1_batch_commit_data_generator_mode;
        ensure_l1_batch_commit_data_generation_mode(
            l1_batch_commit_data_generator_mode,
            contracts_config.diamond_proxy_addr,
            eth_client.as_ref(),
        )
        .await?;

        let l1_batch_commit_data_generator: Arc<dyn L1BatchCommitDataGenerator> =
            match l1_batch_commit_data_generator_mode {
                L1BatchCommitDataGeneratorMode::Rollup => {
                    Arc::new(RollupModeL1BatchCommitDataGenerator {})
                }
                L1BatchCommitDataGeneratorMode::Validium => {
                    Arc::new(ValidiumModeL1BatchCommitDataGenerator {})
                }
            };

        let operator_blobs_address = eth_sender_wallets.blob_operator.map(|x| x.address());

        let sender_config = eth.sender.clone().context("eth_sender")?;
        let eth_tx_aggregator_actor = EthTxAggregator::new(
            eth_sender_pool,
            sender_config.clone(),
            Aggregator::new(
                sender_config.clone(),
                store_factory.create_store().await,
                operator_blobs_address.is_some(),
                l1_batch_commit_data_generator.clone(),
            ),
            Arc::new(eth_client),
            contracts_config.validator_timelock_addr,
            contracts_config.l1_multicall3_addr,
            diamond_proxy_addr,
            l2_chain_id,
            operator_blobs_address,
            l1_batch_commit_data_generator,
        )
        .await;
        task_futures.push(tokio::spawn(
            eth_tx_aggregator_actor.run(stop_receiver.clone()),
        ));
        let elapsed = started_at.elapsed();
        APP_METRICS.init_latency[&InitStage::EthTxAggregator].set(elapsed);
        tracing::info!("initialized ETH-TxAggregator in {elapsed:?}");
    }

    if components.contains(&Component::EthTxManager) {
        let started_at = Instant::now();
        tracing::info!("initializing ETH-TxManager");
        let eth_manager_pool = ConnectionPool::<Core>::singleton(postgres_config.master_url()?)
            .build()
            .await
            .context("failed to build eth_manager_pool")?;
        let eth_sender = configs.eth.clone().context("eth_sender_config")?;
        let eth_sender_wallets = wallets.eth_sender.clone().context("eth_sender")?;
        let operator_private_key = eth_sender_wallets.operator.private_key();
        let diamond_proxy_addr = contracts_config.diamond_proxy_addr;
        let default_priority_fee_per_gas = eth
            .gas_adjuster
            .as_ref()
            .context("gas_adjuster")?
            .default_priority_fee_per_gas;
        let l1_chain_id = genesis_config.l1_chain_id;

        let eth_client = PKSigningClient::new_raw(
            operator_private_key.clone(),
            diamond_proxy_addr,
            default_priority_fee_per_gas,
            l1_chain_id,
            query_client.clone(),
        );

        let eth_client_blobs = if let Some(blob_operator) = eth_sender_wallets.blob_operator {
            let operator_blob_private_key = blob_operator.private_key().clone();
            Some(PKSigningClient::new_raw(
                operator_blob_private_key,
                diamond_proxy_addr,
                default_priority_fee_per_gas,
                l1_chain_id,
                query_client,
            ))
        } else {
            None
        };

        let eth_tx_manager_actor = EthTxManager::new(
            eth_manager_pool,
            eth_sender.sender.clone().context("eth_sender")?,
            gas_adjuster
                .get_or_init()
                .await
                .context("gas_adjuster.get_or_init()")?,
            Arc::new(eth_client),
            eth_client_blobs.map(|c| Arc::new(c) as Arc<dyn BoundEthInterface>),
        );
        task_futures.extend([tokio::spawn(
            eth_tx_manager_actor.run(stop_receiver.clone()),
        )]);
        let elapsed = started_at.elapsed();
        APP_METRICS.init_latency[&InitStage::EthTxManager].set(elapsed);
        tracing::info!("initialized ETH-TxManager in {elapsed:?}");
    }

    add_trees_to_task_futures(
        configs,
        &mut task_futures,
        &app_health,
        components,
        &store_factory,
        stop_receiver.clone(),
    )
    .await
    .context("add_trees_to_task_futures()")?;

    if components.contains(&Component::BasicWitnessInputProducer) {
        let singleton_connection_pool =
            ConnectionPool::<Core>::singleton(postgres_config.master_url()?)
                .build()
                .await
                .context("failed to build singleton connection_pool")?;
        add_basic_witness_input_producer_to_task_futures(
            &mut task_futures,
            &singleton_connection_pool,
            &store_factory,
            l2_chain_id,
            stop_receiver.clone(),
        )
        .await
        .context("add_basic_witness_input_producer_to_task_futures()")?;
    }

    if components.contains(&Component::Housekeeper) {
        add_house_keeper_to_task_futures(configs, &mut task_futures, stop_receiver.clone())
            .await
            .context("add_house_keeper_to_task_futures()")?;
    }

    if components.contains(&Component::ProofDataHandler) {
        task_futures.push(tokio::spawn(zksync_proof_data_handler::run_server(
            configs
                .proof_data_handler_config
                .clone()
                .context("proof_data_handler_config")?,
            store_factory.create_store().await,
            connection_pool.clone(),
            stop_receiver.clone(),
        )));
    }

    if components.contains(&Component::CommitmentGenerator) {
        let commitment_generator_pool =
            ConnectionPool::<Core>::singleton(postgres_config.master_url()?)
                .build()
                .await
                .context("failed to build commitment_generator_pool")?;
        let commitment_generator = CommitmentGenerator::new(commitment_generator_pool);
        app_health.insert_component(commitment_generator.health_check())?;
        task_futures.push(tokio::spawn(
            commitment_generator.run(stop_receiver.clone()),
        ));
    }

    // Run healthcheck server for all components.
    let db_health_check = ConnectionPoolHealthCheck::new(replica_connection_pool);
    app_health.insert_custom_component(Arc::new(db_health_check))?;
    let health_check_handle =
        HealthCheckHandle::spawn_server(health_check_config.bind_addr(), app_health);

    if let Some(task) = gas_adjuster.run_if_initialized(stop_receiver.clone()) {
        task_futures.push(task);
    }

    Ok((task_futures, stop_sender, health_check_handle))
}

#[allow(clippy::too_many_arguments)]
async fn add_state_keeper_to_task_futures(
    task_futures: &mut Vec<JoinHandle<anyhow::Result<()>>>,
    postgres_config: &PostgresConfig,
    contracts_config: &ContractsConfig,
    state_keeper_config: StateKeeperConfig,
    state_keeper_wallets: wallets::StateKeeper,
    l2chain_id: L2ChainId,
    db_config: &DBConfig,
    mempool_config: &MempoolConfig,
    batch_fee_input_provider: Arc<dyn BatchFeeModelInputProvider>,
    stop_receiver: watch::Receiver<bool>,
) -> anyhow::Result<()> {
    let state_keeper_pool = ConnectionPool::<Core>::singleton(postgres_config.master_url()?)
        .build()
        .await
        .context("failed to build state_keeper_pool")?;
    let mempool = {
        let mut storage = state_keeper_pool
            .connection()
            .await
            .context("Access storage to build mempool")?;
        let mempool = MempoolGuard::from_storage(&mut storage, mempool_config.capacity).await;
        mempool.register_metrics();
        mempool
    };

    let l2_block_sealer_pool = ConnectionPool::<Core>::singleton(postgres_config.master_url()?)
        .build()
        .await
        .context("failed to build l2_block_sealer_pool")?;
    let (persistence, l2_block_sealer) = StateKeeperPersistence::new(
        l2_block_sealer_pool,
        contracts_config
            .l2_shared_bridge_addr
            .context("`l2_shared_bridge_addr` config is missing")?,
        state_keeper_config.l2_block_seal_queue_capacity,
    );
    task_futures.push(tokio::spawn(l2_block_sealer.run()));

    // One (potentially held long-term) connection for `AsyncCatchupTask` and another connection
    // to access `AsyncRocksdbCache` as a storage.
    let async_cache_pool = ConnectionPool::<Core>::builder(postgres_config.master_url()?, 2)
        .build()
        .await
        .context("failed to build async_cache_pool")?;
    let cache_options = RocksdbStorageOptions {
        block_cache_capacity: db_config
            .experimental
            .state_keeper_db_block_cache_capacity(),
        max_open_files: db_config.experimental.state_keeper_db_max_open_files,
    };
    let (async_cache, async_catchup_task) = AsyncRocksdbCache::new(
        async_cache_pool,
        db_config.state_keeper_db_path.clone(),
        cache_options,
    );
    let state_keeper = create_state_keeper(
        state_keeper_config,
        state_keeper_wallets,
        async_cache,
        l2chain_id,
        mempool_config,
        state_keeper_pool,
        mempool.clone(),
        batch_fee_input_provider.clone(),
        OutputHandler::new(Box::new(persistence)),
        stop_receiver.clone(),
    )
    .await;

    let mut stop_receiver_clone = stop_receiver.clone();
    task_futures.push(tokio::task::spawn(async move {
        let result = async_catchup_task.run(stop_receiver_clone.clone()).await;
        stop_receiver_clone.changed().await?;
        result
    }));
    task_futures.push(tokio::spawn(state_keeper.run()));

    let mempool_fetcher_pool = ConnectionPool::<Core>::singleton(postgres_config.master_url()?)
        .build()
        .await
        .context("failed to build mempool_fetcher_pool")?;
    let mempool_fetcher = MempoolFetcher::new(
        mempool,
        batch_fee_input_provider,
        mempool_config,
        mempool_fetcher_pool,
    );
    let mempool_fetcher_handle = tokio::spawn(mempool_fetcher.run(stop_receiver));
    task_futures.push(mempool_fetcher_handle);
    Ok(())
}

pub async fn start_eth_watch(
    config: EthWatchConfig,
    pool: ConnectionPool<Core>,
    eth_gateway: Arc<dyn EthInterface>,
    diamond_proxy_addr: Address,
    state_transition_manager_addr: Option<Address>,
    governance: (Contract, Address),
    stop_receiver: watch::Receiver<bool>,
) -> anyhow::Result<JoinHandle<anyhow::Result<()>>> {
    let eth_client = EthHttpQueryClient::new(
        eth_gateway,
        diamond_proxy_addr,
        state_transition_manager_addr,
        governance.1,
        config.confirmations_for_eth_event,
    );

    let eth_watch = EthWatch::new(
        diamond_proxy_addr,
        state_transition_manager_addr,
        &governance.0,
        Box::new(eth_client),
        pool,
        config.poll_interval(),
    )
    .await?;

    Ok(tokio::spawn(eth_watch.run(stop_receiver)))
}

async fn add_trees_to_task_futures(
    configs: &GeneralConfig,
    task_futures: &mut Vec<JoinHandle<anyhow::Result<()>>>,
    app_health: &AppHealthCheck,
    components: &[Component],
    store_factory: &ObjectStoreFactory,
    stop_receiver: watch::Receiver<bool>,
) -> anyhow::Result<()> {
    if !components.contains(&Component::Tree) {
        anyhow::ensure!(
            !components.contains(&Component::TreeApi),
            "Merkle tree API cannot be started without a tree component"
        );
        return Ok(());
    }

    let db_config = configs.db_config.clone().context("db_config")?;
    let operation_config = configs
        .operations_manager_config
        .clone()
        .context("operations_manager_config")?;
    let api_config = configs
        .api_config
        .clone()
        .context("api_config")?
        .merkle_tree;
    let postgres_config = configs.postgres_config.clone().context("postgres_config")?;
    let api_config = components
        .contains(&Component::TreeApi)
        .then_some(&api_config);

    let object_store = match db_config.merkle_tree.mode {
        MerkleTreeMode::Lightweight => None,
        MerkleTreeMode::Full => Some(store_factory.create_store().await),
    };

    run_tree(
        task_futures,
        app_health,
        &postgres_config,
        &db_config.merkle_tree,
        api_config,
        &operation_config,
        object_store,
        stop_receiver,
    )
    .await
    .context("run_tree()")
}

#[allow(clippy::too_many_arguments)]
async fn run_tree(
    task_futures: &mut Vec<JoinHandle<anyhow::Result<()>>>,
    app_health: &AppHealthCheck,
    postgres_config: &PostgresConfig,
    merkle_tree_config: &MerkleTreeConfig,
    api_config: Option<&MerkleTreeApiConfig>,
    operation_manager: &OperationsManagerConfig,
    object_store: Option<Arc<dyn ObjectStore>>,
    stop_receiver: watch::Receiver<bool>,
) -> anyhow::Result<()> {
    let started_at = Instant::now();
    let mode_str = if matches!(merkle_tree_config.mode, MerkleTreeMode::Full) {
        "full"
    } else {
        "lightweight"
    };
    tracing::info!("Initializing Merkle tree in {mode_str} mode");

    let config = MetadataCalculatorConfig::for_main_node(merkle_tree_config, operation_manager);
    let pool = ConnectionPool::singleton(postgres_config.master_url()?)
        .build()
        .await
        .context("failed to build connection pool for Merkle tree")?;
    // The number of connections in a recovery pool is based on the mainnet recovery runs. It doesn't need
    // to be particularly accurate at this point, since the main node isn't expected to recover from a snapshot.
    let recovery_pool = ConnectionPool::builder(postgres_config.replica_url()?, 10)
        .build()
        .await
        .context("failed to build connection pool for Merkle tree recovery")?;
    let metadata_calculator = MetadataCalculator::new(config, object_store, pool)
        .await
        .context("failed initializing metadata_calculator")?
        .with_recovery_pool(recovery_pool);

    if let Some(api_config) = api_config {
        let address = (Ipv4Addr::UNSPECIFIED, api_config.port).into();
        let tree_reader = metadata_calculator.tree_reader();
        let stop_receiver = stop_receiver.clone();
        task_futures.push(tokio::spawn(async move {
            tree_reader
                .wait()
                .await
                .run_api_server(address, stop_receiver)
                .await
        }));
    }

    let tree_health_check = metadata_calculator.tree_health_check();
    app_health.insert_custom_component(Arc::new(tree_health_check))?;
    let tree_task = tokio::spawn(metadata_calculator.run(stop_receiver));
    task_futures.push(tree_task);

    let elapsed = started_at.elapsed();
    APP_METRICS.init_latency[&InitStage::Tree].set(elapsed);
    tracing::info!("Initialized {mode_str} tree in {elapsed:?}");
    Ok(())
}

async fn add_basic_witness_input_producer_to_task_futures(
    task_futures: &mut Vec<JoinHandle<anyhow::Result<()>>>,
    connection_pool: &ConnectionPool<Core>,
    store_factory: &ObjectStoreFactory,
    l2_chain_id: L2ChainId,
    stop_receiver: watch::Receiver<bool>,
) -> anyhow::Result<()> {
    // Witness Generator won't be spawned with `ZKSYNC_LOCAL_SETUP` running.
    // BasicWitnessInputProducer shouldn't be producing input for it locally either.
    if std::env::var("ZKSYNC_LOCAL_SETUP") == Ok("true".to_owned()) {
        return Ok(());
    }
    let started_at = Instant::now();
    tracing::info!("initializing BasicWitnessInputProducer");
    let producer =
        BasicWitnessInputProducer::new(connection_pool.clone(), store_factory, l2_chain_id).await?;
    task_futures.push(tokio::spawn(producer.run(stop_receiver, None)));
    tracing::info!(
        "Initialized BasicWitnessInputProducer in {:?}",
        started_at.elapsed()
    );
    let elapsed = started_at.elapsed();
    APP_METRICS.init_latency[&InitStage::BasicWitnessInputProducer].set(elapsed);
    Ok(())
}

async fn add_house_keeper_to_task_futures(
    configs: &GeneralConfig,
    task_futures: &mut Vec<JoinHandle<anyhow::Result<()>>>,
    stop_receiver: watch::Receiver<bool>,
) -> anyhow::Result<()> {
    let house_keeper_config = configs
        .house_keeper_config
        .clone()
        .context("house_keeper_config")?;
    let postgres_config = configs.postgres_config.clone().context("postgres_config")?;
    let connection_pool = ConnectionPool::<Core>::builder(
        postgres_config.replica_url()?,
        postgres_config.max_connections()?,
    )
    .build()
    .await
    .context("failed to build a connection pool")?;

    let pool_for_metrics = connection_pool.clone();
    let mut stop_receiver_for_metrics = stop_receiver.clone();
    task_futures.push(tokio::spawn(async move {
        tokio::select! {
            () = PostgresMetrics::run_scraping(pool_for_metrics, Duration::from_secs(60)) => {
                tracing::warn!("Postgres metrics scraping unexpectedly stopped");
            }
            _ = stop_receiver_for_metrics.changed() => {
                tracing::info!("Stop signal received, Postgres metrics scraping is shutting down");
            }
        }
        Ok(())
    }));

    let l1_batch_metrics_reporter = L1BatchMetricsReporter::new(
        house_keeper_config.l1_batch_metrics_reporting_interval_ms,
        connection_pool.clone(),
    );

    let prover_connection_pool = ConnectionPool::<Prover>::builder(
        postgres_config.prover_url()?,
        postgres_config.max_connections()?,
    )
    .build()
    .await
    .context("failed to build a prover_connection_pool")?;
    let task = l1_batch_metrics_reporter.run(stop_receiver.clone());
    task_futures.push(tokio::spawn(task));

    // All FRI Prover related components are configured below.
    let fri_prover_config = configs.prover_config.clone().context("fri_prover_config")?;
    let fri_prover_job_retry_manager = FriProverJobRetryManager::new(
        fri_prover_config.max_attempts,
        fri_prover_config.proof_generation_timeout(),
        house_keeper_config.prover_job_retrying_interval_ms,
        prover_connection_pool.clone(),
    );
    let task = fri_prover_job_retry_manager.run(stop_receiver.clone());
    task_futures.push(tokio::spawn(task));

    let fri_witness_gen_config = configs
        .witness_generator
        .clone()
        .context("fri_witness_generator_config")?;
    let fri_witness_gen_job_retry_manager = FriWitnessGeneratorJobRetryManager::new(
        fri_witness_gen_config.max_attempts,
        fri_witness_gen_config.witness_generation_timeouts(),
        house_keeper_config.witness_generator_job_retrying_interval_ms,
        prover_connection_pool.clone(),
    );
    let task = fri_witness_gen_job_retry_manager.run(stop_receiver.clone());
    task_futures.push(tokio::spawn(task));

    let waiting_to_queued_fri_witness_job_mover = WaitingToQueuedFriWitnessJobMover::new(
        house_keeper_config.witness_job_moving_interval_ms,
        prover_connection_pool.clone(),
    );
    let task = waiting_to_queued_fri_witness_job_mover.run(stop_receiver.clone());
    task_futures.push(tokio::spawn(task));

    let fri_witness_generator_stats_reporter = FriWitnessGeneratorStatsReporter::new(
        prover_connection_pool.clone(),
        house_keeper_config.witness_generator_stats_reporting_interval_ms,
    );
    let task = fri_witness_generator_stats_reporter.run(stop_receiver.clone());
    task_futures.push(tokio::spawn(task));

    // TODO(PLA-862): remove after fields become required
    if let Some((archiving_interval, archive_after)) =
        house_keeper_config.prover_job_archiver_params()
    {
        let fri_prover_jobs_archiver = FriProverJobArchiver::new(
            prover_connection_pool.clone(),
            archiving_interval,
            archive_after,
        );
        let task = fri_prover_jobs_archiver.run(stop_receiver.clone());
        task_futures.push(tokio::spawn(task));
    }

    if let Some((archiving_interval, archive_after)) =
        house_keeper_config.fri_gpu_prover_archiver_params()
    {
        let fri_gpu_prover_jobs_archiver = FriGpuProverArchiver::new(
            prover_connection_pool.clone(),
            archiving_interval,
            archive_after,
        );
        let task = fri_gpu_prover_jobs_archiver.run(stop_receiver.clone());
        task_futures.push(tokio::spawn(task));
    }

    let fri_prover_group_config = configs
        .prover_group_config
        .clone()
        .context("fri_prover_group_config")?;
    let fri_prover_stats_reporter = FriProverStatsReporter::new(
        house_keeper_config.prover_stats_reporting_interval_ms,
        prover_connection_pool.clone(),
        connection_pool.clone(),
        fri_prover_group_config,
    );
    let task = fri_prover_stats_reporter.run(stop_receiver.clone());
    task_futures.push(tokio::spawn(task));

    let proof_compressor_config = configs
        .proof_compressor_config
        .clone()
        .context("fri_proof_compressor_config")?;
    let fri_proof_compressor_stats_reporter = FriProofCompressorStatsReporter::new(
        house_keeper_config.proof_compressor_stats_reporting_interval_ms,
        prover_connection_pool.clone(),
    );
    let task = fri_proof_compressor_stats_reporter.run(stop_receiver.clone());
    task_futures.push(tokio::spawn(task));

    let fri_proof_compressor_retry_manager = FriProofCompressorJobRetryManager::new(
        proof_compressor_config.max_attempts,
        proof_compressor_config.generation_timeout(),
        house_keeper_config.proof_compressor_job_retrying_interval_ms,
        prover_connection_pool.clone(),
    );
    let task = fri_proof_compressor_retry_manager.run(stop_receiver);
    task_futures.push(tokio::spawn(task));
    Ok(())
}

fn build_storage_caches(
    rpc_config: &Web3JsonRpcConfig,
    replica_connection_pool: &ConnectionPool<Core>,
    task_futures: &mut Vec<JoinHandle<anyhow::Result<()>>>,
    stop_receiver: watch::Receiver<bool>,
) -> anyhow::Result<PostgresStorageCaches> {
    let factory_deps_capacity = rpc_config.factory_deps_cache_size() as u64;
    let initial_writes_capacity = rpc_config.initial_writes_cache_size() as u64;
    let values_capacity = rpc_config.latest_values_cache_size() as u64;
    let mut storage_caches =
        PostgresStorageCaches::new(factory_deps_capacity, initial_writes_capacity);

    if values_capacity > 0 {
        let values_cache_task = storage_caches
            .configure_storage_values_cache(values_capacity, replica_connection_pool.clone());
        task_futures.push(tokio::task::spawn(values_cache_task.run(stop_receiver)));
    }
    Ok(storage_caches)
}

async fn build_tx_sender(
    tx_sender_config: &TxSenderConfig,
    web3_json_config: &Web3JsonRpcConfig,
    state_keeper_config: &StateKeeperConfig,
    replica_pool: ConnectionPool<Core>,
    master_pool: ConnectionPool<Core>,
    batch_fee_model_input_provider: Arc<dyn BatchFeeModelInputProvider>,
    storage_caches: PostgresStorageCaches,
) -> (TxSender, VmConcurrencyBarrier) {
    let sequencer_sealer = SequencerSealer::new(state_keeper_config.clone());
    let master_pool_sink = MasterPoolSink::new(master_pool);
    let tx_sender_builder = TxSenderBuilder::new(
        tx_sender_config.clone(),
        replica_pool.clone(),
        Arc::new(master_pool_sink),
    )
    .with_sealer(Arc::new(sequencer_sealer));

    let max_concurrency = web3_json_config.vm_concurrency_limit();
    let (vm_concurrency_limiter, vm_barrier) = VmConcurrencyLimiter::new(max_concurrency);

    let batch_fee_input_provider =
        ApiFeeInputProvider::new(batch_fee_model_input_provider, replica_pool);

    let tx_sender = tx_sender_builder
        .build(
            Arc::new(batch_fee_input_provider),
            Arc::new(vm_concurrency_limiter),
            ApiContracts::load_from_disk(),
            storage_caches,
        )
        .await;
    (tx_sender, vm_barrier)
}

#[allow(clippy::too_many_arguments)]
async fn run_http_api(
    task_futures: &mut Vec<JoinHandle<anyhow::Result<()>>>,
    app_health: &AppHealthCheck,
    postgres_config: &PostgresConfig,
    tx_sender_config: &TxSenderConfig,
    state_keeper_config: &StateKeeperConfig,
    internal_api: &InternalApiConfig,
    api_config: &ApiConfig,
    master_connection_pool: ConnectionPool<Core>,
    replica_connection_pool: ConnectionPool<Core>,
    stop_receiver: watch::Receiver<bool>,
    batch_fee_model_input_provider: Arc<dyn BatchFeeModelInputProvider>,
    with_debug_namespace: bool,
    storage_caches: PostgresStorageCaches,
    mempool_cache: MempoolCache,
) -> anyhow::Result<()> {
    let (tx_sender, vm_barrier) = build_tx_sender(
        tx_sender_config,
        &api_config.web3_json_rpc,
        state_keeper_config,
        replica_connection_pool.clone(),
        master_connection_pool,
        batch_fee_model_input_provider,
        storage_caches,
    )
    .await;

    let mut namespaces = Namespace::DEFAULT.to_vec();
    if with_debug_namespace {
        namespaces.push(Namespace::Debug)
    }
    namespaces.push(Namespace::Snapshots);

    let updaters_pool = ConnectionPool::<Core>::builder(postgres_config.replica_url()?, 2)
        .build()
        .await
        .context("failed to build updaters_pool")?;

    let mut api_builder =
        web3::ApiBuilder::jsonrpsee_backend(internal_api.clone(), replica_connection_pool)
            .http(api_config.web3_json_rpc.http_port)
            .with_updaters_pool(updaters_pool)
            .with_filter_limit(api_config.web3_json_rpc.filters_limit())
            .with_batch_request_size_limit(api_config.web3_json_rpc.max_batch_request_size())
            .with_response_body_size_limit(api_config.web3_json_rpc.max_response_body_size())
            .with_tx_sender(tx_sender)
            .with_vm_barrier(vm_barrier)
            .with_mempool_cache(mempool_cache)
            .enable_api_namespaces(namespaces);
    if let Some(tree_api_url) = api_config.web3_json_rpc.tree_api_url() {
        let tree_api = Arc::new(TreeApiHttpClient::new(tree_api_url));
        api_builder = api_builder.with_tree_api(tree_api.clone());
        app_health.insert_custom_component(tree_api)?;
    }

    let server_handles = api_builder
        .build()
        .context("failed to build HTTP API server")?
        .run(stop_receiver)
        .await?;
    task_futures.extend(server_handles.tasks);
    app_health.insert_component(server_handles.health_check)?;
    Ok(())
}

#[allow(clippy::too_many_arguments)]
async fn run_ws_api(
    task_futures: &mut Vec<JoinHandle<anyhow::Result<()>>>,
    app_health: &AppHealthCheck,
    postgres_config: &PostgresConfig,
    tx_sender_config: &TxSenderConfig,
    state_keeper_config: &StateKeeperConfig,
    internal_api: &InternalApiConfig,
    api_config: &ApiConfig,
    batch_fee_model_input_provider: Arc<dyn BatchFeeModelInputProvider>,
    master_connection_pool: ConnectionPool<Core>,
    replica_connection_pool: ConnectionPool<Core>,
    stop_receiver: watch::Receiver<bool>,
    storage_caches: PostgresStorageCaches,
    mempool_cache: MempoolCache,
) -> anyhow::Result<()> {
    let (tx_sender, vm_barrier) = build_tx_sender(
        tx_sender_config,
        &api_config.web3_json_rpc,
        state_keeper_config,
        replica_connection_pool.clone(),
        master_connection_pool,
        batch_fee_model_input_provider,
        storage_caches,
    )
    .await;
    let updaters_pool = ConnectionPool::<Core>::singleton(postgres_config.replica_url()?)
        .build()
        .await
        .context("failed to build updaters_pool")?;

    let mut namespaces = Namespace::DEFAULT.to_vec();
    namespaces.push(Namespace::Snapshots);

    let mut api_builder =
        web3::ApiBuilder::jsonrpsee_backend(internal_api.clone(), replica_connection_pool)
            .ws(api_config.web3_json_rpc.ws_port)
            .with_updaters_pool(updaters_pool)
            .with_filter_limit(api_config.web3_json_rpc.filters_limit())
            .with_subscriptions_limit(api_config.web3_json_rpc.subscriptions_limit())
            .with_batch_request_size_limit(api_config.web3_json_rpc.max_batch_request_size())
            .with_response_body_size_limit(api_config.web3_json_rpc.max_response_body_size())
            .with_websocket_requests_per_minute_limit(
                api_config
                    .web3_json_rpc
                    .websocket_requests_per_minute_limit(),
            )
            .with_polling_interval(api_config.web3_json_rpc.pubsub_interval())
            .with_tx_sender(tx_sender)
            .with_vm_barrier(vm_barrier)
            .with_mempool_cache(mempool_cache)
            .enable_api_namespaces(namespaces);
    if let Some(tree_api_url) = api_config.web3_json_rpc.tree_api_url() {
        let tree_api = Arc::new(TreeApiHttpClient::new(tree_api_url));
        api_builder = api_builder.with_tree_api(tree_api.clone());
        app_health.insert_custom_component(tree_api)?;
    }

    let server_handles = api_builder
        .build()
        .context("failed to build WS API server")?
        .run(stop_receiver)
        .await?;
    task_futures.extend(server_handles.tasks);
    app_health.insert_component(server_handles.health_check)?;
    Ok(())
}

async fn circuit_breakers_for_components(
    components: &[Component],
    postgres_config: &PostgresConfig,
    circuit_breaker_config: &CircuitBreakerConfig,
) -> anyhow::Result<CircuitBreakers> {
    let circuit_breakers = CircuitBreakers::default();

    if components
        .iter()
        .any(|c| matches!(c, Component::EthTxAggregator | Component::EthTxManager))
    {
        let pool = ConnectionPool::<Core>::singleton(postgres_config.replica_url()?)
            .build()
            .await
            .context("failed to build a connection pool")?;
        circuit_breakers
            .insert(Box::new(FailedL1TransactionChecker { pool }))
            .await;
    }

    if components.iter().any(|c| {
        matches!(
            c,
            Component::HttpApi | Component::WsApi | Component::ContractVerificationApi
        )
    }) {
        let pool = ConnectionPool::<Core>::singleton(postgres_config.replica_url()?)
            .build()
            .await?;
        circuit_breakers
            .insert(Box::new(ReplicationLagChecker {
                pool,
                replication_lag_limit: circuit_breaker_config.replication_lag_limit(),
            }))
            .await;
    }
    Ok(circuit_breakers)
}<|MERGE_RESOLUTION|>--- conflicted
+++ resolved
@@ -312,8 +312,6 @@
         panic!("Circuit breaker triggered: {}", err);
     });
 
-<<<<<<< HEAD
-=======
     let query_client = QueryClient::new(eth.web3_url.clone()).context("Ethereum client")?;
     let query_client = Arc::new(query_client);
     let gas_adjuster_config = eth.gas_adjuster.context("gas_adjuster")?;
@@ -324,14 +322,6 @@
             L1BatchCommitDataGeneratorMode::Validium => Arc::new(ValidiumPubdataPricing {}),
         };
 
-    let mut gas_adjuster = GasAdjusterSingleton::new(
-        eth.web3_url.clone(),
-        gas_adjuster_config,
-        sender.pubdata_sending_mode,
-        pubdata_pricing,
-    );
-
->>>>>>> 3fd6d653
     let (stop_sender, stop_receiver) = watch::channel(false);
 
     // Prometheus exporter and circuit breaker checker should run for every component configuration.
@@ -356,15 +346,6 @@
         prometheus_task,
         tokio::spawn(circuit_breaker_checker.run(stop_receiver.clone())),
     ];
-
-    let query_client = QueryClient::new(&eth.web3_url).unwrap();
-    let gas_adjuster_config = eth.gas_adjuster.context("gas_adjuster")?;
-    let sender = eth.sender.as_ref().context("sender")?;
-    let pubdata_pricing: Arc<dyn PubdataPricing> =
-        match genesis_config.l1_batch_commit_data_generator_mode {
-            L1BatchCommitDataGeneratorMode::Rollup => Arc::new(RollupPubdataPricing {}),
-            L1BatchCommitDataGeneratorMode::Validium => Arc::new(ValidiumPubdataPricing {}),
-        };
 
     if components.contains(&Component::DevConversionRateApi) {
         let base_token_fetcher_config = configs
