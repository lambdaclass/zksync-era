--- conflicted
+++ resolved
@@ -34,14 +34,14 @@
 use zksync_config::{
     configs::{
         api::{MerkleTreeApiConfig, Web3JsonRpcConfig},
+        base_token_fetcher,
         chain::{
             CircuitBreakerConfig, L1BatchCommitDataGeneratorMode, MempoolConfig,
             OperationsManagerConfig, StateKeeperConfig,
         },
         consensus::ConsensusConfig,
         database::{MerkleTreeConfig, MerkleTreeMode},
-        wallets,
-        wallets::Wallets,
+        wallets::{self, Wallets},
         ContractsConfig, GeneralConfig,
     },
     ApiConfig, DBConfig, EthWatchConfig, GenesisConfig, PostgresConfig,
@@ -320,17 +320,6 @@
             L1BatchCommitDataGeneratorMode::Validium => Arc::new(ValidiumPubdataPricing {}),
         };
 
-<<<<<<< HEAD
-=======
-    let mut gas_adjuster = GasAdjusterSingleton::new(
-        genesis_config.l1_chain_id,
-        eth.web3_url.clone(),
-        gas_adjuster_config,
-        sender.pubdata_sending_mode,
-        pubdata_pricing,
-    );
-
->>>>>>> 5f7bda78
     let (stop_sender, stop_receiver) = watch::channel(false);
 
     // Prometheus exporter and circuit breaker checker should run for every component configuration.
@@ -398,6 +387,7 @@
     };
 
     let mut gas_adjuster = GasAdjusterSingleton::new(
+        genesis_config.l1_chain_id,
         eth.web3_url.clone(),
         gas_adjuster_config,
         sender.pubdata_sending_mode,
