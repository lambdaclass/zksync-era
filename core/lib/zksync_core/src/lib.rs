--- conflicted
+++ resolved
@@ -320,17 +320,6 @@
             L1BatchCommitDataGeneratorMode::Validium => Arc::new(ValidiumPubdataPricing {}),
         };
 
-<<<<<<< HEAD
-=======
-    let mut gas_adjuster = GasAdjusterSingleton::new(
-        genesis_config.l1_chain_id,
-        eth.web3_url.clone(),
-        gas_adjuster_config,
-        sender.pubdata_sending_mode,
-        pubdata_pricing,
-    );
-
->>>>>>> 0ed2b979
     let (stop_sender, stop_receiver) = watch::channel(false);
 
     // Prometheus exporter and circuit breaker checker should run for every component configuration.
@@ -390,6 +379,7 @@
     };
 
     let mut gas_adjuster = GasAdjusterSingleton::new(
+        genesis_config.l1_chain_id,
         eth.web3_url.clone(),
         gas_adjuster_config,
         sender.pubdata_sending_mode,
