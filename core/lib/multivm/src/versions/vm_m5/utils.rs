use once_cell::sync::Lazy;
use zk_evm_1_3_1::{
    aux_structures::{LogQuery, MemoryPage, Timestamp},
    block_properties::BlockProperties,
    vm_state::PrimitiveValue,
    zkevm_opcode_defs::FatPointer,
};
use zksync_contracts::{read_zbin_bytecode, BaseSystemContracts};
use zksync_system_constants::ZKPORTER_IS_AVAILABLE;
use zksync_types::{Address, StorageLogQuery, H160, MAX_L2_TX_GAS_LIMIT, U256};
use zksync_utils::h256_to_u256;

use crate::{
    glue::GlueInto,
    vm_m5::{memory::SimpleMemory, vm_with_bootloader::BlockContext},
};

pub const INITIAL_TIMESTAMP: u32 = 1024;
pub const INITIAL_MEMORY_COUNTER: u32 = 2048;
pub const INITIAL_CALLDATA_PAGE: u32 = 7;
pub const INITIAL_BASE_PAGE: u32 = 8;
pub const ENTRY_POINT_PAGE: u32 = code_page_candidate_from_base(MemoryPage(INITIAL_BASE_PAGE)).0;

/// How many gas bootloader is allowed to spend within one block.
/// Note that this value doesn't correspond to the gas limit of any particular transaction
/// (except for the fact that, of course, gas limit for each transaction should be <= `BLOCK_GAS_LIMIT`).
pub const BLOCK_GAS_LIMIT: u32 =
    zk_evm_1_3_1::zkevm_opcode_defs::system_params::VM_INITIAL_FRAME_ERGS;
pub const ETH_CALL_GAS_LIMIT: u32 = MAX_L2_TX_GAS_LIMIT as u32;

#[derive(Debug, Clone)]
pub enum VmExecutionResult {
    Ok(Vec<u8>),
    Revert(Vec<u8>),
    Panic,
    MostLikelyDidNotFinish(Address, u16),
}

pub const fn code_page_candidate_from_base(base: MemoryPage) -> MemoryPage {
    MemoryPage(base.0)
}

pub const fn stack_page_from_base(base: MemoryPage) -> MemoryPage {
    MemoryPage(base.0 + 1)
}

pub const fn heap_page_from_base(base: MemoryPage) -> MemoryPage {
    MemoryPage(base.0 + 2)
}

pub const fn aux_heap_page_from_base(base: MemoryPage) -> MemoryPage {
    MemoryPage(base.0 + 3)
}

pub(crate) fn dump_memory_page_using_primitive_value(
    memory: &SimpleMemory,
    ptr: PrimitiveValue,
) -> Vec<u8> {
    if !ptr.is_pointer {
        return vec![];
    }
    let fat_ptr = FatPointer::from_u256(ptr.value);
    dump_memory_page_using_fat_pointer(memory, fat_ptr)
}

pub(crate) fn dump_memory_page_using_fat_pointer(
    memory: &SimpleMemory,
    fat_ptr: FatPointer,
) -> Vec<u8> {
    dump_memory_page_by_offset_and_length(
        memory,
        fat_ptr.memory_page,
        (fat_ptr.start + fat_ptr.offset) as usize,
        (fat_ptr.length - fat_ptr.offset) as usize,
    )
}

pub(crate) fn dump_memory_page_by_offset_and_length(
    memory: &SimpleMemory,
    page: u32,
    offset: usize,
    length: usize,
) -> Vec<u8> {
    assert!(offset < (1u32 << 24) as usize);
    assert!(length < (1u32 << 24) as usize);
    let mut dump = Vec::with_capacity(length);
    if length == 0 {
        return dump;
    }

    let first_word = offset / 32;
    let end_byte = offset + length;
    let mut last_word = end_byte / 32;
    if end_byte % 32 != 0 {
        last_word += 1;
    }

    let unalignment = offset % 32;

    let page_part =
        memory.dump_page_content_as_u256_words(page, (first_word as u32)..(last_word as u32));

    let mut is_first = true;
    let mut remaining = length;
    for word in page_part.into_iter() {
        let it = word.into_be_iter();
        if is_first {
            is_first = false;
            let it = it.skip(unalignment);
            for next in it {
                if remaining > 0 {
                    dump.push(next);
                    remaining -= 1;
                }
            }
        } else {
            for next in it {
                if remaining > 0 {
                    dump.push(next);
                    remaining -= 1;
                }
            }
        }
    }

    assert_eq!(
        dump.len(),
        length,
        "tried to dump with offset {}, length {}, got a bytestring of length {}",
        offset,
        length,
        dump.len()
    );

    dump
}

pub trait FixedLengthIterator<'a, I: 'a, const N: usize>: Iterator<Item = I>
where
    Self: 'a,
{
    fn next(&mut self) -> Option<<Self as Iterator>::Item> {
        <Self as Iterator>::next(self)
    }
}

pub trait IntoFixedLengthByteIterator<const N: usize> {
    type IntoIter: FixedLengthIterator<'static, u8, N>;
    fn into_le_iter(self) -> Self::IntoIter;
    fn into_be_iter(self) -> Self::IntoIter;
}

pub struct FixedBufferValueIterator<T, const N: usize> {
    iter: std::array::IntoIter<T, N>,
}

impl<T: Clone, const N: usize> Iterator for FixedBufferValueIterator<T, N> {
    type Item = T;
    fn next(&mut self) -> Option<Self::Item> {
        self.iter.next()
    }
}

impl<T: Clone + 'static, const N: usize> FixedLengthIterator<'static, T, N>
    for FixedBufferValueIterator<T, N>
{
}

impl IntoFixedLengthByteIterator<32> for U256 {
    type IntoIter = FixedBufferValueIterator<u8, 32>;
    fn into_le_iter(self) -> Self::IntoIter {
        let mut buffer = [0u8; 32];
        self.to_little_endian(&mut buffer);

        FixedBufferValueIterator {
            iter: IntoIterator::into_iter(buffer),
        }
    }

    fn into_be_iter(self) -> Self::IntoIter {
        let mut buffer = [0u8; 32];
        self.to_big_endian(&mut buffer);

        FixedBufferValueIterator {
            iter: IntoIterator::into_iter(buffer),
        }
    }
}

/// Collects storage log queries where `log.log_query.timestamp >= from_timestamp`.
/// Denote `n` to be the number of such queries, then it works in O(n).
pub fn collect_storage_log_queries_after_timestamp(
    all_log_queries: &[StorageLogQuery],
    from_timestamp: Timestamp,
) -> Vec<StorageLogQuery> {
    let from_timestamp = from_timestamp.glue_into();
    all_log_queries
        .iter()
        .rev()
        .take_while(|log_query| log_query.log_query.timestamp >= from_timestamp)
        .cloned()
        .collect::<Vec<StorageLogQuery>>()
        .into_iter()
        .rev()
        .collect()
}

/// Collects all log queries where `log_query.timestamp >= from_timestamp`.
/// Denote `n` to be the number of such queries, then it works in O(n).
pub fn collect_log_queries_after_timestamp(
    all_log_queries: &[LogQuery],
    from_timestamp: Timestamp,
) -> Vec<LogQuery> {
    all_log_queries
        .iter()
        .rev()
        .take_while(|log_query| log_query.timestamp >= from_timestamp)
        .cloned()
        .collect::<Vec<LogQuery>>()
        .into_iter()
        .rev()
        .collect()
}

/// Receives sorted slice of timestamps.
/// Returns count of timestamps that are greater than or equal to `from_timestamp`.
/// Works in `O(log(sorted_timestamps.len()))`.
pub fn precompile_calls_count_after_timestamp(
    sorted_timestamps: &[Timestamp],
    from_timestamp: Timestamp,
) -> usize {
    sorted_timestamps.len() - sorted_timestamps.partition_point(|t| *t < from_timestamp)
}

pub static BASE_SYSTEM_CONTRACTS: Lazy<BaseSystemContracts> =
    Lazy::new(BaseSystemContracts::load_from_disk);

pub fn create_test_block_params() -> (BlockContext, BlockProperties) {
    let context = BlockContext {
        block_number: 1u32,
        block_timestamp: 1000,
        l1_gas_price: 50_000_000_000,   // 50 gwei
        fair_l2_gas_price: 250_000_000, // 0.25 gwei
        operator_address: H160::zero(),
    };

    (
        context,
        BlockProperties {
            default_aa_code_hash: h256_to_u256(BASE_SYSTEM_CONTRACTS.default_aa.hash),
            zkporter_is_available: ZKPORTER_IS_AVAILABLE,
        },
    )
}

pub fn read_bootloader_test_code(test: &str) -> Vec<u8> {
    read_zbin_bytecode(format!(
<<<<<<< HEAD
        "era-contracts-lambda/system-contracts/bootloader/tests/artifacts/{}.yul/{}.yul.zbin",
        test, test
=======
        "contracts/system-contracts/bootloader/tests/artifacts/{}.yul.zbin",
        test
>>>>>>> 3564affb
    ))
}<|MERGE_RESOLUTION|>--- conflicted
+++ resolved
@@ -255,12 +255,7 @@
 
 pub fn read_bootloader_test_code(test: &str) -> Vec<u8> {
     read_zbin_bytecode(format!(
-<<<<<<< HEAD
         "era-contracts-lambda/system-contracts/bootloader/tests/artifacts/{}.yul/{}.yul.zbin",
         test, test
-=======
-        "contracts/system-contracts/bootloader/tests/artifacts/{}.yul.zbin",
-        test
->>>>>>> 3564affb
     ))
 }