--- conflicted
+++ resolved
@@ -51,19 +51,10 @@
         refund::compute_refund,
         version::FastVmVersion,
     },
-<<<<<<< HEAD
-    vm_latest::{
-        constants::{
-            get_operator_refunds_offset, get_result_success_first_slot,
-            get_vm_hook_params_start_position, get_vm_hook_position, TX_GAS_LIMIT_OFFSET,
-            VM_HOOK_PARAMS_COUNT,
-        },
-        utils::extract_bytecodes_marked_as_known,
-=======
     vm_latest::constants::{
-        get_result_success_first_slot, get_vm_hook_params_start_position, get_vm_hook_position,
-        OPERATOR_REFUNDS_OFFSET, TX_GAS_LIMIT_OFFSET, VM_HOOK_PARAMS_COUNT,
->>>>>>> 5d6cd325
+        get_operator_refunds_offset, get_result_success_first_slot,
+        get_vm_hook_params_start_position, get_vm_hook_position, TX_GAS_LIMIT_OFFSET,
+        VM_HOOK_PARAMS_COUNT,
     },
     VmVersion,
 };
