--- conflicted
+++ resolved
@@ -1,7 +1,7 @@
 use std::cmp::Ordering;
 
 use once_cell::sync::OnceCell;
-use zksync_types::{L2ChainId, ProtocolVersionId, U256};
+use zksync_types::{vm::VmVersion, L2ChainId, ProtocolVersionId, U256};
 use zksync_vm_interface::pubdata::PubdataBuilder;
 
 use super::{tx::BootloaderTx, utils::apply_pubdata_to_memory};
@@ -16,14 +16,10 @@
             snapshot::BootloaderStateSnapshot,
             utils::{apply_l2_block, apply_tx_to_memory},
         },
-<<<<<<< HEAD
         constants::get_tx_description_offset,
-        types::internals::{PubdataInput, TransactionData},
-=======
-        constants::TX_DESCRIPTION_OFFSET,
         types::internals::TransactionData,
->>>>>>> c291a2b2
         utils::l2_blocks::assert_next_block,
+        MultiVMSubversion,
     },
 };
 
@@ -56,6 +52,8 @@
     pubdata_information: OnceCell<PubdataInput>,
     /// Protocol version.
     protocol_version: ProtocolVersionId,
+    /// Protocol subversion
+    subversion: MultiVMSubversion,
 }
 
 impl BootloaderState {
@@ -75,6 +73,7 @@
             free_tx_offset: 0,
             pubdata_information: Default::default(),
             protocol_version,
+            subversion: MultiVMSubversion::try_from(VmVersion::from(protocol_version)).unwrap(),
         }
     }
 
@@ -106,6 +105,10 @@
     pub(crate) fn push_l2_block(&mut self, l2_block: L2BlockEnv) {
         self.l2_blocks
             .push(BootloaderL2Block::new(l2_block, self.free_tx_index()))
+    }
+
+    pub(crate) fn get_vm_subversion(&self) -> MultiVMSubversion {
+        self.subversion
     }
 
     pub(crate) fn push_tx(
