--- conflicted
+++ resolved
@@ -32,8 +32,6 @@
 
 use super::PubdataTracer;
 
-use super::PubdataTracer;
-
 /// Default tracer for the VM. It manages the other tracers execution and stop the vm when needed.
 pub(crate) struct DefaultExecutionTracer<S: WriteStorage, H: HistoryMode> {
     tx_has_been_processed: bool,
@@ -50,21 +48,12 @@
     // This tracer is designed specifically for calculating refunds. Its separation from the custom tracer
     // ensures static dispatch, enhancing performance by avoiding dynamic dispatch overhead.
     // Additionally, being an internal tracer, it saves the results directly to VmResultAndLogs.
-<<<<<<< HEAD
-    pub(crate) refund_tracer: Option<RefundsTracer>,
-    // The pubdata tracer is responsible for inserting the pubdata packing information into the bootloader
-    // memory at the end of the batch. Its separation from the custom tracer
-    // ensures static dispatch, enhancing performance by avoiding dynamic dispatch overhead.
-    pub(crate) pubdata_tracer: Option<PubdataTracer>,
-    pub(crate) custom_tracers: Vec<Box<dyn VmTracer<S, H>>>,
-=======
     pub(crate) refund_tracer: Option<RefundsTracer<S>>,
     // The pubdata tracer is responsible for inserting the pubdata packing information into the bootloader
     // memory at the end of the batch. Its separation from the custom tracer
     // ensures static dispatch, enhancing performance by avoiding dynamic dispatch overhead.
     pub(crate) pubdata_tracer: Option<PubdataTracer<S>>,
     pub(crate) dispatcher: TracerDispatcher<S, H>,
->>>>>>> 146e4cf2
     ret_from_the_bootloader: Option<RetOpcode>,
     storage: StoragePtr<S>,
     _phantom: PhantomData<H>,
@@ -196,26 +185,7 @@
         data: AfterDecodingData,
         memory: &Self::SupportedMemory,
     ) {
-<<<<<<< HEAD
-        <ResultTracer as DynTracer<S, H>>::after_decoding(
-            &mut self.result_tracer,
-            state,
-            data,
-            memory,
-        );
-
-        if let Some(refund_tracer) = &mut self.refund_tracer {
-            <RefundsTracer as DynTracer<S, H>>::after_decoding(refund_tracer, state, data, memory);
-        }
-        if let Some(pubdata_tracer) = &mut self.pubdata_tracer {
-            <PubdataTracer as DynTracer<S, H>>::after_decoding(pubdata_tracer, state, data, memory);
-        }
-        for tracer in self.custom_tracers.iter_mut() {
-            tracer.after_decoding(state, data, memory)
-        }
-=======
         dispatch_tracers!(self.after_decoding(state, data, memory));
->>>>>>> 146e4cf2
     }
 
     fn before_execution(
@@ -244,19 +214,7 @@
         self.gas_spent_on_bytecodes_and_long_messages +=
             gas_spent_on_bytecodes_and_long_messages_this_opcode(&state, &data);
 
-<<<<<<< HEAD
-        if let Some(refund_tracer) = &mut self.refund_tracer {
-            refund_tracer.before_execution(state, data, memory, self.storage.clone());
-        }
-        if let Some(pubdata_tracer) = &mut self.pubdata_tracer {
-            pubdata_tracer.before_execution(state, data, memory, self.storage.clone());
-        }
-        for tracer in self.custom_tracers.iter_mut() {
-            tracer.before_execution(state, data, memory, self.storage.clone());
-        }
-=======
         dispatch_tracers!(self.before_execution(state, data, memory, self.storage.clone()));
->>>>>>> 146e4cf2
     }
 
     fn after_execution(
@@ -279,116 +237,13 @@
             }
         }
 
-<<<<<<< HEAD
-        self.result_tracer
-            .after_execution(state, data, memory, self.storage.clone());
-        if let Some(refund_tracer) = &mut self.refund_tracer {
-            refund_tracer.after_execution(state, data, memory, self.storage.clone())
-        }
-        if let Some(pubdata_tracer) = &mut self.pubdata_tracer {
-            pubdata_tracer.after_execution(state, data, memory, self.storage.clone())
-        }
-        for tracer in self.custom_tracers.iter_mut() {
-            tracer.after_execution(state, data, memory, self.storage.clone());
-        }
-=======
         dispatch_tracers!(self.after_execution(state, data, memory, self.storage.clone()));
->>>>>>> 146e4cf2
     }
 }
 
 impl<S: WriteStorage, H: HistoryMode> DefaultExecutionTracer<S, H> {
-<<<<<<< HEAD
-    pub(crate) fn new(
-        computational_gas_limit: u32,
-        execution_mode: VmExecutionMode,
-        custom_tracers: Vec<Box<dyn VmTracer<S, H>>>,
-        storage: StoragePtr<S>,
-        refund_tracer: Option<RefundsTracer>,
-        pubdata_tracer: Option<PubdataTracer>,
-    ) -> Self {
-        Self {
-            tx_has_been_processed: false,
-            execution_mode,
-            gas_spent_on_bytecodes_and_long_messages: 0,
-            computational_gas_used: 0,
-            tx_validation_gas_limit: computational_gas_limit,
-            in_account_validation: false,
-            final_batch_info_requested: false,
-            result_tracer: ResultTracer::new(execution_mode),
-            refund_tracer,
-            pubdata_tracer,
-            custom_tracers,
-            ret_from_the_bootloader: None,
-            storage,
-        }
-    }
-
-    pub(crate) fn tx_has_been_processed(&self) -> bool {
-        self.tx_has_been_processed
-    }
-
-    pub(crate) fn validation_run_out_of_gas(&self) -> bool {
-        self.computational_gas_used > self.tx_validation_gas_limit
-    }
-
-    pub(crate) fn gas_spent_on_pubdata(&self, vm_local_state: &VmLocalState) -> u32 {
-        self.gas_spent_on_bytecodes_and_long_messages + vm_local_state.spent_pubdata_counter
-    }
-
-    fn set_fictive_l2_block(
-        &mut self,
-        state: &mut ZkSyncVmState<S, H>,
-        bootloader_state: &mut BootloaderState,
-    ) {
-        let current_timestamp = Timestamp(state.local_state.timestamp);
-        let txs_index = bootloader_state.free_tx_index();
-        let l2_block = bootloader_state.insert_fictive_l2_block();
-        let mut memory = vec![];
-        apply_l2_block(&mut memory, l2_block, txs_index);
-        state
-            .memory
-            .populate_page(BOOTLOADER_HEAP_PAGE as usize, memory, current_timestamp);
-        self.final_batch_info_requested = false;
-    }
-
-    fn should_stop_execution(&self) -> TracerExecutionStatus {
-        match self.execution_mode {
-            VmExecutionMode::OneTx if self.tx_has_been_processed() => {
-                return TracerExecutionStatus::Stop(TracerExecutionStopReason::Finish);
-            }
-            VmExecutionMode::Bootloader if self.ret_from_the_bootloader == Some(RetOpcode::Ok) => {
-                return TracerExecutionStatus::Stop(TracerExecutionStopReason::Finish);
-            }
-            _ => {}
-        };
-        if self.validation_run_out_of_gas() {
-            return TracerExecutionStatus::Stop(TracerExecutionStopReason::Abort(
-                Halt::ValidationOutOfGas,
-            ));
-        }
-        TracerExecutionStatus::Continue
-    }
-}
-
-impl<S, H: HistoryMode> DynTracer<S, H> for DefaultExecutionTracer<S, H> {}
-
-impl<S: WriteStorage, H: HistoryMode> VmTracer<S, H> for DefaultExecutionTracer<S, H> {
-    fn initialize_tracer(&mut self, state: &mut ZkSyncVmState<S, H>) {
-        self.result_tracer.initialize_tracer(state);
-        if let Some(refund_tracer) = &mut self.refund_tracer {
-            refund_tracer.initialize_tracer(state);
-        }
-        if let Some(pubdata_tracer) = &mut self.pubdata_tracer {
-            pubdata_tracer.initialize_tracer(state);
-        }
-        for processor in self.custom_tracers.iter_mut() {
-            processor.initialize_tracer(state);
-        }
-=======
     pub(crate) fn initialize_tracer(&mut self, state: &mut ZkSyncVmState<S, H>) {
         dispatch_tracers!(self.initialize_tracer(state));
->>>>>>> 146e4cf2
     }
 
     pub(crate) fn finish_cycle(
@@ -406,22 +261,12 @@
                 .finish_cycle(state, bootloader_state)
                 .stricter(&result);
         }
-<<<<<<< HEAD
-        if let Some(pubdata_tracer) = &mut self.pubdata_tracer {
-            result = pubdata_tracer
-                .finish_cycle(state, bootloader_state)
-                .stricter(&result);
-        }
-        for processor in self.custom_tracers.iter_mut() {
-            result = processor
-=======
         result = self
             .dispatcher
             .finish_cycle(state, bootloader_state)
             .stricter(&result);
         if let Some(pubdata_tracer) = &mut self.pubdata_tracer {
             result = pubdata_tracer
->>>>>>> 146e4cf2
                 .finish_cycle(state, bootloader_state)
                 .stricter(&result);
         }
@@ -434,22 +279,7 @@
         bootloader_state: &BootloaderState,
         stop_reason: VmExecutionStopReason,
     ) {
-<<<<<<< HEAD
-        self.result_tracer
-            .after_vm_execution(state, bootloader_state, stop_reason.clone());
-
-        if let Some(refund_tracer) = &mut self.refund_tracer {
-            refund_tracer.after_vm_execution(state, bootloader_state, stop_reason.clone());
-        }
-        if let Some(pubdata_tracer) = &mut self.pubdata_tracer {
-            pubdata_tracer.after_vm_execution(state, bootloader_state, stop_reason.clone());
-        }
-        for processor in self.custom_tracers.iter_mut() {
-            processor.after_vm_execution(state, bootloader_state, stop_reason.clone());
-        }
-=======
         dispatch_tracers!(self.after_vm_execution(state, bootloader_state, stop_reason.clone()));
->>>>>>> 146e4cf2
     }
 }
 
