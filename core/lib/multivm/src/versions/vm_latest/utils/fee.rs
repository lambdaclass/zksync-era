//! Utility functions for vm
<<<<<<< HEAD
use zksync_system_constants::{L1_GAS_PER_PUBDATA_BYTE, MAX_GAS_PER_PUBDATA_BYTE};
use zksync_utils::ceil_div;

pub(crate) fn eth_price_per_pubdata_byte(l1_gas_price: u64) -> u64 {
    // This value will typically be a lot less than u64
    // unless the gas price on L1 goes beyond tens of millions of gwei
    // TODO: make this check only once
    let validium_mode = std::env::var("ETH_SENDER_SENDER_VALIDIUM_MODE") == Ok("true".to_string());
    l1_gas_price * (L1_GAS_PER_PUBDATA_BYTE as u64) * (!validium_mode as u64)
}

/// Calculates the amount of gas required to publish one byte of pubdata
pub fn base_fee_to_gas_per_pubdata(l1_gas_price: u64, base_fee: u64) -> u64 {
    let eth_price_per_pubdata_byte = eth_price_per_pubdata_byte(l1_gas_price);

    ceil_div(eth_price_per_pubdata_byte, base_fee)
}
=======
use zksync_types::{
    fee_model::{BatchFeeInput, PubdataIndependentBatchFeeModelInput},
    U256,
};
use zksync_utils::ceil_div;

use crate::vm_latest::{constants::MAX_GAS_PER_PUBDATA_BYTE, L1BatchEnv};
>>>>>>> 3564affb

/// Calculates the base fee and gas per pubdata for the given L1 gas price.
pub(crate) fn derive_base_fee_and_gas_per_pubdata(
    fee_input: PubdataIndependentBatchFeeModelInput,
) -> (u64, u64) {
    let PubdataIndependentBatchFeeModelInput {
        fair_l2_gas_price,
        fair_pubdata_price,
        ..
    } = fee_input;

    // The `baseFee` is set in such a way that it is always possible for a transaction to
    // publish enough public data while compensating us for it.
    let base_fee = std::cmp::max(
        fair_l2_gas_price,
        ceil_div(fair_pubdata_price, MAX_GAS_PER_PUBDATA_BYTE),
    );

    let gas_per_pubdata = ceil_div(fair_pubdata_price, base_fee);

    (base_fee, gas_per_pubdata)
}

pub(crate) fn get_batch_base_fee(l1_batch_env: &L1BatchEnv) -> u64 {
    if let Some(base_fee) = l1_batch_env.enforced_base_fee {
        return base_fee;
    }
    let (base_fee, _) =
        derive_base_fee_and_gas_per_pubdata(l1_batch_env.fee_input.into_pubdata_independent());
    base_fee
}

/// Changes the fee model output so that the expected gas per pubdata is smaller than or the `tx_gas_per_pubdata_limit`.
/// This function expects that the currently expected gas per pubdata is greater than the `tx_gas_per_pubdata_limit`.
pub(crate) fn adjust_pubdata_price_for_tx(
    mut batch_fee_input: BatchFeeInput,
    tx_gas_per_pubdata_limit: U256,
) -> BatchFeeInput {
    match &mut batch_fee_input {
        BatchFeeInput::L1Pegged(fee_input) => {
            // `gasPerPubdata = ceil(17 * l1gasprice / fair_l2_gas_price)`
            // `gasPerPubdata <= 17 * l1gasprice / fair_l2_gas_price + 1`
            // `fair_l2_gas_price(gasPerPubdata - 1) / 17 <= l1gasprice`
            let new_l1_gas_price = U256::from(fee_input.fair_l2_gas_price)
                * (tx_gas_per_pubdata_limit - U256::from(1u32))
                / U256::from(17);

            fee_input.l1_gas_price = new_l1_gas_price.as_u64();
        }
        BatchFeeInput::PubdataIndependent(fee_input) => {
            // `gasPerPubdata = ceil(fair_pubdata_price / fair_l2_gas_price)`
            // `gasPerPubdata <= fair_pubdata_price / fair_l2_gas_price + 1`
            // `fair_l2_gas_price(gasPerPubdata - 1) <= fair_pubdata_price`
            let new_fair_pubdata_price = U256::from(fee_input.fair_l2_gas_price)
                * (tx_gas_per_pubdata_limit - U256::from(1u32));

            fee_input.fair_pubdata_price = new_fair_pubdata_price.as_u64();
        }
    }

    batch_fee_input
}<|MERGE_RESOLUTION|>--- conflicted
+++ resolved
@@ -1,23 +1,4 @@
 //! Utility functions for vm
-<<<<<<< HEAD
-use zksync_system_constants::{L1_GAS_PER_PUBDATA_BYTE, MAX_GAS_PER_PUBDATA_BYTE};
-use zksync_utils::ceil_div;
-
-pub(crate) fn eth_price_per_pubdata_byte(l1_gas_price: u64) -> u64 {
-    // This value will typically be a lot less than u64
-    // unless the gas price on L1 goes beyond tens of millions of gwei
-    // TODO: make this check only once
-    let validium_mode = std::env::var("ETH_SENDER_SENDER_VALIDIUM_MODE") == Ok("true".to_string());
-    l1_gas_price * (L1_GAS_PER_PUBDATA_BYTE as u64) * (!validium_mode as u64)
-}
-
-/// Calculates the amount of gas required to publish one byte of pubdata
-pub fn base_fee_to_gas_per_pubdata(l1_gas_price: u64, base_fee: u64) -> u64 {
-    let eth_price_per_pubdata_byte = eth_price_per_pubdata_byte(l1_gas_price);
-
-    ceil_div(eth_price_per_pubdata_byte, base_fee)
-}
-=======
 use zksync_types::{
     fee_model::{BatchFeeInput, PubdataIndependentBatchFeeModelInput},
     U256,
@@ -25,7 +6,6 @@
 use zksync_utils::ceil_div;
 
 use crate::vm_latest::{constants::MAX_GAS_PER_PUBDATA_BYTE, L1BatchEnv};
->>>>>>> 3564affb
 
 /// Calculates the base fee and gas per pubdata for the given L1 gas price.
 pub(crate) fn derive_base_fee_and_gas_per_pubdata(
