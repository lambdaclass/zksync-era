//! Utility functions for vm
<<<<<<< HEAD
use zksync_types::{
    fee_model::{BatchFeeInput, PubdataIndependentBatchFeeModelInput},
    U256,
};
use zksync_utils::ceil_div_u256;
=======
use zksync_types::fee_model::PubdataIndependentBatchFeeModelInput;
use zksync_utils::ceil_div;
>>>>>>> d81aef0e

use crate::vm_latest::{constants::MAX_GAS_PER_PUBDATA_BYTE, L1BatchEnv};

/// Calculates the base fee and gas per pubdata for the given L1 gas price.
pub(crate) fn derive_base_fee_and_gas_per_pubdata(
    fee_input: PubdataIndependentBatchFeeModelInput,
) -> (U256, U256) {
    let PubdataIndependentBatchFeeModelInput {
        fair_l2_gas_price,
        fair_pubdata_price,
        ..
    } = fee_input;

    // The `baseFee` is set in such a way that it is always possible for a transaction to
    // publish enough public data while compensating us for it.
    let base_fee = std::cmp::max(
        fair_l2_gas_price,
        ceil_div_u256(fair_pubdata_price, U256::from(MAX_GAS_PER_PUBDATA_BYTE)),
    );

    let gas_per_pubdata = ceil_div_u256(fair_pubdata_price, base_fee);

    (base_fee, gas_per_pubdata)
}

pub(crate) fn get_batch_base_fee(l1_batch_env: &L1BatchEnv) -> U256 {
    if let Some(base_fee) = l1_batch_env.enforced_base_fee {
        return base_fee;
    }
    let (base_fee, _) =
        derive_base_fee_and_gas_per_pubdata(l1_batch_env.fee_input.into_pubdata_independent());
    base_fee
<<<<<<< HEAD
}

/// Changes the fee model output so that the expected gas per pubdata is smaller than or the `tx_gas_per_pubdata_limit`.
/// This function expects that the currently expected gas per pubdata is greater than the `tx_gas_per_pubdata_limit`.
pub(crate) fn adjust_pubdata_price_for_tx(
    mut batch_fee_input: BatchFeeInput,
    tx_gas_per_pubdata_limit: U256,
) -> BatchFeeInput {
    match &mut batch_fee_input {
        BatchFeeInput::L1Pegged(fee_input) => {
            // `gasPerPubdata = ceil(17 * l1gasprice / fair_l2_gas_price)`
            // `gasPerPubdata <= 17 * l1gasprice / fair_l2_gas_price + 1`
            // `fair_l2_gas_price(gasPerPubdata - 1) / 17 <= l1gasprice`
            let new_l1_gas_price = U256::from(fee_input.fair_l2_gas_price)
                * (tx_gas_per_pubdata_limit - U256::from(1u32))
                / U256::from(17);

            fee_input.l1_gas_price = new_l1_gas_price;
        }
        BatchFeeInput::PubdataIndependent(fee_input) => {
            // `gasPerPubdata = ceil(fair_pubdata_price / fair_l2_gas_price)`
            // `gasPerPubdata <= fair_pubdata_price / fair_l2_gas_price + 1`
            // `fair_l2_gas_price(gasPerPubdata - 1) <= fair_pubdata_price`
            let new_fair_pubdata_price = U256::from(fee_input.fair_l2_gas_price)
                * (tx_gas_per_pubdata_limit - U256::from(1u32));

            fee_input.fair_pubdata_price = new_fair_pubdata_price;
        }
    }

    batch_fee_input
=======
>>>>>>> d81aef0e
}<|MERGE_RESOLUTION|>--- conflicted
+++ resolved
@@ -1,14 +1,6 @@
 //! Utility functions for vm
-<<<<<<< HEAD
-use zksync_types::{
-    fee_model::{BatchFeeInput, PubdataIndependentBatchFeeModelInput},
-    U256,
-};
+use zksync_types::{fee_model::PubdataIndependentBatchFeeModelInput, U256};
 use zksync_utils::ceil_div_u256;
-=======
-use zksync_types::fee_model::PubdataIndependentBatchFeeModelInput;
-use zksync_utils::ceil_div;
->>>>>>> d81aef0e
 
 use crate::vm_latest::{constants::MAX_GAS_PER_PUBDATA_BYTE, L1BatchEnv};
 
@@ -41,38 +33,4 @@
     let (base_fee, _) =
         derive_base_fee_and_gas_per_pubdata(l1_batch_env.fee_input.into_pubdata_independent());
     base_fee
-<<<<<<< HEAD
-}
-
-/// Changes the fee model output so that the expected gas per pubdata is smaller than or the `tx_gas_per_pubdata_limit`.
-/// This function expects that the currently expected gas per pubdata is greater than the `tx_gas_per_pubdata_limit`.
-pub(crate) fn adjust_pubdata_price_for_tx(
-    mut batch_fee_input: BatchFeeInput,
-    tx_gas_per_pubdata_limit: U256,
-) -> BatchFeeInput {
-    match &mut batch_fee_input {
-        BatchFeeInput::L1Pegged(fee_input) => {
-            // `gasPerPubdata = ceil(17 * l1gasprice / fair_l2_gas_price)`
-            // `gasPerPubdata <= 17 * l1gasprice / fair_l2_gas_price + 1`
-            // `fair_l2_gas_price(gasPerPubdata - 1) / 17 <= l1gasprice`
-            let new_l1_gas_price = U256::from(fee_input.fair_l2_gas_price)
-                * (tx_gas_per_pubdata_limit - U256::from(1u32))
-                / U256::from(17);
-
-            fee_input.l1_gas_price = new_l1_gas_price;
-        }
-        BatchFeeInput::PubdataIndependent(fee_input) => {
-            // `gasPerPubdata = ceil(fair_pubdata_price / fair_l2_gas_price)`
-            // `gasPerPubdata <= fair_pubdata_price / fair_l2_gas_price + 1`
-            // `fair_l2_gas_price(gasPerPubdata - 1) <= fair_pubdata_price`
-            let new_fair_pubdata_price = U256::from(fee_input.fair_l2_gas_price)
-                * (tx_gas_per_pubdata_limit - U256::from(1u32));
-
-            fee_input.fair_pubdata_price = new_fair_pubdata_price;
-        }
-    }
-
-    batch_fee_input
-=======
->>>>>>> d81aef0e
 }