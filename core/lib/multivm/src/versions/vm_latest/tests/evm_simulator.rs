use std::{
    ops::{Div, Sub},
    str::FromStr,
};

use ethabi::{encode, ethereum_types::H264, Contract, Token};
use itertools::Itertools;
// FIXME: 1.4.1 should not be imported from 1.5.0
use zk_evm_1_4_1::sha2::{self};
use zk_evm_1_5_0::zkevm_opcode_defs::{BlobSha256Format, VersionedHashLen32};
use zksync_contracts::{load_contract, read_bytecode, read_evm_bytecode};
use zksync_state::{InMemoryStorage, StorageView};
use zksync_system_constants::CONTRACT_DEPLOYER_ADDRESS;
use zksync_types::{
    get_address_mapping_key, get_code_key, get_deployer_key, get_evm_code_hash_key,
    get_known_code_key,
    utils::{deployed_address_evm_create, deployed_address_evm_create2},
    web3::signing::keccak256,
    AccountTreeId, Address, Execute, StorageKey, H256, U256,
};
use zksync_utils::{
    address_to_h256, bytecode::hash_bytecode, bytes_to_be_words, h256_to_u256, u256_to_h256,
};

use super::tester::VmTester;
use crate::{
    interface::{TxExecutionMode, VmExecutionMode, VmInterface},
    vm_boojum_integration::tracers::dispatcher,
    vm_latest::{
        tests::{
            tester::{DeployContractsTx, TxType, VmTesterBuilder},
            utils::{
                get_balance, key_for_evm_hash, load_test_evm_contract, read_erc20_contract,
                read_test_contract, read_test_evm_bytecode, read_test_evm_simulator,
                verify_required_storage,
            },
        },
        tracers::evm_debug_tracer::EvmDebugTracer,
        utils::{fee::get_batch_base_fee, hash_evm_bytecode},
        HistoryEnabled, ToTracerPointer, TracerDispatcher, TracerPointer,
    },
    vm_m5::storage::Storage,
    HistoryMode,
};

const CONTRACT_ADDRESS: &str = "0xde03a0B5963f75f1C8485B355fF6D30f3093BDE7";

fn insert_evm_contract(storage: &mut InMemoryStorage, mut bytecode: Vec<u8>) -> Address {
    // To avoid problems with correct encoding for these tests, we just pad the bytecode to be divisible by 32.
    while bytecode.len() % 32 != 0 {
        bytecode.push(0);
    }

    let evm_hash = H256(keccak256(&bytecode));

    let padded_bytecode = {
        let mut padded_bytecode: Vec<u8> = vec![];

        let encoded_length = encode(&[Token::Uint(U256::from(bytecode.len()))]);

        padded_bytecode.extend(encoded_length);
        padded_bytecode.extend(bytecode.clone());

        while padded_bytecode.len() % 64 != 32 {
            padded_bytecode.push(0);
        }

        padded_bytecode
    };
    let blob_hash: H256 = hash_evm_bytecode(&padded_bytecode);

    assert!(BlobSha256Format::is_valid(&blob_hash.0));

    // Just some address in user space
    let test_address = Address::from_str(CONTRACT_ADDRESS).unwrap();

    let evm_code_hash_key = get_evm_code_hash_key(&test_address);

    storage.set_value(get_code_key(&test_address), blob_hash);
    storage.set_value(get_known_code_key(&blob_hash), u256_to_h256(U256::one()));

    storage.set_value(evm_code_hash_key, evm_hash);

    storage.store_factory_dep(blob_hash, padded_bytecode);

    // Marking bytecode as known

    test_address
}

fn test_evm_vector(mut bytecode: Vec<u8>) -> U256 {
    let mut storage = InMemoryStorage::with_system_contracts(hash_bytecode);

    let test_address = insert_evm_contract(&mut storage, bytecode.clone());

    let mut vm = VmTesterBuilder::new(HistoryEnabled)
        .with_storage(storage)
        .with_execution_mode(TxExecutionMode::VerifyExecute)
        .with_random_rich_accounts(1)
        .build();

    let account = &mut vm.rich_accounts[0];

    let tx = account.get_l2_tx_for_execute(
        Execute {
            contract_address: Some(test_address),
            calldata: vec![],
            value: U256::zero(),
            factory_deps: None,
        },
        None,
    );

    vm.vm.push_transaction(tx);
    let tx_result: crate::vm_latest::VmExecutionResultAndLogs =
        vm.vm.execute(VmExecutionMode::OneTx);

    assert!(
        !tx_result.result.is_failed(),
        "Transaction wasn't successful"
    );

    let batch_result = vm.vm.execute(VmExecutionMode::Batch);
    assert!(!batch_result.result.is_failed(), "Batch wasn't successful");

    let saved_value = vm.vm.storage.borrow_mut().get_value(&StorageKey::new(
        AccountTreeId::new(test_address),
        H256::zero(),
    ));

    h256_to_u256(saved_value)
}

//fn test_evm_logs(mut bytecode: Vec<u8>) -> Vec<zksync_types::VmEvent> {
fn test_evm_logs(mut bytecode: Vec<u8>) -> crate::vm_latest::VmExecutionLogs {
    let mut storage = InMemoryStorage::with_system_contracts(hash_bytecode);

    let test_address = insert_evm_contract(&mut storage, bytecode.clone());

    let mut vm = VmTesterBuilder::new(HistoryEnabled)
        .with_storage(storage)
        .with_execution_mode(TxExecutionMode::VerifyExecute)
        .with_random_rich_accounts(1)
        .build();

    let account = &mut vm.rich_accounts[0];

    let tx = account.get_l2_tx_for_execute(
        Execute {
            contract_address: Some(test_address),
            calldata: vec![],
            value: U256::zero(),
            factory_deps: None,
        },
        None,
    );

    vm.vm.push_transaction(tx);
    let tx_result: crate::vm_latest::VmExecutionResultAndLogs =
        vm.vm.execute(VmExecutionMode::OneTx);

    assert!(
        !tx_result.result.is_failed(),
        "Transaction wasn't successful"
    );

    let batch_result = vm.vm.execute(VmExecutionMode::Batch);
    assert!(!batch_result.result.is_failed(), "Batch wasn't successful");

    //vm.vm.collect_events_and_l1_system_logs_after_timestamp(Timestamp(0)).0
    tx_result.logs
}

#[test]
fn test_basic_evm_vectors() {
    // Here we just try to test some small EVM contracts and ensure that they work.
    assert_eq!(
        test_evm_vector(
            vec![
                // push32 1 push32 0 sstore
                hex::decode("7f").unwrap(),
                u256_to_h256(1.into()).0.to_vec(),
                hex::decode("7f").unwrap(),
                H256::zero().0.to_vec(),
                hex::decode("55").unwrap(),
            ]
            .into_iter()
            .concat()
        ),
        1.into()
    );
    assert_eq!(
        test_evm_vector(
            vec![
                // push32 1
                hex::decode("7f").unwrap(),
                u256_to_h256(1.into()).0.to_vec(),
                // push4 15
                hex::decode("63").unwrap(),
                hex::decode("0000000f").unwrap(),
                // add
                hex::decode("01").unwrap(),
                // push1 2
                hex::decode("60").unwrap(),
                hex::decode("02").unwrap(),
                // mul
                hex::decode("02").unwrap(),
                // push0
                hex::decode("5f").unwrap(),
                // binor
                hex::decode("17").unwrap(),
                // push0
                hex::decode("5f").unwrap(),
                // sstore
                hex::decode("55").unwrap(),
            ]
            .into_iter()
            .concat()
        ),
        32.into()
    );
}

#[test]
fn test_basic_div_vectors() {
    // Here we just try to test some small EVM contracts and ensure that they work.
    assert_eq!(
        test_evm_vector(
            vec![
                // push32 6
                hex::decode("7F").unwrap(),
                u256_to_h256(6.into()).0.to_vec(),
                // push32 24
                hex::decode("7F").unwrap(),
                u256_to_h256(24.into()).0.to_vec(),
                // div
                hex::decode("04").unwrap(),
                // push32 0
                hex::decode("7F").unwrap(),
                H256::zero().0.to_vec(),
                // sstore
                hex::decode("55").unwrap(),
            ]
            .into_iter()
            .concat()
        ),
        4.into()
    );
    assert_eq!(
        test_evm_vector(
            vec![
                // push32 3
                hex::decode("7F").unwrap(),
                u256_to_h256(3.into()).0.to_vec(),
                // push32 11
                hex::decode("7F").unwrap(),
                u256_to_h256(11.into()).0.to_vec(),
                // div
                hex::decode("04").unwrap(),
                // push32 0
                hex::decode("7F").unwrap(),
                H256::zero().0.to_vec(),
                // sstore
                hex::decode("55").unwrap(),
            ]
            .into_iter()
            .concat()
        ),
        3.into()
    );
    assert_eq!(
        test_evm_vector(
            vec![
                // push32 0
                hex::decode("7F").unwrap(),
                H256::zero().0.to_vec(),
                // push32 4
                hex::decode("7F").unwrap(),
                u256_to_h256(4.into()).0.to_vec(),
                // div
                hex::decode("04").unwrap(),
                // push32 0
                hex::decode("7F").unwrap(),
                H256::zero().0.to_vec(),
                // sstore
                hex::decode("55").unwrap(),
            ]
            .into_iter()
            .concat()
        ),
        0.into()
    )
}

#[test]
fn test_basic_sdiv_vectors() {
    // Here we just try to test some small EVM contracts and ensure that they work.
    assert_eq!(
        test_evm_vector(
            vec![
                // push2 6
                hex::decode("61").unwrap(),
                hex::decode("0006").unwrap(),
                // push2 -4096
                hex::decode("61").unwrap(),
                hex::decode("F000").unwrap(),
                // sdiv
                hex::decode("05").unwrap(),
                // push0
                hex::decode("5F").unwrap(),
                // sstore
                hex::decode("55").unwrap(),
            ]
            .into_iter()
            .concat()
        ),
        10240.into()
    );
    assert_eq!(
        test_evm_vector(
            vec![
                // push2 0
                hex::decode("61").unwrap(),
                hex::decode("0000").unwrap(),
                // push2 32
                hex::decode("61").unwrap(),
                hex::decode("0020").unwrap(),
                // sdiv
                hex::decode("05").unwrap(),
                // push0
                hex::decode("5F").unwrap(),
                // sstore
                hex::decode("55").unwrap(),
            ]
            .into_iter()
            .concat()
        ),
        0.into()
    );
}

#[test]
fn test_basic_mod_vectors() {
    // Here we just try to test some small EVM contracts and ensure that they work.
    assert_eq!(
        test_evm_vector(
            vec![
                // push1 5
                hex::decode("60").unwrap(),
                hex::decode("05").unwrap(),
                // push1 18
                hex::decode("60").unwrap(),
                hex::decode("12").unwrap(),
                // mod
                hex::decode("06").unwrap(),
                // push0
                hex::decode("5F").unwrap(),
                // sstore
                hex::decode("55").unwrap(),
            ]
            .into_iter()
            .concat()
        ),
        3.into()
    );
    assert_eq!(
        test_evm_vector(
            vec![
                // push0
                hex::decode("5F").unwrap(),
                // push1 7
                hex::decode("60").unwrap(),
                hex::decode("07").unwrap(),
                // mod
                hex::decode("06").unwrap(),
                // push0
                hex::decode("5F").unwrap(),
                // sstore
                hex::decode("55").unwrap(),
            ]
            .into_iter()
            .concat()
        ),
        0.into()
    );
}

#[test]
fn test_basic_smod_vectors() {
    // Here we just try to test some small EVM contracts and ensure that they work.
    assert_eq!(
        test_evm_vector(
            vec![
                // push1 3
                hex::decode("60").unwrap(),
                hex::decode("03").unwrap(),
                // push1 10
                hex::decode("60").unwrap(),
                hex::decode("0A").unwrap(),
                // smod
                hex::decode("07").unwrap(),
                // push0
                hex::decode("5F").unwrap(),
                // sstore
                hex::decode("55").unwrap(),
            ]
            .into_iter()
            .concat()
        ),
        1.into()
    );
    assert_eq!(
        test_evm_vector(
            vec![
                // push2 6
                hex::decode("61").unwrap(),
                hex::decode("0006").unwrap(),
                // push1 -4087
                hex::decode("61").unwrap(),
                hex::decode("F009").unwrap(),
                // smod
                hex::decode("07").unwrap(),
                // push0
                hex::decode("5F").unwrap(),
                // sstore
                hex::decode("55").unwrap(),
            ]
            .into_iter()
            .concat()
        ),
        3.into() // 3
    );
    assert_eq!(
        test_evm_vector(
            vec![
                // push0
                hex::decode("5F").unwrap(),
                // push1 14
                hex::decode("60").unwrap(),
                hex::decode("0E").unwrap(),
                // smod
                hex::decode("07").unwrap(),
                // push0
                hex::decode("5F").unwrap(),
                // sstore
                hex::decode("55").unwrap(),
            ]
            .into_iter()
            .concat()
        ),
        0.into()
    );
}

#[test]
fn test_basic_addmod_vectors() {
    // Here we just try to test some small EVM contracts and ensure that they work.
    assert_eq!(
        test_evm_vector(
            vec![
                // push32 8
                hex::decode("7F").unwrap(),
                u256_to_h256(8.into()).0.to_vec(),
                // push32 7
                hex::decode("7F").unwrap(),
                u256_to_h256(7.into()).0.to_vec(),
                // push32 11
                hex::decode("7F").unwrap(),
                u256_to_h256(11.into()).0.to_vec(),
                // addmod
                hex::decode("08").unwrap(),
                // push32 0
                hex::decode("7F").unwrap(),
                H256::zero().0.to_vec(),
                // sstore
                hex::decode("55").unwrap(),
            ]
            .into_iter()
            .concat()
        ),
        2.into()
    );
    assert_eq!(
        test_evm_vector(
            vec![
                // push32 23
                hex::decode("7F").unwrap(),
                u256_to_h256(23.into()).0.to_vec(),
                // push32 42
                hex::decode("7F").unwrap(),
                u256_to_h256(42.into()).0.to_vec(),
                // push32 27
                hex::decode("7F").unwrap(),
                u256_to_h256(27.into()).0.to_vec(),
                // addmod
                hex::decode("08").unwrap(),
                // push32 0
                hex::decode("7F").unwrap(),
                H256::zero().0.to_vec(),
                // sstore
                hex::decode("55").unwrap(),
            ]
            .into_iter()
            .concat()
        ),
        0.into()
    );
}

#[test]
fn test_basic_mulmod_vectors() {
    // Here we just try to test some small EVM contracts and ensure that they work.
    assert_eq!(
        test_evm_vector(
            vec![
                // push32 6
                hex::decode("7F").unwrap(),
                u256_to_h256(6.into()).0.to_vec(),
                // push32 9
                hex::decode("7F").unwrap(),
                u256_to_h256(9.into()).0.to_vec(),
                // push32 15
                hex::decode("7F").unwrap(),
                u256_to_h256(15.into()).0.to_vec(),
                // mulmod
                hex::decode("09").unwrap(),
                // push32 0
                hex::decode("7F").unwrap(),
                H256::zero().0.to_vec(),
                // sstore
                hex::decode("55").unwrap(),
            ]
            .into_iter()
            .concat()
        ),
        3.into()
    );
    assert_eq!(
        test_evm_vector(
            vec![
                // push32 17
                hex::decode("7F").unwrap(),
                u256_to_h256(17.into()).0.to_vec(),
                // push32 24
                hex::decode("7F").unwrap(),
                u256_to_h256(24.into()).0.to_vec(),
                // push32 34
                hex::decode("7F").unwrap(),
                u256_to_h256(34.into()).0.to_vec(),
                // mulmod
                hex::decode("09").unwrap(),
                // push32 0
                hex::decode("7F").unwrap(),
                H256::zero().0.to_vec(),
                // sstore
                hex::decode("55").unwrap(),
            ]
            .into_iter()
            .concat()
        ),
        0.into()
    );
}

#[test]
fn test_basic_exp_vectors() {
    // Here we just try to test some small EVM contracts and ensure that they work.
    assert_eq!(
        test_evm_vector(
            vec![
                // push32 9
                hex::decode("7F").unwrap(),
                u256_to_h256(9.into()).0.to_vec(),
                // push32 5
                hex::decode("7F").unwrap(),
                u256_to_h256(5.into()).0.to_vec(),
                // exp
                hex::decode("0A").unwrap(),
                // push32 0
                hex::decode("7F").unwrap(),
                H256::zero().0.to_vec(),
                // sstore
                hex::decode("55").unwrap(),
            ]
            .into_iter()
            .concat()
        ),
        1_953_125.into()
    );
    assert_eq!(
        test_evm_vector(
            vec![
                // push32 0
                hex::decode("7F").unwrap(),
                H256::zero().0.to_vec(),
                // push32 19
                hex::decode("7F").unwrap(),
                u256_to_h256(19.into()).0.to_vec(),
                // exp
                hex::decode("0A").unwrap(),
                // push32 0
                hex::decode("7F").unwrap(),
                H256::zero().0.to_vec(),
                // sstore
                hex::decode("55").unwrap(),
            ]
            .into_iter()
            .concat()
        ),
        1.into()
    );
}

#[test]
fn test_basic_signextend_vectors() {
    // Here we just try to test some small EVM contracts and ensure that they work.
    let mut expected_result: [u8; 32] = [0u8; 32];
    hex::decode_to_slice(
        "ffffffffffffffffffffffffffffffffffffffffffffffffffffffffffb4da6c",
        &mut expected_result,
    )
    .unwrap();
    assert_eq!(
        test_evm_vector(
            vec![
                // push32 179,624,556
                hex::decode("7F").unwrap(),
                u256_to_h256(179_624_556.into()).0.to_vec(),
                // push32 2
                hex::decode("7F").unwrap(),
                u256_to_h256(2.into()).0.to_vec(),
                // signextend
                hex::decode("0B").unwrap(),
                // push32 0
                hex::decode("7F").unwrap(),
                H256::zero().0.to_vec(),
                // sstore
                hex::decode("55").unwrap(),
            ]
            .into_iter()
            .concat()
        ),
        h256_to_u256(H256::from_slice(&expected_result))
    );
    assert_eq!(
        test_evm_vector(
            vec![
                // push32 179,624,556
                hex::decode("7F").unwrap(),
                u256_to_h256(179_624_556.into()).0.to_vec(),
                // push32 3
                hex::decode("7F").unwrap(),
                u256_to_h256(3.into()).0.to_vec(),
                // signextend
                hex::decode("0B").unwrap(),
                // push32 0
                hex::decode("7F").unwrap(),
                H256::zero().0.to_vec(),
                // sstore
                hex::decode("55").unwrap(),
            ]
            .into_iter()
            .concat()
        ),
        179_624_556.into()
    );
}

#[test]
fn test_basic_keccak_vectors() {
    // Here we just try to test some small EVM contracts and ensure that they work.
    let evm_vector = test_evm_vector(
        vec![
            // push32 0xFFFF_FFFF
            hex::decode("7F").unwrap(),
            hex::decode("FFFFFFFF00000000000000000000000000000000000000000000000000000000")
                .unwrap(),
            // push1 0
            hex::decode("60").unwrap(),
            hex::decode("00").unwrap(),
            // mstore
            hex::decode("52").unwrap(),
            // push1 4
            hex::decode("60").unwrap(),
            hex::decode("04").unwrap(),
            // push1 0
            hex::decode("60").unwrap(),
            hex::decode("00").unwrap(),
            // keccak256
            hex::decode("20").unwrap(),
            // push32 0
            hex::decode("7F").unwrap(),
            H256::zero().0.to_vec(),
            // sstore
            hex::decode("55").unwrap(),
        ]
        .into_iter()
        .concat(),
    );
    assert_eq!(
        H256(evm_vector.into()),
        H256(keccak256(&(0xFFFF_FFFFu32.to_le_bytes())))
    );

    let evm_vector = test_evm_vector(
        vec![
            // push1 4
            hex::decode("60").unwrap(),
            hex::decode("04").unwrap(),
            // push1 0
            hex::decode("60").unwrap(),
            hex::decode("00").unwrap(),
            // keccak256
            hex::decode("20").unwrap(),
            // push32 0
            hex::decode("7F").unwrap(),
            H256::zero().0.to_vec(),
            // sstore
            hex::decode("55").unwrap(),
        ]
        .into_iter()
        .concat(),
    );
    assert_eq!(
        H256(evm_vector.into()),
        H256(keccak256(&(0x00000_00000u32.to_le_bytes())))
    );
}

#[test]
fn test_basic_dup_vectors() {
    // Here we just try to test some small EVM contracts and ensure that they work.
    let evm_output = test_evm_vector(
        vec![
            // push32 10
            hex::decode("7F").unwrap(),
            u256_to_h256(10.into()).0.to_vec(),
            // push32 255
            hex::decode("7F").unwrap(),
            u256_to_h256(255.into()).0.to_vec(),
            // push32 100
            hex::decode("7F").unwrap(),
            u256_to_h256(100.into()).0.to_vec(),
            // dup2
            hex::decode("81").unwrap(),
            // push32 0
            hex::decode("7F").unwrap(),
            H256::zero().0.to_vec(),
            // sstore
            hex::decode("55").unwrap(),
        ]
        .into_iter()
        .concat(),
    );

    assert_eq!(evm_output, 255.into());

    assert_eq!(
        test_evm_vector(
            vec![
                // push32 179,624,556
                hex::decode("7F").unwrap(),
                u256_to_h256(179_624_556.into()).0.to_vec(),
                // push1 255
                hex::decode("60").unwrap(),
                hex::decode("FF").unwrap(),
                // push1 3
                hex::decode("60").unwrap(),
                hex::decode("03").unwrap(),
                // push1 255
                hex::decode("60").unwrap(),
                hex::decode("FF").unwrap(),
                // push1 3
                hex::decode("60").unwrap(),
                hex::decode("03").unwrap(),
                // push1 255
                hex::decode("60").unwrap(),
                hex::decode("FF").unwrap(),
                // push1 3
                hex::decode("60").unwrap(),
                hex::decode("03").unwrap(),
                // push1 255
                hex::decode("60").unwrap(),
                hex::decode("FF").unwrap(),
                // push1 3
                hex::decode("60").unwrap(),
                hex::decode("03").unwrap(),
                // push1 255
                hex::decode("60").unwrap(),
                hex::decode("FF").unwrap(),
                // push1 3
                hex::decode("60").unwrap(),
                hex::decode("03").unwrap(),
                // push1 255
                hex::decode("60").unwrap(),
                hex::decode("FF").unwrap(),
                // push1 3
                hex::decode("60").unwrap(),
                hex::decode("03").unwrap(),
                // push1 255
                hex::decode("60").unwrap(),
                hex::decode("FF").unwrap(),
                // push1 3
                hex::decode("60").unwrap(),
                hex::decode("03").unwrap(),
                // push1 255
                hex::decode("60").unwrap(),
                hex::decode("FF").unwrap(),
                // 16 pushes
                // dup16
                hex::decode("8F").unwrap(),
                // push32 0
                hex::decode("7F").unwrap(),
                H256::zero().0.to_vec(),
                // sstore
                hex::decode("55").unwrap(),
            ]
            .into_iter()
            .concat()
        ),
        179_624_556.into()
    );
}

#[test]
fn test_basic_swap_vectors() {
    // Here we just try to test some small EVM contracts and ensure that they work.
    let evm_output = test_evm_vector(
        vec![
            // push32 37
            hex::decode("7F").unwrap(),
            u256_to_h256(37.into()).0.to_vec(),
            // push32 255
            hex::decode("7F").unwrap(),
            u256_to_h256(255.into()).0.to_vec(),
            // push32 100
            hex::decode("7F").unwrap(),
            u256_to_h256(100.into()).0.to_vec(),
            // swap2
            //      input output
            // 1     100     37
            // 2     255    255
            // 3      37    100
            hex::decode("91").unwrap(),
            // push32 0
            hex::decode("7F").unwrap(),
            H256::zero().0.to_vec(),
            // sstore
            hex::decode("55").unwrap(),
        ]
        .into_iter()
        .concat(),
    );
    assert_eq!(evm_output, 37.into());

    let evm_output = vec![
        // push32 179,624,556
        hex::decode("7F").unwrap(),
        u256_to_h256(179_624_556.into()).0.to_vec(),
        // push1 255
        hex::decode("60").unwrap(),
        hex::decode("FF").unwrap(),
        // push1 3
        hex::decode("60").unwrap(),
        hex::decode("03").unwrap(),
        // push1 255
        hex::decode("60").unwrap(),
        hex::decode("FF").unwrap(),
        // push1 3
        hex::decode("60").unwrap(),
        hex::decode("03").unwrap(),
        // push1 255
        hex::decode("60").unwrap(),
        hex::decode("FF").unwrap(),
        // push1 3
        hex::decode("60").unwrap(),
        hex::decode("03").unwrap(),
        // push1 255
        hex::decode("60").unwrap(),
        hex::decode("FF").unwrap(),
        // push1 3
        hex::decode("60").unwrap(),
        hex::decode("03").unwrap(),
        // push1 255
        hex::decode("60").unwrap(),
        hex::decode("FF").unwrap(),
        // push1 3
        hex::decode("60").unwrap(),
        hex::decode("03").unwrap(),
        // push1 255
        hex::decode("60").unwrap(),
        hex::decode("FF").unwrap(),
        // push1 3
        hex::decode("60").unwrap(),
        hex::decode("03").unwrap(),
        // push1 255
        hex::decode("60").unwrap(),
        hex::decode("FF").unwrap(),
        // push1 3
        hex::decode("60").unwrap(),
        hex::decode("03").unwrap(),
        // push1 255
        hex::decode("60").unwrap(),
        hex::decode("FF").unwrap(),
        // 16 pushes
        // push1 10
        hex::decode("60").unwrap(),
        hex::decode("0A").unwrap(),
        // swap16
        hex::decode("9F").unwrap(),
        // push32 0
        hex::decode("7F").unwrap(),
        H256::zero().0.to_vec(),
        // sstore
        hex::decode("55").unwrap(),
    ]
    .into_iter()
    .concat();
    let evm_output = test_evm_vector(evm_output);
    assert_eq!(evm_output, 179_624_556.into());
}

#[test]
fn test_basic_lt_vectors() {
    // Here we just try to test some small EVM contracts and ensure that they work.
    assert_eq!(
        test_evm_vector(
            vec![
                // push1 8
                hex::decode("60").unwrap(),
                hex::decode("08").unwrap(),
                // push1 10
                hex::decode("60").unwrap(),
                hex::decode("0A").unwrap(),
                // lt
                hex::decode("10").unwrap(),
                // push0
                hex::decode("5F").unwrap(),
                // sstore
                hex::decode("55").unwrap(),
            ]
            .into_iter()
            .concat()
        ),
        0.into()
    );
    assert_eq!(
        test_evm_vector(
            vec![
                // push1 24
                hex::decode("60").unwrap(),
                hex::decode("18").unwrap(),
                // push1 10
                hex::decode("60").unwrap(),
                hex::decode("0A").unwrap(),
                // lt
                hex::decode("10").unwrap(),
                // push0
                hex::decode("5F").unwrap(),
                // sstore
                hex::decode("55").unwrap(),
            ]
            .into_iter()
            .concat()
        ),
        1.into()
    );
    assert_eq!(
        test_evm_vector(
            vec![
                // push1 10
                hex::decode("60").unwrap(),
                hex::decode("0A").unwrap(),
                // push1 10
                hex::decode("60").unwrap(),
                hex::decode("0A").unwrap(),
                // lt
                hex::decode("10").unwrap(),
                // push0
                hex::decode("5F").unwrap(),
                // sstore
                hex::decode("55").unwrap(),
            ]
            .into_iter()
            .concat()
        ),
        0.into()
    );
}

#[test]
fn test_basic_gt_vectors() {
    // Here we just try to test some small EVM contracts and ensure that they work.
    assert_eq!(
        test_evm_vector(
            vec![
                // push1 4
                hex::decode("60").unwrap(),
                hex::decode("04").unwrap(),
                // push1 13
                hex::decode("60").unwrap(),
                hex::decode("0D").unwrap(),
                // gt
                hex::decode("11").unwrap(),
                // push0
                hex::decode("5F").unwrap(),
                // sstore
                hex::decode("55").unwrap(),
            ]
            .into_iter()
            .concat()
        ),
        1.into()
    );
    assert_eq!(
        test_evm_vector(
            vec![
                // push1 25
                hex::decode("60").unwrap(),
                hex::decode("19").unwrap(),
                // push1 9
                hex::decode("60").unwrap(),
                hex::decode("09").unwrap(),
                // gt
                hex::decode("11").unwrap(),
                // push0
                hex::decode("5F").unwrap(),
                // sstore
                hex::decode("55").unwrap(),
            ]
            .into_iter()
            .concat()
        ),
        0.into()
    );
    assert_eq!(
        test_evm_vector(
            vec![
                // push1 12
                hex::decode("60").unwrap(),
                hex::decode("0C").unwrap(),
                // push1 12
                hex::decode("60").unwrap(),
                hex::decode("0C").unwrap(),
                // gt
                hex::decode("11").unwrap(),
                // push0
                hex::decode("5F").unwrap(),
                // sstore
                hex::decode("55").unwrap(),
            ]
            .into_iter()
            .concat()
        ),
        0.into()
    );
}

#[test]
fn test_basic_slt_vectors() {
    // Here we just try to test some small EVM contracts and ensure that they work.
    assert_eq!(
        test_evm_vector(
            vec![
                // push32 -3
                hex::decode("7F").unwrap(),
                hex::decode("FFFFFFFFFFFFFFFFFFFFFFFFFFFFFFFFFFFFFFFFFFFFFFFFFFFFFFFFFFFFFFFD")
                    .unwrap(),
                // push1 13
                hex::decode("60").unwrap(),
                hex::decode("0D").unwrap(),
                // slt
                hex::decode("12").unwrap(),
                // push0
                hex::decode("5F").unwrap(),
                // sstore
                hex::decode("55").unwrap(),
            ]
            .into_iter()
            .concat()
        ),
        0.into()
    );
    assert_eq!(
        test_evm_vector(
            vec![
                // push1 7
                hex::decode("60").unwrap(),
                hex::decode("07").unwrap(),
                // push32 -8
                hex::decode("7F").unwrap(),
                hex::decode("FFFFFFFFFFFFFFFFFFFFFFFFFFFFFFFFFFFFFFFFFFFFFFFFFFFFFFFFFFFFFFF8")
                    .unwrap(),
                // slt
                hex::decode("12").unwrap(),
                // push0
                hex::decode("5F").unwrap(),
                // sstore
                hex::decode("55").unwrap(),
            ]
            .into_iter()
            .concat()
        ),
        1.into()
    );
    assert_eq!(
        test_evm_vector(
            vec![
                // push1 50
                hex::decode("60").unwrap(),
                hex::decode("3C").unwrap(),
                // push1 50
                hex::decode("60").unwrap(),
                hex::decode("3C").unwrap(),
                // slt
                hex::decode("12").unwrap(),
                // push0
                hex::decode("5F").unwrap(),
                // sstore
                hex::decode("55").unwrap(),
            ]
            .into_iter()
            .concat()
        ),
        0.into()
    );
}

#[test]
fn test_basic_sgt_vectors() {
    // Here we just try to test some small EVM contracts and ensure that they work.
    assert_eq!(
        test_evm_vector(
            vec![
                // push32 -3
                hex::decode("7F").unwrap(),
                hex::decode("FFFFFFFFFFFFFFFFFFFFFFFFFFFFFFFFFFFFFFFFFFFFFFFFFFFFFFFFFFFFFFFD")
                    .unwrap(),
                // push1 13
                hex::decode("60").unwrap(),
                hex::decode("0D").unwrap(),
                // sgt
                hex::decode("13").unwrap(),
                // push0
                hex::decode("5F").unwrap(),
                // sstore
                hex::decode("55").unwrap(),
            ]
            .into_iter()
            .concat()
        ),
        1.into()
    );
    assert_eq!(
        test_evm_vector(
            vec![
                // push1 7
                hex::decode("60").unwrap(),
                hex::decode("07").unwrap(),
                // push32 -8
                hex::decode("7F").unwrap(),
                hex::decode("FFFFFFFFFFFFFFFFFFFFFFFFFFFFFFFFFFFFFFFFFFFFFFFFFFFFFFFFFFFFFFF8")
                    .unwrap(),
                // sgt
                hex::decode("13").unwrap(),
                // push0
                hex::decode("5F").unwrap(),
                // sstore
                hex::decode("55").unwrap(),
            ]
            .into_iter()
            .concat()
        ),
        0.into()
    );
    assert_eq!(
        test_evm_vector(
            vec![
                // push1 50
                hex::decode("60").unwrap(),
                hex::decode("3C").unwrap(),
                // push1 50
                hex::decode("60").unwrap(),
                hex::decode("3C").unwrap(),
                // sgt
                hex::decode("13").unwrap(),
                // push0
                hex::decode("5F").unwrap(),
                // sstore
                hex::decode("55").unwrap(),
            ]
            .into_iter()
            .concat()
        ),
        0.into()
    );
}

#[test]
fn test_basic_eq_vectors() {
    // Here we just try to test some small EVM contracts and ensure that they work.
    assert_eq!(
        test_evm_vector(
            vec![
                // push1 3
                hex::decode("60").unwrap(),
                hex::decode("03").unwrap(),
                // push1 13
                hex::decode("60").unwrap(),
                hex::decode("0D").unwrap(),
                // eq
                hex::decode("14").unwrap(),
                // push0
                hex::decode("5F").unwrap(),
                // sstore
                hex::decode("55").unwrap(),
            ]
            .into_iter()
            .concat()
        ),
        0.into()
    );
    assert_eq!(
        test_evm_vector(
            vec![
                // push1 7
                hex::decode("60").unwrap(),
                hex::decode("07").unwrap(),
                // push1 8
                hex::decode("60").unwrap(),
                hex::decode("08").unwrap(),
                // eq
                hex::decode("14").unwrap(),
                // push0
                hex::decode("5F").unwrap(),
                // sstore
                hex::decode("55").unwrap(),
            ]
            .into_iter()
            .concat()
        ),
        0.into()
    );
    assert_eq!(
        test_evm_vector(
            vec![
                // push1 50
                hex::decode("60").unwrap(),
                hex::decode("3C").unwrap(),
                // push1 50
                hex::decode("60").unwrap(),
                hex::decode("3C").unwrap(),
                // eq
                hex::decode("14").unwrap(),
                // push0
                hex::decode("5F").unwrap(),
                // sstore
                hex::decode("55").unwrap(),
            ]
            .into_iter()
            .concat()
        ),
        1.into()
    );
}

#[test]
fn test_basic_iszero_vectors() {
    // Here we just try to test some small EVM contracts and ensure that they work.
    assert_eq!(
        test_evm_vector(
            vec![
                // push1 3
                hex::decode("60").unwrap(),
                hex::decode("03").unwrap(),
                // iszero
                hex::decode("15").unwrap(),
                // push0
                hex::decode("5F").unwrap(),
                // sstore
                hex::decode("55").unwrap(),
            ]
            .into_iter()
            .concat()
        ),
        0.into()
    );
    assert_eq!(
        test_evm_vector(
            vec![
                // push0
                hex::decode("5F").unwrap(),
                // iszero
                hex::decode("15").unwrap(),
                // push0
                hex::decode("5F").unwrap(),
                // sstore
                hex::decode("55").unwrap(),
            ]
            .into_iter()
            .concat()
        ),
        1.into()
    );
}

#[test]
fn test_basic_xor_vectors() {
    // Here we just try to test some small EVM contracts and ensure that they work.
    assert_eq!(
        test_evm_vector(
            vec![
                // push1 51
                hex::decode("60").unwrap(),
                hex::decode("33").unwrap(),
                // push1 18
                hex::decode("60").unwrap(),
                hex::decode("12").unwrap(),
                // xor
                hex::decode("18").unwrap(),
                // push0
                hex::decode("5F").unwrap(),
                // sstore
                hex::decode("55").unwrap(),
            ]
            .into_iter()
            .concat()
        ),
        33.into()
    );
    assert_eq!(
        test_evm_vector(
            vec![
                // push1 3
                hex::decode("60").unwrap(),
                hex::decode("03").unwrap(),
                // push1 12
                hex::decode("60").unwrap(),
                hex::decode("0C").unwrap(),
                // xor
                hex::decode("18").unwrap(),
                // push0
                hex::decode("5F").unwrap(),
                // sstore
                hex::decode("55").unwrap(),
            ]
            .into_iter()
            .concat()
        ),
        15.into()
    );
}

#[test]
fn test_basic_not_vectors() {
    // Here we just try to test some small EVM contracts and ensure that they work.
    assert_eq!(
        test_evm_vector(
            vec![
                // push32 MAX
                hex::decode("7F").unwrap(),
                hex::decode("FFFFFFFFFFFFFFFFFFFFFFFFFFFFFFFFFFFFFFFFFFFFFFFFFFFFFFFFFFFFFFFF")
                    .unwrap(),
                // not
                hex::decode("19").unwrap(),
                // push0
                hex::decode("5F").unwrap(),
                // sstore
                hex::decode("55").unwrap(),
            ]
            .into_iter()
            .concat()
        ),
        0.into()
    );
    assert_eq!(
        test_evm_vector(
            vec![
                // push32
                hex::decode("7F").unwrap(),
                hex::decode("FFFFFFFFFFFFFFFFFFFFFFFFFFFFFFFFFFFFFFFFFFFFFFFFFFFFFFFFFFFFFFAA")
                    .unwrap(),
                // not
                hex::decode("19").unwrap(),
                // push0
                hex::decode("5F").unwrap(),
                // sstore
                hex::decode("55").unwrap(),
            ]
            .into_iter()
            .concat()
        ),
        85.into()
    );
}

#[test]
fn test_basic_byte_vectors() {
    // Here we just try to test some small EVM contracts and ensure that they work.
    assert_eq!(
        test_evm_vector(
            vec![
                // push1 255
                hex::decode("60").unwrap(),
                hex::decode("FF").unwrap(),
                // push1 31
                hex::decode("60").unwrap(),
                hex::decode("1F").unwrap(),
                // byte
                hex::decode("1A").unwrap(),
                // push0
                hex::decode("5F").unwrap(),
                // sstore
                hex::decode("55").unwrap(),
            ]
            .into_iter()
            .concat()
        ),
        255.into()
    );
    assert_eq!(
        test_evm_vector(
            vec![
                // push2 A1FF
                hex::decode("61").unwrap(),
                hex::decode("A1FF").unwrap(),
                // push1 30
                hex::decode("60").unwrap(),
                hex::decode("1E").unwrap(),
                // byte
                hex::decode("1A").unwrap(),
                // push0
                hex::decode("5F").unwrap(),
                // sstore
                hex::decode("55").unwrap(),
            ]
            .into_iter()
            .concat()
        ),
        161.into()
    );
    assert_eq!(
        test_evm_vector(
            vec![
                // push32
                hex::decode("7F").unwrap(),
                hex::decode("B2FFFFFFFFFFFFFFFFFFFFFFFFFFFFFFFFFFFFFFFFFFFFFFFFFFFFFFFFFFFFFF")
                    .unwrap(),
                // push0
                hex::decode("5F").unwrap(),
                // byte
                hex::decode("1A").unwrap(),
                // push0
                hex::decode("5F").unwrap(),
                // sstore
                hex::decode("55").unwrap(),
            ]
            .into_iter()
            .concat()
        ),
        178.into()
    );
    assert_eq!(
        test_evm_vector(
            vec![
                // push32
                hex::decode("7F").unwrap(),
                hex::decode("B2FFFFFFFFFFFFFFFFFFFFFFFFFFFFFFFFFFFFFFFFFFFFFFFFFFFFFFFFFFFFFF")
                    .unwrap(),
                // push1 32
                hex::decode("60").unwrap(),
                hex::decode("20").unwrap(),
                // byte
                hex::decode("1A").unwrap(),
                // push0
                hex::decode("5F").unwrap(),
                // sstore
                hex::decode("55").unwrap(),
            ]
            .into_iter()
            .concat()
        ),
        0.into()
    );
    // SHL
    assert_eq!(
        test_evm_vector(
            vec![
                // push1 32
                hex::decode("60").unwrap(),
                hex::decode("20").unwrap(),
                // push1 2
                hex::decode("60").unwrap(),
                hex::decode("01").unwrap(),
                // shl
                hex::decode("1B").unwrap(),
                // push0
                hex::decode("5F").unwrap(),
                // sstore
                hex::decode("55").unwrap(),
            ]
            .into_iter()
            .concat()
        ),
        64.into()
    );
    // SHR
    assert_eq!(
        test_evm_vector(
            vec![
                // push1 32
                hex::decode("60").unwrap(),
                hex::decode("20").unwrap(),
                // push1 2
                hex::decode("60").unwrap(),
                hex::decode("01").unwrap(),
                // shr
                hex::decode("1C").unwrap(),
                // push0
                hex::decode("5F").unwrap(),
                // sstore
                hex::decode("55").unwrap(),
            ]
            .into_iter()
            .concat()
        ),
        16.into()
    );
    // SAR
    assert_eq!(
        test_evm_vector(
            vec![
                // push32
                hex::decode("7F").unwrap(),
                hex::decode("FFFFFFFFFFFFFFFFFFFFFFFFFFFFFFFFFFFFFFFFFFFFFFFFFFFFFFFFFFFFFFFE")
                    .unwrap(),
                // push1 2
                hex::decode("60").unwrap(),
                hex::decode("01").unwrap(),
                // sar
                hex::decode("1D").unwrap(),
                // push0
                hex::decode("5F").unwrap(),
                // sstore
                hex::decode("55").unwrap(),
            ]
            .into_iter()
            .concat()
        ),
        U256::from("FFFFFFFFFFFFFFFFFFFFFFFFFFFFFFFFFFFFFFFFFFFFFFFFFFFFFFFFFFFFFFFF")
    );
}

#[test]
fn test_basic_jump_vectors() {
    // Here we just try to test some small EVM contracts and ensure that they work.
    assert_eq!(
        test_evm_vector(
            vec![
                // push1 32
                hex::decode("60").unwrap(),
                hex::decode("20").unwrap(),
                // push1 64
                hex::decode("60").unwrap(),
                hex::decode("40").unwrap(),
                // push1 8
                hex::decode("60").unwrap(),
                hex::decode("08").unwrap(),
                // jump
                hex::decode("56").unwrap(),
                // add
                hex::decode("01").unwrap(),
                // jumpdest
                hex::decode("5B").unwrap(),
                // push0
                hex::decode("5F").unwrap(),
                // sstore
                hex::decode("55").unwrap(),
            ]
            .into_iter()
            .concat()
        ),
        64.into()
    );
}

#[test]
fn test_basic_jumpi_vectors() {
    // Here we just try to test some small EVM contracts and ensure that they work.
    assert_eq!(
        test_evm_vector(
            vec![
                // push1 32
                hex::decode("60").unwrap(),
                hex::decode("20").unwrap(),
                // push1 64
                hex::decode("60").unwrap(),
                hex::decode("40").unwrap(),
                // push1 1
                hex::decode("60").unwrap(),
                hex::decode("01").unwrap(),
                // push1 10
                hex::decode("60").unwrap(),
                hex::decode("0A").unwrap(),
                // jumpi
                hex::decode("57").unwrap(),
                // add
                hex::decode("01").unwrap(),
                // jumpdest
                hex::decode("5B").unwrap(),
                // push0
                hex::decode("5F").unwrap(),
                // sstore
                hex::decode("55").unwrap(),
            ]
            .into_iter()
            .concat()
        ),
        64.into()
    );
    assert_eq!(
        test_evm_vector(
            vec![
                // push1 32
                hex::decode("60").unwrap(),
                hex::decode("20").unwrap(),
                // push1 64
                hex::decode("60").unwrap(),
                hex::decode("40").unwrap(),
                // push0
                hex::decode("5F").unwrap(),
                // push1 8
                hex::decode("60").unwrap(),
                hex::decode("09").unwrap(),
                // jumpi
                hex::decode("57").unwrap(),
                // add
                hex::decode("01").unwrap(),
                // jumpdest
                hex::decode("5B").unwrap(),
                // push0
                hex::decode("5F").unwrap(),
                // sstore
                hex::decode("55").unwrap(),
            ]
            .into_iter()
            .concat()
        ),
        96.into()
    );
}

#[test]
fn test_basic_block_environment_vectors() {
    // Here we just try to test some small EVM contracts and ensure that they work.

    // blockhash
    let evm_output = test_evm_vector(
        vec![
            // push32 100
            hex::decode("7F").unwrap(),
            u256_to_h256(100.into()).0.to_vec(),
            // blockhash
            hex::decode("40").unwrap(),
            // push32 0
            hex::decode("7F").unwrap(),
            H256::zero().0.to_vec(),
            // sstore
            hex::decode("55").unwrap(),
        ]
        .into_iter()
        .concat(),
    );
    // Should be 0, since the item in the stack is the blockNumber used
    // The block number 100 was not created, so blockhash(100) == 0.
    assert_eq!(evm_output, 0.into());

    // current block number
    let evm_output = test_evm_vector(
        vec![
            // number
            hex::decode("43").unwrap(),
            // push32 0
            hex::decode("7F").unwrap(),
            H256::zero().0.to_vec(),
            // sstore
            hex::decode("55").unwrap(),
        ]
        .into_iter()
        .concat(),
    );
    assert_eq!(evm_output, 1.into());

    // chain-id
    let evm_output = test_evm_vector(
        vec![
            // chain-id
            hex::decode("46").unwrap(),
            // push32 0
            hex::decode("7F").unwrap(),
            H256::zero().0.to_vec(),
            // sstore
            hex::decode("55").unwrap(),
        ]
        .into_iter()
        .concat(),
    );
    assert_eq!(evm_output, 270.into());
}

#[test]
fn test_basic_pop_vectors() {
    // Here we just try to test some small EVM contracts and ensure that they work.
    assert_eq!(
        test_evm_vector(
            vec![
                // push1 160
                hex::decode("60").unwrap(),
                hex::decode("A0").unwrap(),
                // push1 31
                hex::decode("60").unwrap(),
                hex::decode("1F").unwrap(),
                // pop
                hex::decode("50").unwrap(),
                // push0
                hex::decode("5F").unwrap(),
                // sstore
                hex::decode("55").unwrap(),
            ]
            .into_iter()
            .concat()
        ),
        160.into()
    );
}

#[test]
fn test_basic_memory_vectors() {
    // Here we just try to test some small EVM contracts and ensure that they work.
    assert_eq!(
        test_evm_vector(
            vec![
                // push1 255
                hex::decode("60").unwrap(),
                hex::decode("FF").unwrap(),
                // push0
                hex::decode("5F").unwrap(),
                // mstore
                hex::decode("52").unwrap(),
                // push0
                hex::decode("5F").unwrap(),
                // mload
                hex::decode("51").unwrap(),
                // push0
                hex::decode("5F").unwrap(),
                // sstore
                hex::decode("55").unwrap(),
            ]
            .into_iter()
            .concat()
        ),
        255.into()
    );
    assert_eq!(
        test_evm_vector(
            vec![
                // push1 255
                hex::decode("60").unwrap(),
                hex::decode("FF").unwrap(),
                // push0
                hex::decode("5F").unwrap(),
                // mstore
                hex::decode("52").unwrap(),
                // push1 2
                hex::decode("60").unwrap(),
                hex::decode("02").unwrap(),
                // mload
                hex::decode("51").unwrap(),
                // push0
                hex::decode("5F").unwrap(),
                // sstore
                hex::decode("55").unwrap(),
            ]
            .into_iter()
            .concat()
        ),
        16_711_680.into()
    );
    assert_eq!(
        test_evm_vector(
            vec![
                // push1 255
                hex::decode("60").unwrap(),
                hex::decode("FF").unwrap(),
                // push0
                hex::decode("5F").unwrap(),
                // mstore
                hex::decode("52").unwrap(),
                // push1 32
                hex::decode("60").unwrap(),
                hex::decode("20").unwrap(),
                // mload
                hex::decode("51").unwrap(),
                // push0
                hex::decode("5F").unwrap(),
                // sstore
                hex::decode("55").unwrap(),
            ]
            .into_iter()
            .concat()
        ),
        0.into()
    );
    assert_eq!(
        test_evm_vector(
            vec![
                // push1 255
                hex::decode("60").unwrap(),
                hex::decode("FF").unwrap(),
                // push0
                hex::decode("5F").unwrap(),
                // mstore
                hex::decode("52").unwrap(),
                // push1 64
                hex::decode("60").unwrap(),
                hex::decode("40").unwrap(),
                // mload
                hex::decode("51").unwrap(),
                // push0
                hex::decode("5F").unwrap(),
                // sstore
                hex::decode("55").unwrap(),
            ]
            .into_iter()
            .concat()
        ),
        0.into()
    );
}

#[test]
fn test_basic_mstore8_vectors() {
    // Here we just try to test some small EVM contracts and ensure that they work.
    assert_eq!(
        test_evm_vector(
            vec![
                // push2 0xFFFF
                hex::decode("61").unwrap(),
                hex::decode("FFFF").unwrap(),
                // push0
                hex::decode("5F").unwrap(),
                // mstore8
                hex::decode("53").unwrap(),
                // push0
                hex::decode("5F").unwrap(),
                // mload
                hex::decode("51").unwrap(),
                // push0
                hex::decode("5F").unwrap(),
                // sstore
                hex::decode("55").unwrap(),
            ]
            .into_iter()
            .concat()
        ),
        h256_to_u256(
            H256::from_str("FF00000000000000000000000000000000000000000000000000000000000000")
                .unwrap()
        )
        .into()
    );
    assert_eq!(
        test_evm_vector(
            vec![
                // push2 0xAAFF
                hex::decode("61").unwrap(),
                hex::decode("AAFF").unwrap(),
                // push0
                hex::decode("5F").unwrap(),
                // mstore8
                hex::decode("53").unwrap(),
                // push1 0xBB
                hex::decode("60").unwrap(),
                hex::decode("BB").unwrap(),
                // push1 1
                hex::decode("60").unwrap(),
                hex::decode("01").unwrap(),
                // mstore8
                hex::decode("53").unwrap(),
                // push0
                hex::decode("5F").unwrap(),
                // mload
                hex::decode("51").unwrap(),
                // push0
                hex::decode("5F").unwrap(),
                // sstore
                hex::decode("55").unwrap(),
            ]
            .into_iter()
            .concat()
        ),
        h256_to_u256(
            H256::from_str("FFBB000000000000000000000000000000000000000000000000000000000000")
                .unwrap()
        )
        .into()
    );
    assert_eq!(
        test_evm_vector(
            vec![
                // push0
                hex::decode("5F").unwrap(),
                // push0
                hex::decode("5F").unwrap(),
                // mstore
                hex::decode("52").unwrap(),
                // push2 0xAABB
                hex::decode("61").unwrap(),
                hex::decode("AABB").unwrap(),
                // push1 32
                hex::decode("60").unwrap(),
                hex::decode("20").unwrap(),
                // mstore8
                hex::decode("53").unwrap(),
                // push1 1
                hex::decode("60").unwrap(),
                hex::decode("01").unwrap(),
                // mload
                hex::decode("51").unwrap(),
                // push0
                hex::decode("5F").unwrap(),
                // sstore
                hex::decode("55").unwrap(),
            ]
            .into_iter()
            .concat()
        ),
        187.into() // 0xBB
    );
}

#[test]
fn test_basic_sload_vectors() {
    // Here we just try to test some small EVM contracts and ensure that they work.
    assert_eq!(
        test_evm_vector(
            vec![
                // push32 0
                hex::decode("7F").unwrap(),
                H256::zero().0.to_vec(),
                // sload
                hex::decode("54").unwrap(),
                // push0
                hex::decode("5F").unwrap(),
                // sstore
                hex::decode("55").unwrap(),
            ]
            .into_iter()
            .concat()
        ),
        0.into()
    );

    assert_eq!(
        test_evm_vector(
            vec![
                // push32 2
                hex::decode("7F").unwrap(),
                u256_to_h256(2.into()).0.to_vec(),
                // push32 0
                hex::decode("7F").unwrap(),
                H256::zero().0.to_vec(),
                // sstore
                hex::decode("55").unwrap(),
                // push32 0
                hex::decode("7F").unwrap(),
                H256::zero().0.to_vec(),
                // sload
                hex::decode("54").unwrap(),
                // push0
                hex::decode("5F").unwrap(),
                // sstore
                hex::decode("55").unwrap(),
            ]
            .into_iter()
            .concat()
        ),
        2.into()
    );
}

#[test]
fn test_sload_gas() {
    // Here we just try to test some small EVM contracts and ensure that they work.
    let initial_gas = U256::MAX;
    let gas_left = test_evm_vector(
        // sload cold
        vec![
            // push32 0
            hex::decode("7F").unwrap(),
            H256::zero().0.to_vec(),
            // sload
            hex::decode("54").unwrap(),
            // gas
            hex::decode("5A").unwrap(),
            // push0
            hex::decode("5F").unwrap(),
            // sstore
            hex::decode("55").unwrap(),
        ]
        .into_iter()
        .concat(),
    );
    assert_eq!(initial_gas - gas_left, U256::from_dec_str("2105").unwrap());

    let gas_left_2 = test_evm_vector(
        // sstore cold different value + sload warm
        vec![
            // push32 2
            hex::decode("7F").unwrap(),
            u256_to_h256(2.into()).0.to_vec(),
            // push32 0
            hex::decode("7F").unwrap(),
            H256::zero().0.to_vec(),
            // sstore
            hex::decode("55").unwrap(),
            // push32 0
            hex::decode("7F").unwrap(),
            H256::zero().0.to_vec(),
            // sload
            hex::decode("54").unwrap(),
            // gas
            hex::decode("5A").unwrap(),
            // push0
            hex::decode("5F").unwrap(),
            // sstore
            hex::decode("55").unwrap(),
        ]
        .into_iter()
        .concat(),
    );
    assert_eq!(
        initial_gas - gas_left_2,
        U256::from_dec_str("22211").unwrap()
    );

    let gas_left_3 = test_evm_vector(
        // sstore cold same value + sload warm
        vec![
            // push32 0
            hex::decode("7F").unwrap(),
            u256_to_h256(0.into()).0.to_vec(),
            // push32 0
            hex::decode("7F").unwrap(),
            H256::zero().0.to_vec(),
            // sstore
            hex::decode("55").unwrap(),
            // push32 0
            hex::decode("7F").unwrap(),
            H256::zero().0.to_vec(),
            // sload
            hex::decode("54").unwrap(),
            // gas
            hex::decode("5A").unwrap(),
            // push0
            hex::decode("5F").unwrap(),
            // sstore
            hex::decode("55").unwrap(),
        ]
        .into_iter()
        .concat(),
    );
    assert_eq!(
        initial_gas - gas_left_3,
        U256::from_dec_str("2311").unwrap()
    );

    let gas_left_4 = test_evm_vector(
        // sstore cold different value + sstore warm same value + sload warm
        vec![
            // push32 2
            hex::decode("7F").unwrap(),
            u256_to_h256(2.into()).0.to_vec(),
            // push32 0
            hex::decode("7F").unwrap(),
            H256::zero().0.to_vec(),
            // sstore
            hex::decode("55").unwrap(),
            // push32 0
            hex::decode("7F").unwrap(),
            u256_to_h256(0.into()).0.to_vec(),
            // push32 0
            hex::decode("7F").unwrap(),
            H256::zero().0.to_vec(),
            // sstore
            hex::decode("55").unwrap(),
            // push32 0
            hex::decode("7F").unwrap(),
            H256::zero().0.to_vec(),
            // sload
            hex::decode("54").unwrap(),
            // gas
            hex::decode("5A").unwrap(),
            // push0
            hex::decode("5F").unwrap(),
            // sstore
            hex::decode("55").unwrap(),
        ]
        .into_iter()
        .concat(),
    );
    assert_eq!(
        initial_gas - gas_left_4,
        U256::from_dec_str("22317").unwrap()
    );
}

#[test]
fn test_basic_msize_vectors() {
    // Here we just try to test some small EVM contracts and ensure that they work.
    assert_eq!(
        test_evm_vector(
            vec![
                // msize
                hex::decode("59").unwrap(),
                // push0
                hex::decode("5F").unwrap(),
                // sstore
                hex::decode("55").unwrap(),
            ]
            .into_iter()
            .concat()
        ),
        0.into()
    );

    assert_eq!(
        test_evm_vector(
            vec![
                // push32 2
                hex::decode("7F").unwrap(),
                u256_to_h256(2.into()).0.to_vec(),
                // push0
                hex::decode("5F").unwrap(),
                // mstore
                hex::decode("52").unwrap(),
                // msize
                hex::decode("59").unwrap(),
                // push0
                hex::decode("5F").unwrap(),
                // sstore
                hex::decode("55").unwrap(),
            ]
            .into_iter()
            .concat()
        ),
        32.into()
    );
}

#[test]
fn test_basic_msize_with_mstore_vectors() {
    // Here we just try to test some small EVM contracts and ensure that they work.
    assert_eq!(
        test_evm_vector(
            vec![
                // push32 2
                hex::decode("7F").unwrap(),
                u256_to_h256(2.into()).0.to_vec(),
                // push0
                hex::decode("5F").unwrap(),
                // mstore
                hex::decode("52").unwrap(),
                // msize
                hex::decode("59").unwrap(),
                // push0
                hex::decode("5F").unwrap(),
                // sstore
                hex::decode("55").unwrap(),
            ]
            .into_iter()
            .concat()
        ),
        32.into()
    );
}

#[test]
fn test_basic_caller_vectors() {
    // Here we just try to test some small EVM contracts and ensure that they work.
    assert_ne!(
        test_evm_vector(
            vec![
                // push0
                hex::decode("5F").unwrap(),
                // caller
                hex::decode("33").unwrap(),
                // push0
                hex::decode("5F").unwrap(),
                // sstore
                hex::decode("55").unwrap(),
            ]
            .into_iter()
            .concat()
        ),
        0.into()
    );
}

#[test]
fn test_basic_callvalue_vectors() {
    // Here we just try to test some small EVM contracts and ensure that they work.
    assert_eq!(
        test_evm_vector(
            vec![
                // push1 0xFF
                hex::decode("60").unwrap(),
                hex::decode("FF").unwrap(),
                // callvalue
                hex::decode("34").unwrap(),
                // push0
                hex::decode("5F").unwrap(),
                // sstore
                hex::decode("55").unwrap(),
            ]
            .into_iter()
            .concat()
        ),
        0.into()
    );
}

#[test]
fn test_basic_calldataload_vectors() {
    // Here we just try to test some small EVM contracts and ensure that they work.
    assert_eq!(
        test_evm_vector(
            vec![
                // push0
                hex::decode("5F").unwrap(),
                // calldataload
                hex::decode("35").unwrap(),
                // push0
                hex::decode("5F").unwrap(),
                // sstore
                hex::decode("55").unwrap(),
            ]
            .into_iter()
            .concat()
        ),
        0.into()
    );
}

#[test]
fn test_basic_calldatasize_vectors() {
    // Here we just try to test some small EVM contracts and ensure that they work.
    assert_eq!(
        test_evm_vector(
            vec![
                // push1 0xDD
                hex::decode("60").unwrap(),
                hex::decode("DD").unwrap(),
                // calldatasize
                hex::decode("36").unwrap(),
                // push0
                hex::decode("5F").unwrap(),
                // sstore
                hex::decode("55").unwrap(),
            ]
            .into_iter()
            .concat()
        ),
        0.into()
    );
}

#[test]
fn test_basic_calldatacopy_vectors() {
    // Here we just try to test some small EVM contracts and ensure that they work.
    assert_eq!(
        test_evm_vector(
            vec![
                // push1 9
                hex::decode("60").unwrap(),
                hex::decode("09").unwrap(),
                // push1 31
                hex::decode("60").unwrap(),
                hex::decode("1F").unwrap(),
                // push1 2
                hex::decode("60").unwrap(),
                hex::decode("02").unwrap(),
                // calldatacopy
                hex::decode("37").unwrap(),
                // push0
                hex::decode("5F").unwrap(),
                // mload
                hex::decode("51").unwrap(),
                // push0
                hex::decode("5F").unwrap(),
                // sstore
                hex::decode("55").unwrap(),
            ]
            .into_iter()
            .concat()
        ),
        0.into()
    );
}

#[test]
fn test_basic_address_vectors() {
    assert_eq!(
        test_evm_vector(
            vec![
                // push1 0xFF
                hex::decode("60").unwrap(),
                hex::decode("FF").unwrap(),
                // address
                hex::decode("30").unwrap(),
                // push0
                hex::decode("5F").unwrap(),
                // sstore
                hex::decode("55").unwrap(),
            ]
            .into_iter()
            .concat()
        ),
        h256_to_u256(H256::from(Address::from_str(CONTRACT_ADDRESS).unwrap())).into()
    );
}

#[test]
fn test_basic_balance_vectors() {
    assert_eq!(
        test_evm_vector(
            vec![
                // push20 CONTRACT_ADDRESS
                hex::decode("73").unwrap(),
                hex::decode(&CONTRACT_ADDRESS[2..]).unwrap(), // Remove 0x
                // balance
                hex::decode("31").unwrap(),
                // push0
                hex::decode("5F").unwrap(),
                // sstore
                hex::decode("55").unwrap(),
            ]
            .into_iter()
            .concat()
        ),
        0.into()
    )
}

#[test]
fn test_basic_balance_gas_vectors() {
    let initial_gas = U256::MAX;
    let gas_left = test_evm_vector(
        // Contract address should be warm by default
        vec![
            // push20 CONTRACT_ADDRESS
            hex::decode("73").unwrap(),
            hex::decode(&CONTRACT_ADDRESS[2..]).unwrap(), // Remove 0x
            // balance
            hex::decode("31").unwrap(),
            // gas
            hex::decode("5A").unwrap(),
            // push0
            hex::decode("5F").unwrap(),
            // sstore
            hex::decode("55").unwrap(),
        ]
        .into_iter()
        .concat(),
    );
    assert_eq!(initial_gas - gas_left, U256::from_dec_str("105").unwrap());

    let gas_left = test_evm_vector(
        // Random Address
        vec![
            // push20 0xab03a0B5963f75f1C8485B355fF6D30f3093BDE8
            hex::decode("73").unwrap(),
            hex::decode("ab03a0B5963f75f1C8485B355fF6D30f3093BDE8").unwrap(),
            // balance
            hex::decode("31").unwrap(),
            // gas
            hex::decode("5A").unwrap(),
            // push0
            hex::decode("5F").unwrap(),
            // sstore
            hex::decode("55").unwrap(),
        ]
        .into_iter()
        .concat(),
    );
    assert_eq!(initial_gas - gas_left, U256::from_dec_str("2605").unwrap());

    let gas_left = test_evm_vector(
        // Random Address accesed twice
        vec![
            // push20 0xab03a0B5963f75f1C8485B355fF6D30f3093BDE8
            hex::decode("73").unwrap(),
            hex::decode("ab03a0B5963f75f1C8485B355fF6D30f3093BDE8").unwrap(),
            // balance
            hex::decode("31").unwrap(),
            // push20 0xgb03a0B5963f75f1C8485B355fF6D30f3093BDE8
            hex::decode("73").unwrap(),
            hex::decode("ab03a0B5963f75f1C8485B355fF6D30f3093BDE8").unwrap(),
            // balance
            hex::decode("31").unwrap(),
            // gas
            hex::decode("5A").unwrap(),
            // push0
            hex::decode("5F").unwrap(),
            // sstore
            hex::decode("55").unwrap(),
        ]
        .into_iter()
        .concat(),
    );
    assert_eq!(initial_gas - gas_left, U256::from_dec_str("2708").unwrap());
}

#[test]
fn test_basic_origin_vectors() {
    assert_ne!(
        test_evm_vector(
            vec![
                // push0
                hex::decode("5F").unwrap(),
                // origin
                hex::decode("32").unwrap(),
                // push0
                hex::decode("5F").unwrap(),
                // sstore
                hex::decode("55").unwrap(),
            ]
            .into_iter()
            .concat()
        ),
        0.into()
    )
}

#[test]
fn test_basic_pc_vectors() {
    assert_eq!(
        test_evm_vector(
            vec![
                // push1 0xFF
                hex::decode("60").unwrap(),
                hex::decode("FF").unwrap(),
                // pc
                hex::decode("58").unwrap(),
                // push0
                hex::decode("5F").unwrap(),
                // sstore
                hex::decode("55").unwrap(),
            ]
            .into_iter()
            .concat()
        ),
        2.into()
    );
    assert_eq!(
        test_evm_vector(
            vec![
                // push3 0xFFEEDD
                hex::decode("62").unwrap(),
                hex::decode("FFEEDD").unwrap(),
                // pc
                hex::decode("58").unwrap(),
                // push0
                hex::decode("5F").unwrap(),
                // sstore
                hex::decode("55").unwrap(),
            ]
            .into_iter()
            .concat()
        ),
        4.into()
    );
}

#[test]
fn test_basic_gas_vectors() {
    assert_eq!(
        test_evm_vector(
            vec![
                // push1 0xFF
                hex::decode("60").unwrap(),
                hex::decode("FF").unwrap(),
                // gas
                hex::decode("5A").unwrap(),
                // push0
                hex::decode("5F").unwrap(),
                // sstore
                hex::decode("55").unwrap(),
            ]
            .into_iter()
            .concat()
        ),
        U256::from_dec_str(
            "115792089237316195423570985008687907853269984665640564039457584007913129639930"
        )
        .unwrap()
        .into()
    );

    assert_eq!(
        test_evm_vector(
            vec![
                // push1 0xFF
                hex::decode("60").unwrap(),
                hex::decode("FF").unwrap(),
                // push1 0xEE
                hex::decode("60").unwrap(),
                hex::decode("EE").unwrap(),
                // push1 0xDD
                hex::decode("60").unwrap(),
                hex::decode("DD").unwrap(),
                // push1 0xCC
                hex::decode("60").unwrap(),
                hex::decode("CC").unwrap(),
                // address
                hex::decode("30").unwrap(),
                // gas
                hex::decode("5A").unwrap(),
                // push0
                hex::decode("5F").unwrap(),
                // sstore
                hex::decode("55").unwrap(),
            ]
            .into_iter()
            .concat()
        ),
        U256::from_dec_str(
            "115792089237316195423570985008687907853269984665640564039457584007913129639919"
        )
        .unwrap()
        .into()
    );
}

#[test]
fn test_basic_environment3_vectors() {
    // Here we just try to test some small EVM contracts and ensure that they work.
    // gasprice
    let evm_output = test_evm_vector(
        vec![
            // push1 32
            hex::decode("60").unwrap(),
            hex::decode("20").unwrap(),
            // push1 16
            hex::decode("60").unwrap(),
            hex::decode("10").unwrap(),
            // gasprice
            hex::decode("3A").unwrap(),
            // push32 0
            hex::decode("7F").unwrap(),
            H256::zero().0.to_vec(),
            // sstore
            hex::decode("55").unwrap(),
        ]
        .into_iter()
        .concat(),
    );
    assert_eq!(evm_output, 250000000.into());

    // test OP_CODECOPY
    let evm_output = test_evm_vector(
        vec![
            // push1 7
            hex::decode("60").unwrap(),
            hex::decode("07").unwrap(),
            // push1 0
            hex::decode("60").unwrap(),
            hex::decode("00").unwrap(),
            // push1 0
            hex::decode("60").unwrap(),
            hex::decode("00").unwrap(),
            // codecopy
            hex::decode("39").unwrap(),
            // push1 0
            hex::decode("60").unwrap(),
            hex::decode("00").unwrap(),
            // mload
            hex::decode("51").unwrap(),
            // push32 0
            hex::decode("7F").unwrap(),
            H256::zero().0.to_vec(),
            // sstore
            hex::decode("55").unwrap(),
        ]
        .into_iter()
        .concat(),
    );
    assert_eq!(
        H256(evm_output.into()),
        H256(U256::from("6007600060003900000000000000000000000000000000000000000000000000").into())
    );

    // codesize
    let evm_output = test_evm_vector(
        vec![
            // push1 16
            hex::decode("60").unwrap(), // 1 byte
            hex::decode("10").unwrap(), // 1 byte
            // codesize
            hex::decode("38").unwrap(), // 1 byte
            // push32 0
            hex::decode("7F").unwrap(), // 1 byte
            H256::zero().0.to_vec(),    // 32 bytes
            // sstore
            hex::decode("55").unwrap(), // 1byte
        ]
        .into_iter()
        .concat(),
    );
    // codesize = 37 + memory_expansion = 64 (chunks of 32bytes)
    assert_eq!(evm_output, 64.into());
}

#[test]
<<<<<<< HEAD
#[ignore = "It cannot be tested right now since test_evm_vector makes an assert checking if the transaction fails, In this case we want it to fail"]
fn test_basic_invalid_vectors() {
    // It cannot be tested right now since test_evm_vector makes an assert checking if the transaction fails
    // In this case we want it to fail
    test_evm_vector(
        vec![
            // invalid
            hex::decode("FE").unwrap(),
=======
fn test_basic_logs_vectors() {
    // Here we just try to test some small EVM contracts and ensure that they work.
    // LOG0
    let evm_output = test_evm_logs(
        vec![
            // push1 37
            hex::decode("60").unwrap(),
            hex::decode("25").unwrap(),
            // push1 00
            hex::decode("60").unwrap(),
            hex::decode("00").unwrap(),
            // mstore
            hex::decode("52").unwrap(),
            // push1 32
            hex::decode("60").unwrap(),
            hex::decode("20").unwrap(),
            // push1 00
            hex::decode("60").unwrap(),
            hex::decode("00").unwrap(),
            // log0
            hex::decode("A0").unwrap(),
>>>>>>> 10690bb4
        ]
        .into_iter()
        .concat(),
    );
<<<<<<< HEAD
}

#[test]
#[ignore = "It cannot be tested right now since we dont yet have a way of checking the results of result opcode"]
fn test_basic_return_vectors() {
    // It cannot be tested right now since we dont yet have a way of checking the results of result opcode
    test_evm_vector(
        vec![
            // push32 0xFF01000000000000000000000000000000000000000000000000000000000000
            hex::decode("7F").unwrap(),
            hex::decode("FF01000000000000000000000000000000000000000000000000000000000000")
                .unwrap(),
            // push0
            hex::decode("5F").unwrap(),
            // mstore
            hex::decode("52").unwrap(),
            // push1 2
            hex::decode("60").unwrap(),
            hex::decode("02").unwrap(),
            // push0
            hex::decode("5F").unwrap(),
            // return
            hex::decode("F3").unwrap(),
=======

    for e in evm_output.events {
        if e.address == Address::from_str(CONTRACT_ADDRESS).unwrap() {
            assert!(e.indexed_topics.is_empty());
            assert_eq!(e.value[31], 37u8);
        }
    }

    // LOG1
    let evm_output = test_evm_logs(
        vec![
            // push1 37
            hex::decode("60").unwrap(),
            hex::decode("25").unwrap(),
            // push1 00
            hex::decode("60").unwrap(),
            hex::decode("00").unwrap(),
            // mstore
            hex::decode("52").unwrap(),
            // push1 64
            hex::decode("60").unwrap(),
            hex::decode("40").unwrap(),
            // push1 32
            hex::decode("60").unwrap(),
            hex::decode("20").unwrap(),
            // push1 00
            hex::decode("60").unwrap(),
            hex::decode("00").unwrap(),
            // log1
            hex::decode("A1").unwrap(),
>>>>>>> 10690bb4
        ]
        .into_iter()
        .concat(),
    );
<<<<<<< HEAD
    // Result should be 0xFF01
}

#[test]
#[ignore = "It cannot be tested right now since test_evm_vector makes an assert checking if the transaction fails, In this case we want it to fail and check if the result is correct"]
fn test_basic_revert_vectors() {
    // It cannot be tested right now since test_evm_vector makes an assert checking if the transaction fails
    // In this case we want it to fail and check if the result is correct
    test_evm_vector(
        vec![
            // push32 0xFF01000000000000000000000000000000000000000000000000000000000000
            hex::decode("7F").unwrap(),
            hex::decode("FF01000000000000000000000000000000000000000000000000000000000000")
                .unwrap(),
            // push0
            hex::decode("5F").unwrap(),
            // mstore
            hex::decode("52").unwrap(),
            // push1 2
            hex::decode("60").unwrap(),
            hex::decode("02").unwrap(),
            // push0
            hex::decode("5F").unwrap(),
            // revert
            hex::decode("FD").unwrap(),
=======

    for e in evm_output.events {
        if e.address == Address::from_str(CONTRACT_ADDRESS).unwrap() {
            assert_eq!(e.indexed_topics[0], u256_to_h256(64.into()));
            assert_eq!(e.value[31], 37u8);
        }
    }

    // LOG2
    let evm_output = test_evm_logs(
        vec![
            // push1 37
            hex::decode("60").unwrap(),
            hex::decode("25").unwrap(),
            // push1 00
            hex::decode("60").unwrap(),
            hex::decode("00").unwrap(),
            // mstore
            hex::decode("52").unwrap(),
            // push1 64
            hex::decode("60").unwrap(),
            hex::decode("40").unwrap(),
            // push1 32
            hex::decode("60").unwrap(),
            hex::decode("20").unwrap(),
            // push1 32
            hex::decode("60").unwrap(),
            hex::decode("20").unwrap(),
            // push1 00
            hex::decode("60").unwrap(),
            hex::decode("00").unwrap(),
            // log2
            hex::decode("A2").unwrap(),
>>>>>>> 10690bb4
        ]
        .into_iter()
        .concat(),
    );
<<<<<<< HEAD
    // Result should be 0xFF01, maybe it includes the gas before?
=======

    for e in evm_output.events {
        if e.address == Address::from_str(CONTRACT_ADDRESS).unwrap() {
            assert_eq!(e.indexed_topics[0], u256_to_h256(32.into()));
            assert_eq!(e.indexed_topics[1], u256_to_h256(64.into()));
            assert_eq!(e.value[31], 37u8);
        }
    }

    // LOG4
    let evm_output = test_evm_logs(
        vec![
            // push1 37
            hex::decode("60").unwrap(),
            hex::decode("25").unwrap(),
            // push1 00
            hex::decode("60").unwrap(),
            hex::decode("00").unwrap(),
            // mstore
            hex::decode("52").unwrap(),
            // push1 64
            hex::decode("60").unwrap(),
            hex::decode("40").unwrap(),
            // push1 32
            hex::decode("60").unwrap(),
            hex::decode("20").unwrap(),
            // push1 16
            hex::decode("60").unwrap(),
            hex::decode("10").unwrap(),
            // push1 12
            hex::decode("60").unwrap(),
            hex::decode("0C").unwrap(),
            // push1 32
            hex::decode("60").unwrap(),
            hex::decode("20").unwrap(),
            // push1 00
            hex::decode("60").unwrap(),
            hex::decode("00").unwrap(),
            // log4
            hex::decode("A4").unwrap(),
        ]
        .into_iter()
        .concat(),
    );

    for e in evm_output.events {
        if e.address == Address::from_str(CONTRACT_ADDRESS).unwrap() {
            assert_eq!(e.indexed_topics[0], u256_to_h256(12.into()));
            assert_eq!(e.indexed_topics[1], u256_to_h256(16.into()));
            assert_eq!(e.indexed_topics[2], u256_to_h256(32.into()));
            assert_eq!(e.indexed_topics[3], u256_to_h256(64.into()));
            assert_eq!(e.value[31], 37u8);
        }
    }
>>>>>>> 10690bb4
}

fn assert_deployed_hash<H: HistoryMode>(
    tester: &mut VmTester<H>,
    address: Address,
    expected_deployed_code_hash: H256,
) {
    let stored_evm_code_hash = tester.vm.storage.borrow_mut().get_value(&StorageKey::new(
        AccountTreeId::new(CONTRACT_DEPLOYER_ADDRESS),
        key_for_evm_hash(&address),
    ));
    assert_eq!(
        stored_evm_code_hash, expected_deployed_code_hash,
        "EVM code hash wasn't stored correctly"
    );
}

// fn deploy_evm_contrac2<H: HistoryMode>(
//     dispatcher: TracerDispatcher<StorageView<InMemoryStorage>, HistoryEnabled>,
//     tester: &mut VmTester<H>,
//     folder_name: &str,
//     contract_name: &str,
// ) -> (Address, Contract) {
//     let account = &mut tester.rich_accounts[0];

//     let (counter_bytecode, counter_deployed_bytecode) =
//         read_test_evm_bytecode(folder_name, contract_name);
//     let abi = load_test_evm_contract(folder_name, contract_name);

//     let sample_evm_code = counter_bytecode;
//     let expected_deployed_code_hash = H256(keccak256(&counter_deployed_bytecode));

//     let tx = account.get_l2_tx_for_execute(
//         Execute {
//             contract_address: None,
//             calldata: sample_evm_code,
//             value: U256::zero(),
//             factory_deps: None,
//         },
//         None,
//     );

//     tester.vm.push_transaction(tx);
//     let tx_result: crate::vm_latest::VmExecutionResultAndLogs =
//         tester.vm.inspect(dispatcher.into(), VmExecutionMode::OneTx);

//     assert!(
//         !tx_result.result.is_failed(),
//         "Transaction wasn't successful"
//     );

//     let expected_deployed_address = deployed_address_evm_create(account.address, U256::zero());
//     assert_deployed_hash(
//         tester,
//         expected_deployed_address,
//         expected_deployed_code_hash,
//     );

//     (expected_deployed_address, abi)
// }

fn deploy_evm_contract<H: HistoryMode>(
    tester: &mut VmTester<H>,
    folder_name: &str,
    contract_name: &str,
) -> (Address, Contract) {
    let account = &mut tester.rich_accounts[0];

    let (counter_bytecode, counter_deployed_bytecode) =
        read_test_evm_bytecode(folder_name, contract_name);
    let abi = load_test_evm_contract(folder_name, contract_name);

    let sample_evm_code = counter_bytecode;
    let expected_deployed_code_hash = H256(keccak256(&counter_deployed_bytecode));

    let tx = account.get_l2_tx_for_execute(
        Execute {
            contract_address: None,
            calldata: sample_evm_code,
            value: U256::zero(),
            factory_deps: None,
        },
        None,
    );

    tester.vm.push_transaction(tx);
    let tx_result: crate::vm_latest::VmExecutionResultAndLogs =
        tester.vm.execute(VmExecutionMode::OneTx);

    assert!(
        !tx_result.result.is_failed(),
        "Transaction wasn't successful"
    );

    let expected_deployed_address = deployed_address_evm_create(account.address, U256::zero());
    assert_deployed_hash(
        tester,
        expected_deployed_address,
        expected_deployed_code_hash,
    );

    (expected_deployed_address, abi)
}

#[test]
fn test_basic_evm_interaction() {
    // In this test, we aim to test whether a simple account interaction (without any fee logic)
    // will work. The account will try to deploy a simple contract from integration tests.
    let mut vm = VmTesterBuilder::new(HistoryEnabled)
        .with_empty_in_memory_storage()
        .with_execution_mode(TxExecutionMode::VerifyExecute)
        .with_random_rich_accounts(1)
        .build();

    let (expected_deployed_address, abi) = deploy_evm_contract(&mut vm, "counter", "Counter");
    let account = &mut vm.rich_accounts[0];

    let tx2 = account.get_l2_tx_for_execute(
        Execute {
            contract_address: Some(expected_deployed_address),
            calldata: abi
                .function("increment")
                .unwrap()
                .encode_input(&[Token::Uint(U256::from(15))])
                .unwrap(),
            value: U256::zero(),
            factory_deps: None,
        },
        None,
    );
    vm.vm.push_transaction(tx2);
    let tx_result: crate::vm_latest::VmExecutionResultAndLogs =
        vm.vm.execute(VmExecutionMode::OneTx);
    assert!(
        !tx_result.result.is_failed(),
        "Transaction wasn't successful"
    );

    let tx3 = account.get_l2_tx_for_execute(
        Execute {
            contract_address: Some(expected_deployed_address),
            calldata: abi
                .function("increment")
                .unwrap()
                .encode_input(&[Token::Uint(U256::from(35))])
                .unwrap(),
            value: U256::zero(),
            factory_deps: None,
        },
        None,
    );
    vm.vm.push_transaction(tx3);
    let tx_result: crate::vm_latest::VmExecutionResultAndLogs =
        vm.vm.execute(VmExecutionMode::OneTx);
    assert!(
        !tx_result.result.is_failed(),
        "Transaction wasn't successful"
    );

    let batch_result = vm.vm.execute(VmExecutionMode::Batch);
    assert!(!batch_result.result.is_failed(), "Batch wasn't successful");

    let saved_value = vm.vm.storage.borrow_mut().get_value(&StorageKey::new(
        AccountTreeId::new(expected_deployed_address),
        H256::zero(),
    ));
    assert_eq!(h256_to_u256(saved_value), U256::from(50));
}

#[test]
fn test_evm_gas_consumption() {
    // In this test, we aim to test whether a simple account interaction (without any fee logic)
    // will work. The account will try to deploy a simple contract from integration tests.
    let mut vm = VmTesterBuilder::new(HistoryEnabled)
        .with_empty_in_memory_storage()
        .with_execution_mode(TxExecutionMode::VerifyExecute)
        .with_random_rich_accounts(1)
        .build();

    let (expected_deployed_address, abi) = deploy_evm_contract(&mut vm, "gas-tester", "GasTester");
    println!("Deployed address: {:?}", expected_deployed_address);

    let account = &mut vm.rich_accounts[0];

    let tx1 = account.get_l2_tx_for_execute(
        Execute {
            contract_address: Some(expected_deployed_address),
            calldata: abi.function("testGas").unwrap().encode_input(&[]).unwrap(),
            value: U256::zero(),
            factory_deps: None,
        },
        None,
    );
    vm.vm.push_transaction(tx1);
    let tx_result = vm.vm.inspect(
        EvmDebugTracer::new().into_tracer_pointer().into(),
        VmExecutionMode::OneTx,
    );
    assert!(
        !tx_result.result.is_failed(),
        "Transaction wasn't successful"
    );
}

#[test]
fn test_evm_basic_create() {
    let mut vm = VmTesterBuilder::new(HistoryEnabled)
        .with_empty_in_memory_storage()
        .with_execution_mode(TxExecutionMode::VerifyExecute)
        .with_random_rich_accounts(1)
        .build();

    let (factory_address, _) = deploy_evm_contract(&mut vm, "create", "Import");

    // When the "Import" contract is deployed, it will create a new contract "Foo", so we just double check that it has also been deployed

    let (foo_constructor_bytecode, foo_deployed_bytecode) = read_test_evm_bytecode("create", "Foo");

    let expected_deployed_code_hash = H256(keccak256(&foo_deployed_bytecode));

    assert_deployed_hash(
        &mut vm,
        // One, because newly deployed EVM contract will have nonce 1
        deployed_address_evm_create(factory_address, U256::one()),
        expected_deployed_code_hash,
    );

    assert_deployed_hash(
        &mut vm,
        deployed_address_evm_create2(
            factory_address,
            H256::zero(),
            H256(keccak256(&foo_constructor_bytecode)),
        ),
        expected_deployed_code_hash,
    )
}

#[test]
fn test_evm_staticcall_behavior() {
    let zkevm_static_caller = read_bytecode("etc/contracts-test-data/artifacts-zk/contracts/evm-simulator/StaticCaller.sol/StaticCallTester.json");
    let zkevm_static_caller_abi = load_contract("etc/contracts-test-data/artifacts-zk/contracts/evm-simulator/StaticCaller.sol/StaticCallTester.json");
    let zkevm_static_caller_address = Address::random();

    let mut vm = VmTesterBuilder::new(HistoryEnabled)
        .with_empty_in_memory_storage()
        .with_execution_mode(TxExecutionMode::VerifyExecute)
        .with_random_rich_accounts(1)
        .with_custom_contracts(vec![(
            zkevm_static_caller,
            zkevm_static_caller_address,
            false,
        )])
        .build();

    let (address, abi) = deploy_evm_contract(&mut vm, "staticcall", "StaticCallTester");
    let account = &mut vm.rich_accounts[0];

    // Firsly, we check the correct behavior within EVM only.
    let tx = account.get_l2_tx_for_execute(
        Execute {
            contract_address: Some(address),
            calldata: abi.function("test").unwrap().encode_input(&[]).unwrap(),
            value: U256::zero(),
            factory_deps: None,
        },
        None,
    );
    vm.vm.push_transaction(tx);
    let tx_result: crate::vm_latest::VmExecutionResultAndLogs =
        vm.vm.execute(VmExecutionMode::OneTx);
    println!("{:#?}", tx_result.result);
    assert!(
        !tx_result.result.is_failed(),
        "Transaction wasn't successful"
    );

    // Secondly, we check the correct behavior when zkEVM calls EVM.
    let test_inner_calldata = abi
        .function("testInner")
        .unwrap()
        .encode_input(&[])
        .unwrap();
    let tx = account.get_l2_tx_for_execute(
        Execute {
            contract_address: Some(zkevm_static_caller_address),
            calldata: zkevm_static_caller_abi
                .function("performStaticCall")
                .unwrap()
                .encode_input(&[Token::Address(address), Token::Bytes(test_inner_calldata)])
                .unwrap(),
            value: U256::zero(),
            factory_deps: None,
        },
        None,
    );
    vm.vm.push_transaction(tx);
    let tx_result: crate::vm_latest::VmExecutionResultAndLogs =
        vm.vm.execute(VmExecutionMode::OneTx);
    println!("{:#?}", tx_result.result);
    assert!(
        !tx_result.result.is_failed(),
        "Transaction wasn't successful"
    );

    let batch_result = vm.vm.execute(VmExecutionMode::Batch);
    assert!(!batch_result.result.is_failed(), "Batch wasn't successful");
}

struct EVMOpcodeBenchmarkParams {
    pub number_of_opcodes: usize,
    pub filler: Vec<u8>,
    pub opcode: u8,
}

#[derive(Debug, Default)]
struct EVMOpcodeBenchmarkResult {
    pub used_zkevm_ergs: u32,
    pub used_evm_gas: u32,
    pub used_circuits: f32,
}

#[derive(Debug, Default)]
struct ZkEVMBenchmarkResult {
    pub used_zkevm_ergs: u32,
    pub used_circuits: f32,
}

impl Sub for EVMOpcodeBenchmarkResult {
    type Output = Self;

    fn sub(self, other: Self) -> Self {
        EVMOpcodeBenchmarkResult {
            used_zkevm_ergs: self.used_zkevm_ergs - other.used_zkevm_ergs,
            used_evm_gas: self.used_evm_gas - other.used_evm_gas,
            used_circuits: self.used_circuits - other.used_circuits,
        }
    }
}

impl Div<usize> for EVMOpcodeBenchmarkResult {
    type Output = Self;

    fn div(self, other: usize) -> Self {
        EVMOpcodeBenchmarkResult {
            used_zkevm_ergs: self.used_zkevm_ergs / other as u32,
            used_evm_gas: self.used_evm_gas / other as u32,
            used_circuits: self.used_circuits / other as f32,
        }
    }
}

fn encode_multiple_push32(values: Vec<U256>) -> Vec<u8> {
    values
        .into_iter()
        .flat_map(|value| {
            let mut result: Vec<u8> = vec![0x7f];
            result.extend_from_slice(&u256_to_h256(value).0);
            result
        })
        .collect()
}

// eth transfer is very similar by cost to ERC20 transfer in zkEVM. A bit smaller, but gives a good refernce point
fn perform_zkevm_benchmark() -> ZkEVMBenchmarkResult {
    let mut vm = VmTesterBuilder::new(HistoryEnabled)
        .with_execution_mode(TxExecutionMode::VerifyExecute)
        .with_random_rich_accounts(1)
        .build();

    // The first transaction's result can be pollutted with ergs used by the initial bootloader preparations, so we conduct one tx before conducting a
    // the benchmarking transaction.

    let account = &mut vm.rich_accounts[0];

    let tx = account.get_l2_tx_for_execute(
        Execute {
            contract_address: Some(Address::zero()),
            calldata: vec![],
            value: U256::zero(),
            factory_deps: None,
        },
        None,
    );
    vm.vm.push_transaction(tx);
    let tx_result: crate::vm_latest::VmExecutionResultAndLogs =
        vm.vm.execute(VmExecutionMode::OneTx);
    assert!(
        !tx_result.result.is_failed(),
        "Transaction wasn't successful"
    );

    // Now, we can do the benchmarking transaction.

    let tx = account.get_l2_tx_for_execute(
        Execute {
            contract_address: Some(Address::zero()),
            calldata: vec![],
            value: U256::one(),
            factory_deps: None,
        },
        None,
    );
    let ergs_before = vm.vm.gas_remaining();
    vm.vm.push_transaction(tx);
    let tx_result: crate::vm_latest::VmExecutionResultAndLogs =
        vm.vm.execute(VmExecutionMode::OneTx);
    let ergs_after = vm.vm.gas_remaining();
    assert!(
        !tx_result.result.is_failed(),
        "Transaction wasn't successful"
    );

    ZkEVMBenchmarkResult {
        used_zkevm_ergs: ergs_before - ergs_after,
        used_circuits: tx_result.statistics.circuit_statistic.total_f32(),
    }
}

fn perform_benchmark(bytecode: Vec<u8>) -> EVMOpcodeBenchmarkResult {
    let mut storage = InMemoryStorage::with_system_contracts(hash_bytecode);

    let test_address = insert_evm_contract(&mut storage, bytecode.clone());

    let mut vm = VmTesterBuilder::new(HistoryEnabled)
        .with_storage(storage)
        .with_execution_mode(TxExecutionMode::VerifyExecute)
        .with_random_rich_accounts(1)
        .build();

    let (benchmark_address, abi) = deploy_evm_contract(&mut vm, "benchmark", "BenchmarkCaller");

    let account = &mut vm.rich_accounts[0];

    let tx = account.get_l2_tx_for_execute(
        Execute {
            contract_address: Some(benchmark_address),
            calldata: abi
                .function("callAndBenchmark")
                .unwrap()
                .encode_input(&[Token::Address(test_address)])
                .unwrap(),
            value: U256::zero(),
            factory_deps: None,
        },
        None,
    );

    vm.vm.push_transaction(tx);

    let ergs_before = vm.vm.gas_remaining();
    let tx_result: crate::vm_latest::VmExecutionResultAndLogs =
        vm.vm.execute(VmExecutionMode::OneTx);
    let ergs_after = vm.vm.gas_remaining();

    assert!(
        !tx_result.result.is_failed(),
        "Transaction wasn't successful"
    );

    let used_evm_gas = vm.vm.storage.borrow_mut().get_value(&StorageKey::new(
        AccountTreeId::new(benchmark_address),
        H256::zero(),
    ));

    EVMOpcodeBenchmarkResult {
        used_zkevm_ergs: ergs_before - ergs_after,
        used_evm_gas: h256_to_u256(used_evm_gas).as_u32(),
        used_circuits: tx_result.statistics.circuit_statistic.total_f32(),
    }
}

fn perform_opcode_benchmark(params: EVMOpcodeBenchmarkParams) -> EVMOpcodeBenchmarkResult {
    /*
        The test works the following way:

        Let’s say that an opcode is like `ADD`` and it takes `N` params and we want to execute it `K` times.

        We have to somehow extract the price of individual opcode, i.e. ensure that no other actions (such as copying the bytecode) distort the results.

        We’ll need `N * K` params. So we’ll need `N * K` PUSH32 operations first. And the overall length of the bytecode will be `LEN = N * K + K` to accommodate for the opcode itself. So the algorithm will be the following one:

        1. Create a contract with bytecode `LEN` bytes long and the corresponding `N * K` PUSH32 operations (the rest `K` bytes are zeroes). The bytecode will be full of 0s. Run the benchmark. It will return the number of ergs needed to process such bytecode without the tested opcode.
        2. Create a contract with bytecode `LEN` bytes long and the corresponding `N * K` PUSH32 operations, where after each `N` operations there will be one of the tested opcode. It will return the number of ergs needed to process such bytecode with the tested opcode.
    */

    let bytecode_len = params.number_of_opcodes * params.filler.len() + params.number_of_opcodes;

    let mut bytecode_with_filler_only = vec![0u8; bytecode_len];
    for i in 0..params.number_of_opcodes {
        let start = i * params.filler.len();
        let end = start + params.filler.len();
        bytecode_with_filler_only[start..end].copy_from_slice(&params.filler);
    }

    let mut bytecode_with_filler_and_opcode = vec![0u8; bytecode_len];
    for i in 0..params.number_of_opcodes {
        let start = i * params.filler.len() + i;
        let end = start + params.filler.len();
        bytecode_with_filler_and_opcode[start..end].copy_from_slice(&params.filler);
        bytecode_with_filler_and_opcode[end] = params.opcode;
    }

    let benchmark_with_filler_only = perform_benchmark(bytecode_with_filler_only);
    let benchmark_with_filler_and_opcode = perform_benchmark(bytecode_with_filler_and_opcode);

    let diff = benchmark_with_filler_and_opcode - benchmark_with_filler_only;

    diff / params.number_of_opcodes
}

// TODO: move this test to a separate binary
#[test]
fn test_evm_benchmark() {
    println!("{:#?}", perform_zkevm_benchmark());

    println!(
        "{:#?}",
        perform_opcode_benchmark(EVMOpcodeBenchmarkParams {
            number_of_opcodes: 50,
            filler: encode_multiple_push32(vec![
                U256::from(2).pow(255.into()) + U256::from(1),
                U256::from(2).pow(255.into())
            ]),
            opcode: 1 // add
        })
    );
}<|MERGE_RESOLUTION|>--- conflicted
+++ resolved
@@ -2622,7 +2622,159 @@
 }
 
 #[test]
-<<<<<<< HEAD
+fn test_basic_logs_vectors() {
+    // Here we just try to test some small EVM contracts and ensure that they work.
+    // LOG0
+    let evm_output = test_evm_logs(
+        vec![
+            // push1 37
+            hex::decode("60").unwrap(),
+            hex::decode("25").unwrap(),
+            // push1 00
+            hex::decode("60").unwrap(),
+            hex::decode("00").unwrap(),
+            // mstore
+            hex::decode("52").unwrap(),
+            // push1 32
+            hex::decode("60").unwrap(),
+            hex::decode("20").unwrap(),
+            // push1 00
+            hex::decode("60").unwrap(),
+            hex::decode("00").unwrap(),
+            // log0
+            hex::decode("A0").unwrap(),
+        ]
+        .into_iter()
+        .concat(),
+    );
+
+    for e in evm_output.events {
+        if e.address == Address::from_str(CONTRACT_ADDRESS).unwrap() {
+            assert!(e.indexed_topics.is_empty());
+            assert_eq!(e.value[31], 37u8);
+        }
+    }
+
+    // LOG1
+    let evm_output = test_evm_logs(
+        vec![
+            // push1 37
+            hex::decode("60").unwrap(),
+            hex::decode("25").unwrap(),
+            // push1 00
+            hex::decode("60").unwrap(),
+            hex::decode("00").unwrap(),
+            // mstore
+            hex::decode("52").unwrap(),
+            // push1 64
+            hex::decode("60").unwrap(),
+            hex::decode("40").unwrap(),
+            // push1 32
+            hex::decode("60").unwrap(),
+            hex::decode("20").unwrap(),
+            // push1 00
+            hex::decode("60").unwrap(),
+            hex::decode("00").unwrap(),
+            // log1
+            hex::decode("A1").unwrap(),
+        ]
+        .into_iter()
+        .concat(),
+    );
+
+    for e in evm_output.events {
+        if e.address == Address::from_str(CONTRACT_ADDRESS).unwrap() {
+            assert_eq!(e.indexed_topics[0], u256_to_h256(64.into()));
+            assert_eq!(e.value[31], 37u8);
+        }
+    }
+
+    // LOG2
+    let evm_output = test_evm_logs(
+        vec![
+            // push1 37
+            hex::decode("60").unwrap(),
+            hex::decode("25").unwrap(),
+            // push1 00
+            hex::decode("60").unwrap(),
+            hex::decode("00").unwrap(),
+            // mstore
+            hex::decode("52").unwrap(),
+            // push1 64
+            hex::decode("60").unwrap(),
+            hex::decode("40").unwrap(),
+            // push1 32
+            hex::decode("60").unwrap(),
+            hex::decode("20").unwrap(),
+            // push1 32
+            hex::decode("60").unwrap(),
+            hex::decode("20").unwrap(),
+            // push1 00
+            hex::decode("60").unwrap(),
+            hex::decode("00").unwrap(),
+            // log2
+            hex::decode("A2").unwrap(),
+        ]
+        .into_iter()
+        .concat(),
+    );
+
+    for e in evm_output.events {
+        if e.address == Address::from_str(CONTRACT_ADDRESS).unwrap() {
+            assert_eq!(e.indexed_topics[0], u256_to_h256(32.into()));
+            assert_eq!(e.indexed_topics[1], u256_to_h256(64.into()));
+            assert_eq!(e.value[31], 37u8);
+        }
+    }
+
+    // LOG4
+    let evm_output = test_evm_logs(
+        vec![
+            // push1 37
+            hex::decode("60").unwrap(),
+            hex::decode("25").unwrap(),
+            // push1 00
+            hex::decode("60").unwrap(),
+            hex::decode("00").unwrap(),
+            // mstore
+            hex::decode("52").unwrap(),
+            // push1 64
+            hex::decode("60").unwrap(),
+            hex::decode("40").unwrap(),
+            // push1 32
+            hex::decode("60").unwrap(),
+            hex::decode("20").unwrap(),
+            // push1 16
+            hex::decode("60").unwrap(),
+            hex::decode("10").unwrap(),
+            // push1 12
+            hex::decode("60").unwrap(),
+            hex::decode("0C").unwrap(),
+            // push1 32
+            hex::decode("60").unwrap(),
+            hex::decode("20").unwrap(),
+            // push1 00
+            hex::decode("60").unwrap(),
+            hex::decode("00").unwrap(),
+            // log4
+            hex::decode("A4").unwrap(),
+        ]
+        .into_iter()
+        .concat(),
+    );
+
+    for e in evm_output.events {
+        if e.address == Address::from_str(CONTRACT_ADDRESS).unwrap() {
+            assert_eq!(e.indexed_topics[0], u256_to_h256(12.into()));
+            assert_eq!(e.indexed_topics[1], u256_to_h256(16.into()));
+            assert_eq!(e.indexed_topics[2], u256_to_h256(32.into()));
+            assert_eq!(e.indexed_topics[3], u256_to_h256(64.into()));
+            assert_eq!(e.value[31], 37u8);
+        }
+    }
+}
+
+#[test]
 #[ignore = "It cannot be tested right now since test_evm_vector makes an assert checking if the transaction fails, In this case we want it to fail"]
 fn test_basic_invalid_vectors() {
     // It cannot be tested right now since test_evm_vector makes an assert checking if the transaction fails
@@ -2631,34 +2783,10 @@
         vec![
             // invalid
             hex::decode("FE").unwrap(),
-=======
-fn test_basic_logs_vectors() {
-    // Here we just try to test some small EVM contracts and ensure that they work.
-    // LOG0
-    let evm_output = test_evm_logs(
-        vec![
-            // push1 37
-            hex::decode("60").unwrap(),
-            hex::decode("25").unwrap(),
-            // push1 00
-            hex::decode("60").unwrap(),
-            hex::decode("00").unwrap(),
-            // mstore
-            hex::decode("52").unwrap(),
-            // push1 32
-            hex::decode("60").unwrap(),
-            hex::decode("20").unwrap(),
-            // push1 00
-            hex::decode("60").unwrap(),
-            hex::decode("00").unwrap(),
-            // log0
-            hex::decode("A0").unwrap(),
->>>>>>> 10690bb4
         ]
         .into_iter()
         .concat(),
     );
-<<<<<<< HEAD
 }
 
 #[test]
@@ -2682,43 +2810,10 @@
             hex::decode("5F").unwrap(),
             // return
             hex::decode("F3").unwrap(),
-=======
-
-    for e in evm_output.events {
-        if e.address == Address::from_str(CONTRACT_ADDRESS).unwrap() {
-            assert!(e.indexed_topics.is_empty());
-            assert_eq!(e.value[31], 37u8);
-        }
-    }
-
-    // LOG1
-    let evm_output = test_evm_logs(
-        vec![
-            // push1 37
-            hex::decode("60").unwrap(),
-            hex::decode("25").unwrap(),
-            // push1 00
-            hex::decode("60").unwrap(),
-            hex::decode("00").unwrap(),
-            // mstore
-            hex::decode("52").unwrap(),
-            // push1 64
-            hex::decode("60").unwrap(),
-            hex::decode("40").unwrap(),
-            // push1 32
-            hex::decode("60").unwrap(),
-            hex::decode("20").unwrap(),
-            // push1 00
-            hex::decode("60").unwrap(),
-            hex::decode("00").unwrap(),
-            // log1
-            hex::decode("A1").unwrap(),
->>>>>>> 10690bb4
         ]
         .into_iter()
         .concat(),
     );
-<<<<<<< HEAD
     // Result should be 0xFF01
 }
 
@@ -2744,103 +2839,11 @@
             hex::decode("5F").unwrap(),
             // revert
             hex::decode("FD").unwrap(),
-=======
-
-    for e in evm_output.events {
-        if e.address == Address::from_str(CONTRACT_ADDRESS).unwrap() {
-            assert_eq!(e.indexed_topics[0], u256_to_h256(64.into()));
-            assert_eq!(e.value[31], 37u8);
-        }
-    }
-
-    // LOG2
-    let evm_output = test_evm_logs(
-        vec![
-            // push1 37
-            hex::decode("60").unwrap(),
-            hex::decode("25").unwrap(),
-            // push1 00
-            hex::decode("60").unwrap(),
-            hex::decode("00").unwrap(),
-            // mstore
-            hex::decode("52").unwrap(),
-            // push1 64
-            hex::decode("60").unwrap(),
-            hex::decode("40").unwrap(),
-            // push1 32
-            hex::decode("60").unwrap(),
-            hex::decode("20").unwrap(),
-            // push1 32
-            hex::decode("60").unwrap(),
-            hex::decode("20").unwrap(),
-            // push1 00
-            hex::decode("60").unwrap(),
-            hex::decode("00").unwrap(),
-            // log2
-            hex::decode("A2").unwrap(),
->>>>>>> 10690bb4
         ]
         .into_iter()
         .concat(),
     );
-<<<<<<< HEAD
     // Result should be 0xFF01, maybe it includes the gas before?
-=======
-
-    for e in evm_output.events {
-        if e.address == Address::from_str(CONTRACT_ADDRESS).unwrap() {
-            assert_eq!(e.indexed_topics[0], u256_to_h256(32.into()));
-            assert_eq!(e.indexed_topics[1], u256_to_h256(64.into()));
-            assert_eq!(e.value[31], 37u8);
-        }
-    }
-
-    // LOG4
-    let evm_output = test_evm_logs(
-        vec![
-            // push1 37
-            hex::decode("60").unwrap(),
-            hex::decode("25").unwrap(),
-            // push1 00
-            hex::decode("60").unwrap(),
-            hex::decode("00").unwrap(),
-            // mstore
-            hex::decode("52").unwrap(),
-            // push1 64
-            hex::decode("60").unwrap(),
-            hex::decode("40").unwrap(),
-            // push1 32
-            hex::decode("60").unwrap(),
-            hex::decode("20").unwrap(),
-            // push1 16
-            hex::decode("60").unwrap(),
-            hex::decode("10").unwrap(),
-            // push1 12
-            hex::decode("60").unwrap(),
-            hex::decode("0C").unwrap(),
-            // push1 32
-            hex::decode("60").unwrap(),
-            hex::decode("20").unwrap(),
-            // push1 00
-            hex::decode("60").unwrap(),
-            hex::decode("00").unwrap(),
-            // log4
-            hex::decode("A4").unwrap(),
-        ]
-        .into_iter()
-        .concat(),
-    );
-
-    for e in evm_output.events {
-        if e.address == Address::from_str(CONTRACT_ADDRESS).unwrap() {
-            assert_eq!(e.indexed_topics[0], u256_to_h256(12.into()));
-            assert_eq!(e.indexed_topics[1], u256_to_h256(16.into()));
-            assert_eq!(e.indexed_topics[2], u256_to_h256(32.into()));
-            assert_eq!(e.indexed_topics[3], u256_to_h256(64.into()));
-            assert_eq!(e.value[31], 37u8);
-        }
-    }
->>>>>>> 10690bb4
 }
 
 fn assert_deployed_hash<H: HistoryMode>(
