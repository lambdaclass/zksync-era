--- conflicted
+++ resolved
@@ -1484,7 +1484,6 @@
 }
 
 #[test]
-<<<<<<< HEAD
 fn test_basic_block_environment_vectors() {
     // Here we just try to test some small EVM contracts and ensure that they work.
 
@@ -1499,7 +1498,50 @@
             // push32 0
             hex::decode("7F").unwrap(),
             H256::zero().0.to_vec(),
-=======
+            // sstore
+            hex::decode("55").unwrap(),
+        ]
+        .into_iter()
+        .concat(),
+    );
+    // Should be 0, since the item in the stack is the blockNumber used
+    // The block number 100 was not created, so blockhash(100) == 0.
+    assert_eq!(evm_output, 0.into());
+
+    // current block number
+    let evm_output = test_evm_vector(
+        vec![
+            // number
+            hex::decode("43").unwrap(),
+            // push32 0
+            hex::decode("7F").unwrap(),
+            H256::zero().0.to_vec(),
+            // sstore
+            hex::decode("55").unwrap(),
+        ]
+        .into_iter()
+        .concat(),
+    );
+    assert_eq!(evm_output, 1.into());
+
+    // chain-id
+    let evm_output = test_evm_vector(
+        vec![
+            // chain-id
+            hex::decode("46").unwrap(),
+            // push32 0
+            hex::decode("7F").unwrap(),
+            H256::zero().0.to_vec(),
+            // sstore
+            hex::decode("55").unwrap(),
+        ]
+        .into_iter()
+        .concat(),
+    );
+    assert_eq!(evm_output, 270.into());
+}
+
+#[test]
 fn test_basic_pop_vectors() {
     // Here we just try to test some small EVM contracts and ensure that they work.
     assert_eq!(
@@ -1824,24 +1866,12 @@
             hex::decode("5A").unwrap(),
             // push0
             hex::decode("5F").unwrap(),
->>>>>>> c16505d2
             // sstore
             hex::decode("55").unwrap(),
         ]
         .into_iter()
         .concat(),
     );
-<<<<<<< HEAD
-    // Should be 0, since the item in the stack is the blockNumber used
-    // The block number 100 was not created, so blockhash(100) == 0.
-    assert_eq!(evm_output, 0.into());
-
-    // current block number
-    let evm_output = test_evm_vector(
-        vec![
-            // number
-            hex::decode("43").unwrap(),
-=======
     assert_eq!(
         initial_gas - gas_left_2,
         U256::from_dec_str("22211").unwrap()
@@ -1850,61 +1880,6 @@
     let gas_left_3 = test_evm_vector(
         // sstore cold same value + sload warm
         vec![
-            // push32 0
-            hex::decode("7F").unwrap(),
-            u256_to_h256(0.into()).0.to_vec(),
->>>>>>> c16505d2
-            // push32 0
-            hex::decode("7F").unwrap(),
-            H256::zero().0.to_vec(),
-            // sstore
-            hex::decode("55").unwrap(),
-<<<<<<< HEAD
-=======
-            // push32 0
-            hex::decode("7F").unwrap(),
-            H256::zero().0.to_vec(),
-            // sload
-            hex::decode("54").unwrap(),
-            // gas
-            hex::decode("5A").unwrap(),
-            // push0
-            hex::decode("5F").unwrap(),
-            // sstore
-            hex::decode("55").unwrap(),
->>>>>>> c16505d2
-        ]
-        .into_iter()
-        .concat(),
-    );
-<<<<<<< HEAD
-    assert_eq!(evm_output, 1.into());
-
-    // chain-id
-    let evm_output = test_evm_vector(
-        vec![
-            // chain-id
-            hex::decode("46").unwrap(),
-=======
-    assert_eq!(
-        initial_gas - gas_left_3,
-        U256::from_dec_str("2311").unwrap()
-    );
-
-    let gas_left_4 = test_evm_vector(
-        // sstore cold different value + sstore warm same value + sload warm
-        vec![
-            // push32 2
-            hex::decode("7F").unwrap(),
-            u256_to_h256(2.into()).0.to_vec(),
->>>>>>> c16505d2
-            // push32 0
-            hex::decode("7F").unwrap(),
-            H256::zero().0.to_vec(),
-            // sstore
-            hex::decode("55").unwrap(),
-<<<<<<< HEAD
-=======
             // push32 0
             hex::decode("7F").unwrap(),
             u256_to_h256(0.into()).0.to_vec(),
@@ -1924,14 +1899,49 @@
             hex::decode("5F").unwrap(),
             // sstore
             hex::decode("55").unwrap(),
->>>>>>> c16505d2
         ]
         .into_iter()
         .concat(),
     );
-<<<<<<< HEAD
-    assert_eq!(evm_output, 270.into());
-=======
+    assert_eq!(
+        initial_gas - gas_left_3,
+        U256::from_dec_str("2311").unwrap()
+    );
+
+    let gas_left_4 = test_evm_vector(
+        // sstore cold different value + sstore warm same value + sload warm
+        vec![
+            // push32 2
+            hex::decode("7F").unwrap(),
+            u256_to_h256(2.into()).0.to_vec(),
+            // push32 0
+            hex::decode("7F").unwrap(),
+            H256::zero().0.to_vec(),
+            // sstore
+            hex::decode("55").unwrap(),
+            // push32 0
+            hex::decode("7F").unwrap(),
+            u256_to_h256(0.into()).0.to_vec(),
+            // push32 0
+            hex::decode("7F").unwrap(),
+            H256::zero().0.to_vec(),
+            // sstore
+            hex::decode("55").unwrap(),
+            // push32 0
+            hex::decode("7F").unwrap(),
+            H256::zero().0.to_vec(),
+            // sload
+            hex::decode("54").unwrap(),
+            // gas
+            hex::decode("5A").unwrap(),
+            // push0
+            hex::decode("5F").unwrap(),
+            // sstore
+            hex::decode("55").unwrap(),
+        ]
+        .into_iter()
+        .concat(),
+    );
     assert_eq!(
         initial_gas - gas_left_4,
         U256::from_dec_str("22317").unwrap()
@@ -2299,7 +2309,6 @@
         .unwrap()
         .into()
     );
->>>>>>> c16505d2
 }
 
 fn assert_deployed_hash<H: HistoryMode>(
