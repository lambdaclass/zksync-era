//!
//! Tests for the bootloader
//! The description for each of the tests can be found in the corresponding `.yul` file.
//!

use assert_matches::assert_matches;
use ethabi::{ParamType, Token};
use zksync_system_constants::REQUIRED_L1_TO_L2_GAS_PER_PUBDATA_BYTE;
use zksync_types::{
    block::{pack_block_info, L2BlockHasher},
    h256_to_u256, u256_to_h256, AccountTreeId, Address, Execute, ExecuteTransactionCommon,
    L1BatchNumber, L1TxCommonData, L2BlockNumber, ProtocolVersionId, StorageKey, Transaction, H256,
    SYSTEM_CONTEXT_ADDRESS, SYSTEM_CONTEXT_BLOCK_INFO_POSITION,
    SYSTEM_CONTEXT_CURRENT_L2_BLOCK_INFO_POSITION, SYSTEM_CONTEXT_CURRENT_TX_ROLLING_HASH_POSITION,
    U256,
};
<<<<<<< HEAD
use zksync_utils::{h256_to_u256, u256_to_h256};
use zksync_vm_interface::VmRevertReason;
=======
>>>>>>> 5d6cd325

use super::{default_l1_batch, get_empty_storage, tester::VmTesterBuilder, TestedVm};
use crate::{
    interface::{
        storage::StorageView, ExecutionResult, Halt, InspectExecutionMode, L2BlockEnv,
        TxExecutionMode, VmInterfaceExt,
    },
    vm_latest::{
        constants::{get_tx_operator_l2_block_info_offset, TX_OPERATOR_SLOTS_PER_L2_BLOCK_INFO},
        utils::l2_blocks::get_l2_block_hash_key,
        MultiVMSubversion,
    },
};

/// Encodes a Solidity function call with parameters into a Vec<u8>.
fn encode_function_call(
    name: &str,
    types: &[ParamType],
    params: &[Token],
) -> Result<String, ethabi::Error> {
    let short_sig = ethabi::short_signature(name, types);

    // Check if the provided number of parameters matches the function's expected inputs
    if types.len() != params.len() {
        return Err(ethabi::Error::InvalidData);
    }

    // Encode the function call with the provided parameters
    let encoded_data = ethabi::encode(params);

    Ok(VmRevertReason::Unknown {
        function_selector: short_sig.to_vec(),
        data: [short_sig.to_vec(), encoded_data].concat(),
    }
    .to_string())
}

fn get_l1_noop() -> Transaction {
    Transaction {
        common_data: ExecuteTransactionCommon::L1(L1TxCommonData {
            sender: Address::repeat_byte(1),
            gas_limit: U256::from(2000000u32),
            gas_per_pubdata_limit: REQUIRED_L1_TO_L2_GAS_PER_PUBDATA_BYTE.into(),
            ..Default::default()
        }),
        execute: Execute {
            contract_address: Some(Address::repeat_byte(0xc0)),
            calldata: vec![],
            value: U256::zero(),
            factory_deps: vec![],
        },
        received_timestamp_ms: 0,
        raw_bytes: None,
    }
}

pub(crate) fn test_l2_block_initialization_timestamp<VM: TestedVm>() {
    // This test checks that the L2 block initialization works correctly.
    // Here we check that the first block must have timestamp that is greater or equal to the timestamp
    // of the current batch.

    let mut vm = VmTesterBuilder::new()
        .with_empty_in_memory_storage()
        .with_execution_mode(TxExecutionMode::VerifyExecute)
        .with_rich_accounts(1)
        .build::<VM>();

    // Override the timestamp of the current L2 block to be 0.
    vm.vm.push_l2_block_unchecked(L2BlockEnv {
        number: 1,
        timestamp: 0,
        prev_block_hash: L2BlockHasher::legacy_hash(L2BlockNumber(0)),
        max_virtual_blocks_to_create: 1,
    });
    let l1_tx = get_l1_noop();

    vm.vm.push_transaction(l1_tx);
    let res = vm.vm.execute(InspectExecutionMode::OneTx);

    assert_matches!(
        res.result,
        ExecutionResult::Halt { reason: Halt::FailedToSetL2Block(msg) }
            if msg.contains("0x5e9ad9b0")
    );
}

pub(crate) fn test_l2_block_initialization_number_non_zero<VM: TestedVm>() {
    // This test checks that the L2 block initialization works correctly.
    // Here we check that the first L2 block number can not be zero.

    let l1_batch = default_l1_batch(L1BatchNumber(1));
    let first_l2_block = L2BlockEnv {
        number: 0,
        timestamp: l1_batch.timestamp,
        prev_block_hash: L2BlockHasher::legacy_hash(L2BlockNumber(0)),
        max_virtual_blocks_to_create: 1,
    };

    let mut vm = VmTesterBuilder::new()
        .with_empty_in_memory_storage()
        .with_execution_mode(TxExecutionMode::VerifyExecute)
        .with_l1_batch_env(l1_batch)
        .with_rich_accounts(1)
        .build::<VM>();

    let l1_tx = get_l1_noop();

    vm.vm.push_transaction(l1_tx);

    set_manual_l2_block_info(&mut vm.vm, 0, first_l2_block);

    let res = vm.vm.execute(InspectExecutionMode::OneTx);

    assert_eq!(
        res.result,
        ExecutionResult::Halt {
            reason: Halt::FailedToSetL2Block(
                encode_function_call("L2BlockNumberZero", &[], &[]).unwrap()
            )
        }
    );
}

fn test_same_l2_block<VM: TestedVm>(
    expected_error: Option<Halt>,
    override_timestamp: Option<u64>,
    override_prev_block_hash: Option<H256>,
) {
    let mut l1_batch = default_l1_batch(L1BatchNumber(1));
    l1_batch.timestamp = 1;
    let mut vm = VmTesterBuilder::new()
        .with_empty_in_memory_storage()
        .with_execution_mode(TxExecutionMode::VerifyExecute)
        .with_l1_batch_env(l1_batch)
        .with_rich_accounts(1)
        .build::<VM>();

    let l1_tx = get_l1_noop();
    vm.vm.push_transaction(l1_tx.clone());
    let res = vm.vm.execute(InspectExecutionMode::OneTx);
    assert!(!res.result.is_failed());

    let mut current_l2_block = vm.l1_batch_env.first_l2_block;

    if let Some(timestamp) = override_timestamp {
        current_l2_block.timestamp = timestamp;
    }
    if let Some(prev_block_hash) = override_prev_block_hash {
        current_l2_block.prev_block_hash = prev_block_hash;
    }

    if (None, None) == (override_timestamp, override_prev_block_hash) {
        current_l2_block.max_virtual_blocks_to_create = 0;
    }

    vm.vm.push_transaction(l1_tx);
    set_manual_l2_block_info(&mut vm.vm, 1, current_l2_block);

    let result = vm.vm.execute(InspectExecutionMode::OneTx);

    if let Some(err) = expected_error {
        assert_eq!(result.result, ExecutionResult::Halt { reason: err });
    } else {
        assert_eq!(result.result, ExecutionResult::Success { output: vec![] });
    }
}

pub(crate) fn test_l2_block_same_l2_block<VM: TestedVm>() {
    // This test aims to test the case when there are multiple transactions inside the same L2 block.

    // Case 1: Incorrect timestamp
    test_same_l2_block::<VM>(
        Some(Halt::FailedToSetL2Block(
            encode_function_call(
                "IncorrectSameL2BlockTimestamp",
                &[ParamType::Uint(128), ParamType::Uint(128)],
                &[
                    Token::Uint(U256::zero()),
                    Token::Uint(U256::from(1_700_000_001)),
                ],
            )
            .unwrap(),
        )),
        Some(0),
        None,
    );

    // Case 2: Incorrect previous block hash
    test_same_l2_block::<VM>(
        Some(Halt::FailedToSetL2Block(
            encode_function_call(
                "IncorrectSameL2BlockPrevBlockHash",
                &[ParamType::FixedBytes(32), ParamType::FixedBytes(32)],
                &[
                    Token::FixedBytes(H256::zero().0.to_vec()),
                    Token::FixedBytes(
                        hex::decode(
                            "e8e77626586f73b955364c7b4bbf0bb7f7685ebd40e852b164633a4acbd3244c",
                        )
                        .unwrap(),
                    ),
                ],
            )
            .unwrap(),
        )),
        None,
        Some(H256::zero()),
    );

    // Case 3: Correct continuation of the same L2 block
    test_same_l2_block::<VM>(None, None, None);
}

fn test_new_l2_block<VM: TestedVm>(
    first_l2_block: L2BlockEnv,
    overriden_second_block_number: Option<u32>,
    overriden_second_block_timestamp: Option<u64>,
    overriden_second_block_prev_block_hash: Option<H256>,
    expected_error: Option<Halt>,
) {
    let mut l1_batch = default_l1_batch(L1BatchNumber(1));
    l1_batch.timestamp = 1;
    l1_batch.first_l2_block = first_l2_block;

    let mut vm = VmTesterBuilder::new()
        .with_empty_in_memory_storage()
        .with_l1_batch_env(l1_batch)
        .with_execution_mode(TxExecutionMode::VerifyExecute)
        .with_rich_accounts(1)
        .build::<VM>();

    let l1_tx = get_l1_noop();

    // Firstly we execute the first transaction
    vm.vm.push_transaction(l1_tx.clone());
    vm.vm.execute(InspectExecutionMode::OneTx);

    let mut second_l2_block = vm.l1_batch_env.first_l2_block;
    second_l2_block.number += 1;
    second_l2_block.timestamp += 1;
    second_l2_block.prev_block_hash = vm.vm.last_l2_block_hash();

    if let Some(block_number) = overriden_second_block_number {
        second_l2_block.number = block_number;
    }
    if let Some(timestamp) = overriden_second_block_timestamp {
        second_l2_block.timestamp = timestamp;
    }
    if let Some(prev_block_hash) = overriden_second_block_prev_block_hash {
        second_l2_block.prev_block_hash = prev_block_hash;
    }

    vm.vm.push_l2_block_unchecked(second_l2_block);
    vm.vm.push_transaction(l1_tx);

    let result = vm.vm.execute(InspectExecutionMode::OneTx);
    if let Some(err) = expected_error {
        assert_eq!(result.result, ExecutionResult::Halt { reason: err });
    } else {
        assert_eq!(result.result, ExecutionResult::Success { output: vec![] });
    }
}

pub(crate) fn test_l2_block_new_l2_block<VM: TestedVm>() {
    // This test is aimed to cover potential issue

    let correct_first_block = L2BlockEnv {
        number: 1,
        timestamp: 1,
        prev_block_hash: L2BlockHasher::legacy_hash(L2BlockNumber(0)),
        max_virtual_blocks_to_create: 1,
    };

    // Case 1: Block number increasing by more than 1
    test_new_l2_block::<VM>(
        correct_first_block,
        Some(3),
        None,
        None,
        Some(Halt::FailedToSetL2Block(
            encode_function_call(
                "InvalidNewL2BlockNumber",
                &[ParamType::Uint(256)],
                &[Token::Uint(U256::from(3u32))],
            )
            .unwrap(),
        )),
    );

    // Case 2: Timestamp not increasing
    test_new_l2_block::<VM>(
        correct_first_block,
        None,
        Some(1),
        None,
        Some(Halt::FailedToSetL2Block(
            encode_function_call(
                "NonMonotonicL2BlockTimestamp",
                &[ParamType::Uint(128), ParamType::Uint(128)],
                &[Token::Uint(U256::from(1)), Token::Uint(U256::from(1))],
            )
            .unwrap(),
        )),
    );

    // Case 3: Incorrect previous block hash
    test_new_l2_block::<VM>(
        correct_first_block,
        None,
        None,
        Some(H256::zero()),
        Some(Halt::FailedToSetL2Block(
            encode_function_call(
                "IncorrectL2BlockHash",
                &[ParamType::FixedBytes(32), ParamType::FixedBytes(32)],
                &[
                    Token::FixedBytes(H256::zero().0.to_vec()),
                    Token::FixedBytes(
                        hex::decode(
                            "de4c551714ad02a0a4f51252f966ef90c13376ea4c8a463eedfb242b97551c43",
                        )
                        .unwrap(),
                    ),
                ],
            )
            .unwrap(),
        )),
    );

    // Case 4: Correct new block
    test_new_l2_block::<VM>(correct_first_block, None, None, None, None);
}

#[allow(clippy::too_many_arguments)]
fn test_first_in_batch<VM: TestedVm>(
    miniblock_timestamp: u64,
    miniblock_number: u32,
    pending_txs_hash: H256,
    batch_timestamp: u64,
    new_batch_timestamp: u64,
    batch_number: u32,
    proposed_block: L2BlockEnv,
    expected_error: Option<Halt>,
) {
    let mut l1_batch = default_l1_batch(L1BatchNumber(1));
    l1_batch.number += 1;
    l1_batch.timestamp = new_batch_timestamp;

    let mut vm = VmTesterBuilder::new()
        .with_empty_in_memory_storage()
        .with_l1_batch_env(l1_batch)
        .with_execution_mode(TxExecutionMode::VerifyExecute)
        .with_rich_accounts(1)
        .build::<VM>();
    let l1_tx = get_l1_noop();

    // Setting the values provided.
    let miniblock_info_slot = StorageKey::new(
        AccountTreeId::new(SYSTEM_CONTEXT_ADDRESS),
        SYSTEM_CONTEXT_CURRENT_L2_BLOCK_INFO_POSITION,
    );
    let pending_txs_hash_slot = StorageKey::new(
        AccountTreeId::new(SYSTEM_CONTEXT_ADDRESS),
        SYSTEM_CONTEXT_CURRENT_TX_ROLLING_HASH_POSITION,
    );
    let batch_info_slot = StorageKey::new(
        AccountTreeId::new(SYSTEM_CONTEXT_ADDRESS),
        SYSTEM_CONTEXT_BLOCK_INFO_POSITION,
    );
    let prev_block_hash_position = get_l2_block_hash_key(miniblock_number - 1);

    let mut storage = get_empty_storage();
    storage.set_value(
        miniblock_info_slot,
        u256_to_h256(pack_block_info(
            miniblock_number as u64,
            miniblock_timestamp,
        )),
    );
    storage.set_value(pending_txs_hash_slot, pending_txs_hash);
    storage.set_value(
        batch_info_slot,
        u256_to_h256(pack_block_info(batch_number as u64, batch_timestamp)),
    );
    storage.set_value(
        prev_block_hash_position,
        L2BlockHasher::legacy_hash(L2BlockNumber(miniblock_number - 1)),
    );
    // Replace the storage entirely. It's not enough to write to the underlying storage (since read values are already cached
    // in the storage view).
    *vm.storage.borrow_mut() = StorageView::new(storage);

    // In order to skip checks from the Rust side of the VM, we firstly use some definitely correct L2 block info.
    // And then override it with the user-provided value

    let last_l2_block = vm.l1_batch_env.first_l2_block;
    let new_l2_block = L2BlockEnv {
        number: last_l2_block.number + 1,
        timestamp: last_l2_block.timestamp + 1,
        prev_block_hash: vm.vm.last_l2_block_hash(),
        max_virtual_blocks_to_create: last_l2_block.max_virtual_blocks_to_create,
    };

    vm.vm.push_l2_block_unchecked(new_l2_block);
    vm.vm.push_transaction(l1_tx);
    set_manual_l2_block_info(&mut vm.vm, 0, proposed_block);

    let result = vm.vm.execute(InspectExecutionMode::OneTx);
    if let Some(err) = expected_error {
        assert_eq!(result.result, ExecutionResult::Halt { reason: err });
    } else {
        assert_eq!(result.result, ExecutionResult::Success { output: vec![] });
    }
}

pub(crate) fn test_l2_block_first_in_batch<VM: TestedVm>() {
    let prev_block_hash = L2BlockHasher::legacy_hash(L2BlockNumber(0));
    let prev_block_hash = L2BlockHasher::new(L2BlockNumber(1), 1, prev_block_hash)
        .finalize(ProtocolVersionId::latest());
    test_first_in_batch::<VM>(
        1,
        1,
        H256::zero(),
        1,
        2,
        1,
        L2BlockEnv {
            number: 2,
            timestamp: 2,
            prev_block_hash,
            max_virtual_blocks_to_create: 1,
        },
        None,
    );

    let prev_block_hash = L2BlockHasher::legacy_hash(L2BlockNumber(0));
    let prev_block_hash = L2BlockHasher::new(L2BlockNumber(1), 8, prev_block_hash)
        .finalize(ProtocolVersionId::latest());
    test_first_in_batch::<VM>(
        8,
        1,
        H256::zero(),
        5,
        12,
        1,
        L2BlockEnv {
            number: 2,
            timestamp: 9,
            prev_block_hash,
            max_virtual_blocks_to_create: 1,
        },
        Some(Halt::FailedToSetL2Block(
            encode_function_call(
                "L2BlockAndBatchTimestampMismatch",
                &[ParamType::Uint(128), ParamType::Uint(128)],
                &[Token::Uint(U256::from(9)), Token::Uint(U256::from(12))],
            )
            .unwrap(),
        )),
    );
}

fn set_manual_l2_block_info(vm: &mut impl TestedVm, tx_number: usize, block_info: L2BlockEnv) {
    let fictive_miniblock_position =
        get_tx_operator_l2_block_info_offset(MultiVMSubversion::latest())
            + TX_OPERATOR_SLOTS_PER_L2_BLOCK_INFO * tx_number;
    vm.write_to_bootloader_heap(&[
        (fictive_miniblock_position, block_info.number.into()),
        (fictive_miniblock_position + 1, block_info.timestamp.into()),
        (
            fictive_miniblock_position + 2,
            h256_to_u256(block_info.prev_block_hash),
        ),
        (
            fictive_miniblock_position + 3,
            block_info.max_virtual_blocks_to_create.into(),
        ),
    ])
}<|MERGE_RESOLUTION|>--- conflicted
+++ resolved
@@ -14,11 +14,7 @@
     SYSTEM_CONTEXT_CURRENT_L2_BLOCK_INFO_POSITION, SYSTEM_CONTEXT_CURRENT_TX_ROLLING_HASH_POSITION,
     U256,
 };
-<<<<<<< HEAD
-use zksync_utils::{h256_to_u256, u256_to_h256};
 use zksync_vm_interface::VmRevertReason;
-=======
->>>>>>> 5d6cd325
 
 use super::{default_l1_batch, get_empty_storage, tester::VmTesterBuilder, TestedVm};
 use crate::{
@@ -29,7 +25,7 @@
     vm_latest::{
         constants::{get_tx_operator_l2_block_info_offset, TX_OPERATOR_SLOTS_PER_L2_BLOCK_INFO},
         utils::l2_blocks::get_l2_block_hash_key,
-        MultiVMSubversion,
+        MultiVmSubversion,
     },
 };
 
@@ -483,7 +479,7 @@
 
 fn set_manual_l2_block_info(vm: &mut impl TestedVm, tx_number: usize, block_info: L2BlockEnv) {
     let fictive_miniblock_position =
-        get_tx_operator_l2_block_info_offset(MultiVMSubversion::latest())
+        get_tx_operator_l2_block_info_offset(MultiVmSubversion::latest())
             + TX_OPERATOR_SLOTS_PER_L2_BLOCK_INFO * tx_number;
     vm.write_to_bootloader_heap(&[
         (fictive_miniblock_position, block_info.number.into()),
