--- conflicted
+++ resolved
@@ -1,4 +1,3 @@
-<<<<<<< HEAD
 use std::{
     cell::RefCell,
     collections::{HashMap, HashSet},
@@ -9,14 +8,9 @@
 };
 
 use era_vm::{
-    store::{L2ToL1Log, SnapShot, StorageError, StorageKey as EraStorageKey},
-=======
-use std::{cell::RefCell, collections::HashMap, rc::Rc};
-
-use era_vm::{
+    rollbacks::Rollbackable,
     state::{L2ToL1Log, VMState},
     store::{StorageError, StorageKey as EraStorageKey},
->>>>>>> 08cf08fd
     vm::ExecutionOutput,
     EraVM, Execution,
 };
@@ -40,10 +34,7 @@
 };
 use crate::{
     era_vm::{bytecode::compress_bytecodes, transaction_data::TransactionData},
-<<<<<<< HEAD
     glue::GlueInto,
-=======
->>>>>>> 08cf08fd
     interface::{
         Halt, TxRevertReason, VmFactory, VmInterface, VmInterfaceHistoryEnabled, VmRevertReason,
     },
@@ -105,7 +96,6 @@
                 .to_fixed_bytes(),
             vm_hook_position,
             true,
-            system_env.bootloader_gas_limit,
         );
         let pre_contract_storage = Rc::new(RefCell::new(HashMap::new()));
         pre_contract_storage.borrow_mut().insert(
@@ -346,30 +336,9 @@
 
     // #[cfg(test)]
     /// Returns the current state of the VM in a format that can be compared for equality.
-<<<<<<< HEAD
-    // pub(crate) fn dump_state(&self) -> VMState {
-    //     self.inner.state.clone()
-    // }
-
-    pub fn read_word_from_bootloader_heap(&self, word: usize) -> U256 {
-        self.inner
-            .state
-            .heaps
-            .get(2)
-            .unwrap()
-            .read(word as u32 * 32)
-    }
-
-    pub fn write_to_bootloader_heap(&mut self, memory: impl IntoIterator<Item = (usize, U256)>) {
-        assert!(self.inner.state.running_contexts.len() == 1); // No on-going far calls
-=======
-    pub(crate) fn dump_state(&self) -> Execution {
-        self.inner.execution.clone()
-    }
 
     fn write_to_bootloader_heap(&mut self, memory: impl IntoIterator<Item = (usize, U256)>) {
         assert!(self.inner.execution.running_contexts.len() == 1); // No on-going far calls
->>>>>>> 08cf08fd
         if let Some(heap) = &mut self
             .inner
             .execution
@@ -396,11 +365,7 @@
         } else {
             compress_bytecodes(&tx.factory_deps, |hash| {
                 self.inner
-<<<<<<< HEAD
-                    .transient_storage
-=======
                     .state
->>>>>>> 08cf08fd
                     .storage_read(EraStorageKey::new(
                         KNOWN_CODES_STORAGE_ADDRESS,
                         h256_to_u256(hash),
@@ -476,8 +441,8 @@
     }
 
     fn get_current_execution_state(&self) -> CurrentExecutionState {
-        let world_diff = &self.inner.state_storage;
-        let events = merge_events(&self.inner.state.events, self.batch_env.number);
+        let vm_state = &self.inner.state;
+        let events = merge_events(vm_state.events(), self.batch_env.number);
 
         let user_l2_to_l1_logs = extract_l2tol1logs_from_l1_messenger(&events)
             .into_iter()
@@ -485,7 +450,7 @@
             .map(UserL2ToL1Log)
             .collect();
 
-        let deduplicated_storage_logs = world_diff
+        let deduplicated_storage_logs = vm_state
             .storage_changes
             .clone()
             .into_iter()
@@ -496,8 +461,9 @@
             })
             .collect();
 
-        let system_logs = world_diff
+        let system_logs = vm_state
             .l2_to_l1_logs
+            .entries
             .iter()
             .map(|x| x.glue_into())
             .collect();
@@ -543,28 +509,22 @@
 
         // self.delete_history_if_appropriate();
         self.snapshot = Some(VmSnapshot {
-            storage_snapshot: self.inner.state_storage.create_snapshot(),
-            transient_storage_snapshot: self.inner.transient_storage.create_snapshot(),
+            execution: self.inner.state.snapshot(),
             bootloader_snapshot: self.bootloader_state.get_snapshot(),
             suspended_at: self.suspended_at,
             gas_for_account_validation: self.gas_for_account_validation,
-        });
+        })
     }
 
     fn rollback_to_the_latest_snapshot(&mut self) {
         let VmSnapshot {
-            storage_snapshot,
-            transient_storage_snapshot,
+            execution,
             bootloader_snapshot,
             suspended_at,
             gas_for_account_validation,
         } = self.snapshot.take().expect("no snapshots to rollback to");
 
-        self.inner.state_storage.rollback(&storage_snapshot);
-        self.inner
-            .transient_storage
-            .rollback(&transient_storage_snapshot);
-
+        self.inner.state.rollback(execution);
         self.bootloader_state.apply_snapshot(bootloader_snapshot);
         self.suspended_at = suspended_at;
         self.gas_for_account_validation = gas_for_account_validation;
@@ -648,10 +608,6 @@
                 .clone(),
         ))
     }
-<<<<<<< HEAD
-    fn hash_map(&self) -> Result<HashMap<U256, Vec<U256>>, StorageError> {
-        Ok(self.contract_storage.as_ref().clone().into_inner())
-=======
 }
 
 #[cfg(test)]
@@ -751,7 +707,47 @@
         signed.set_input(H256::random().as_bytes().to_vec(), H256::random());
 
         signed.into()
->>>>>>> 08cf08fd
+    }
+
+    #[test]
+    fn test_vm() {
+        let path = PathBuf::from("./src/versions/era_vm/test_contract/storage");
+        let test_contract = std::fs::read(&path).expect("failed to read file");
+        let code = cut_to_allowed_bytecode_size(&test_contract).unwrap();
+        let tx = get_deploy_tx(code);
+        let timestamp = unix_timestamp_ms();
+        let mut vm = Vm::new(
+            crate::interface::L1BatchEnv {
+                previous_batch_hash: None,
+                number: L1BatchNumber(1),
+                timestamp,
+                fee_input: BatchFeeInput::l1_pegged(
+                    50_000_000_000, // 50 gwei
+                    250_000_000,    // 0.25 gwei
+                ),
+                fee_account: Address::random(),
+                enforced_base_fee: None,
+                first_l2_block: L2BlockEnv {
+                    number: 1,
+                    timestamp,
+                    prev_block_hash: L2BlockHasher::legacy_hash(L2BlockNumber(0)),
+                    max_virtual_blocks_to_create: 100,
+                },
+            },
+            crate::interface::SystemEnv {
+                zk_porter_available: false,
+                version: ProtocolVersionId::latest(),
+                base_system_smart_contracts: SYSTEM_CONTRACTS.clone(),
+                bootloader_gas_limit: BATCH_COMPUTATIONAL_GAS_LIMIT,
+                execution_mode: TxExecutionMode::VerifyExecute,
+                default_validation_computational_gas_limit: BATCH_COMPUTATIONAL_GAS_LIMIT,
+                chain_id: L2ChainId::from(270),
+            },
+            Rc::new(RefCell::new(StorageView::new(&*STORAGE))),
+        );
+        vm.push_transaction(tx);
+        let a = vm.execute(VmExecutionMode::OneTx);
+        println!("{:?}", a.result);
     }
 }
 
