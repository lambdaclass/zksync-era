--- conflicted
+++ resolved
@@ -276,8 +276,6 @@
         result
     }
 
-<<<<<<< HEAD
-=======
     fn tx_has_failed(&self, tx_id: u32) -> bool {
         let mem_slot = get_result_success_first_slot(
             crate::vm_latest::MultiVMSubversion::IncreasedBootloaderMemory,
@@ -286,7 +284,6 @@
         mem_value == U256::zero()
     }
 
->>>>>>> 0e0c2577
     pub(crate) fn insert_bytecodes<'a>(&mut self, bytecodes: impl IntoIterator<Item = &'a [u8]>) {
         for code in bytecodes {
             let mut program_code = vec![];
