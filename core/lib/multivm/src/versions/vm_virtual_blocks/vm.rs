--- conflicted
+++ resolved
@@ -125,13 +125,8 @@
         }
     }
 
-<<<<<<< HEAD
-    fn finish_batch(&mut self) -> FinishedL1Batch {
-        let result = self.inspect(&mut TracerDispatcher::default(), VmExecutionMode::Batch);
-=======
     fn finish_batch(&mut self, _pubdata_builder: Rc<dyn PubdataBuilder>) -> FinishedL1Batch {
         let result = self.inspect_inner(&mut TracerDispatcher::default(), VmExecutionMode::Batch);
->>>>>>> c291a2b2
         let execution_state = self.get_current_execution_state();
         let bootloader_memory = self.bootloader_state.bootloader_memory();
         FinishedL1Batch {
