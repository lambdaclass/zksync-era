use std::{error, fmt::Display};

use serde::Serialize;
use zksync_types::commitment::PubdataType;

/// `DAError` is the error type returned by the DA clients.
#[derive(Debug)]
pub struct DAError {
    pub error: anyhow::Error,
    pub is_retriable: bool,
}

impl DAError {
    pub fn is_retriable(&self) -> bool {
        self.is_retriable
    }
}

impl Display for DAError {
    fn fmt(&self, f: &mut std::fmt::Formatter<'_>) -> std::fmt::Result {
        let kind = if self.is_retriable {
            "retriable"
        } else {
            "fatal"
        };
        write!(f, "{kind} data availability client error: {}", self.error)
    }
}

impl error::Error for DAError {}

/// `DispatchResponse` is the response received from the DA layer after dispatching a blob.
#[derive(Default)]
pub struct DispatchResponse {
    /// The request_id is needed to fetch the inclusion data.
    pub request_id: String,
}

impl From<String> for DispatchResponse {
    fn from(request_id: String) -> Self {
        DispatchResponse { request_id }
    }
}

#[derive(Default)]
pub struct FinalityResponse {
    pub blob_id: String,
}

/// `InclusionData` is the data needed to verify on L1 that a blob is included in the DA layer.
#[derive(Default, Serialize)]
pub struct InclusionData {
    /// The inclusion data serialized by the DA client. Serialization is done in a way that allows
    /// the deserialization of the data in Solidity contracts.
    pub data: Vec<u8>,
}

pub enum ClientType {
    NoDA,
    Avail,
    Celestia,
<<<<<<< HEAD
    EigenV1M0,
    EigenV2M0,
    EigenV2M1,
=======
    EigenDA,
>>>>>>> 87d0ef09
    ObjectStore,
}

impl ClientType {
    pub fn into_pubdata_type(self) -> PubdataType {
        match self {
            ClientType::NoDA => PubdataType::NoDA,
            ClientType::Avail => PubdataType::Avail,
            ClientType::Celestia => PubdataType::Celestia,
<<<<<<< HEAD
            ClientType::EigenV1M0 => PubdataType::EigenV1M0,
            ClientType::EigenV2M0 => PubdataType::EigenV2M0,
            ClientType::EigenV2M1 => PubdataType::EigenV2M1,
=======
            ClientType::EigenDA => PubdataType::Eigen,
>>>>>>> 87d0ef09
            ClientType::ObjectStore => PubdataType::ObjectStore,
        }
    }
}<|MERGE_RESOLUTION|>--- conflicted
+++ resolved
@@ -59,13 +59,7 @@
     NoDA,
     Avail,
     Celestia,
-<<<<<<< HEAD
-    EigenV1M0,
-    EigenV2M0,
-    EigenV2M1,
-=======
     EigenDA,
->>>>>>> 87d0ef09
     ObjectStore,
 }
 
@@ -75,13 +69,7 @@
             ClientType::NoDA => PubdataType::NoDA,
             ClientType::Avail => PubdataType::Avail,
             ClientType::Celestia => PubdataType::Celestia,
-<<<<<<< HEAD
-            ClientType::EigenV1M0 => PubdataType::EigenV1M0,
-            ClientType::EigenV2M0 => PubdataType::EigenV2M0,
-            ClientType::EigenV2M1 => PubdataType::EigenV2M1,
-=======
             ClientType::EigenDA => PubdataType::Eigen,
->>>>>>> 87d0ef09
             ClientType::ObjectStore => PubdataType::ObjectStore,
         }
     }
