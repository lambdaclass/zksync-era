use smart_config::{DescribeConfig, DeserializeConfig};

use crate::{AvailConfig, CelestiaConfig, EigenConfig, ObjectStoreConfig};

pub mod avail;
pub mod celestia;
pub mod eigen;

#[derive(Debug, Clone, PartialEq, DescribeConfig, DeserializeConfig)]
#[config(tag = "client")]
pub enum DAClientConfig {
    Avail(AvailConfig),
    Celestia(CelestiaConfig),
    Eigen(EigenConfig),
    ObjectStore(ObjectStoreConfig),
    #[config(alias = "NoDa")]
    NoDA,
}

impl From<AvailConfig> for DAClientConfig {
    fn from(config: AvailConfig) -> Self {
        Self::Avail(config)
    }
}

#[cfg(test)]
mod tests {
    use std::time::Duration;

    use secrecy::ExposeSecret;
    use smart_config::{
        testing::{test, test_complete, Tester},
        ConfigRepository, ConfigSchema, Environment, Yaml,
    };

    use super::{avail::AvailClientConfig, *};
    use crate::configs::{
        da_client::eigen::PolynomialForm, object_store::ObjectStoreMode, DataAvailabilitySecrets,
        Secrets,
    };

    #[test]
    fn no_da_config_from_yaml() {
        let yaml = "client: NoDA";
        let yaml = Yaml::new("test.yml", serde_yaml::from_str(yaml).unwrap()).unwrap();
        let config = test_complete::<DAClientConfig>(yaml).unwrap();
        assert_eq!(config, DAClientConfig::NoDA);
    }

    #[test]
    fn object_store_config_from_env() {
        let env = r#"
          DA_CLIENT="ObjectStore"
          DA_BUCKET_BASE_URL="some/test/path"
          DA_MODE="GCS"
          DA_MAX_RETRIES="5"
          DA_LOCAL_MIRROR_PATH="/var/cache"
        "#;
        let env = Environment::from_dotenv("test.env", env)
            .unwrap()
            .strip_prefix("DA_");

        let config = test_complete::<DAClientConfig>(env).unwrap();
        let DAClientConfig::ObjectStore(config) = config else {
            panic!("unexpected config: {config:?}");
        };
        assert_eq!(config.max_retries, 5);
        let ObjectStoreMode::GCS { bucket_base_url } = &config.mode else {
            panic!("Unexpected config: {config:?}");
        };
        assert_eq!(bucket_base_url, "some/test/path");
    }

    #[test]
    fn object_store_config_from_yaml() {
        let yaml = r#"
          client: ObjectStore
          mode: FileBacked
          file_backed_base_path: ./chains/era/artifacts/
          max_retries: 10
          local_mirror_path: /var/cache
        "#;
        let yaml = Yaml::new("test.yml", serde_yaml::from_str(yaml).unwrap()).unwrap();

        let config = test_complete::<DAClientConfig>(yaml).unwrap();
        let DAClientConfig::ObjectStore(config) = config else {
            panic!("unexpected config: {config:?}");
        };
        assert_eq!(config.max_retries, 10);
    }

    #[test]
    fn object_store_config_from_yaml_with_enum_coercion() {
        let yaml = r#"
          object_store:
            file_backed:
              file_backed_base_path: ./chains/era/artifacts/
            max_retries: 10
        "#;
        let yaml = Yaml::new("test.yml", serde_yaml::from_str(yaml).unwrap()).unwrap();

        let config = Tester::<DAClientConfig>::default()
            .coerce_serde_enums()
            .test(yaml)
            .unwrap();
        let DAClientConfig::ObjectStore(config) = config else {
            panic!("unexpected config: {config:?}");
        };
        assert_eq!(config.max_retries, 10);
    }

    #[test]
    fn no_da_config_from_yaml_with_enum_coercion() {
        let yaml = r#"
            no_da: {}
        "#;
        let yaml = Yaml::new("test.yml", serde_yaml::from_str(yaml).unwrap()).unwrap();

        let config = Tester::<DAClientConfig>::default()
            .coerce_serde_enums()
            .test(yaml)
            .unwrap();
        assert_eq!(config, DAClientConfig::NoDA);
    }

    #[test]
    fn avail_config_from_env() {
        let env = r#"
          DA_CLIENT="Avail"
          DA_AVAIL_CLIENT_TYPE="FullClient"
          DA_BRIDGE_API_URL="localhost:54321"
          DA_TIMEOUT_MS="2000"
          DA_API_NODE_URL="localhost:12345"
          DA_APP_ID="1"
        "#;
        let env = Environment::from_dotenv("test.env", env)
            .unwrap()
            .strip_prefix("DA_");

        let config = test::<DAClientConfig>(env).unwrap();
        let DAClientConfig::Avail(config) = config else {
            panic!("unexpected config: {config:?}");
        };
        assert_eq!(config.bridge_api_url, "localhost:54321");
        assert_eq!(config.timeout, Duration::from_secs(2));
        let AvailClientConfig::FullClient(client) = config.config else {
            panic!("unexpected config: {config:?}");
        };
        assert_eq!(client.app_id, 1);
        assert_eq!(client.api_node_url, "localhost:12345");
    }

    #[test]
    fn gas_relay_avail_config_from_yaml() {
        let yaml = r#"
          client: Avail
          bridge_api_url: https://bridge-api.avail.so
          timeout_ms: 20000
          avail_client_type: GasRelay
          gas_relay_api_url: https://lens-turbo-api.availproject.org
          max_retries: 4
        "#;
        let yaml = Yaml::new("test.yml", serde_yaml::from_str(yaml).unwrap()).unwrap();

        let config = test_complete::<DAClientConfig>(yaml).unwrap();
        assert_gas_relay_avail_config(&config);
    }

    fn assert_gas_relay_avail_config(config: &DAClientConfig) {
        let DAClientConfig::Avail(config) = config else {
            panic!("unexpected config: {config:?}");
        };
        assert_eq!(config.bridge_api_url, "https://bridge-api.avail.so");
        assert_eq!(config.timeout, Duration::from_secs(20));
        let AvailClientConfig::GasRelay(client) = &config.config else {
            panic!("unexpected config: {config:?}");
        };
        assert_eq!(
            client.gas_relay_api_url,
            "https://lens-turbo-api.availproject.org"
        );
        assert_eq!(client.max_retries, 4);
    }

    #[test]
    fn gas_relay_avail_config_from_yaml_with_enum_coercion() {
        let yaml = r#"
          avail:
            bridge_api_url: https://bridge-api.avail.so
            timeout_ms: 20000
            gas_relay:
              gas_relay_api_url: https://lens-turbo-api.availproject.org
              max_retries: 4
        "#;
        let yaml = Yaml::new("test.yml", serde_yaml::from_str(yaml).unwrap()).unwrap();

        let config = Tester::<DAClientConfig>::default()
            .coerce_serde_enums()
            .test(yaml)
            .unwrap();
        assert_gas_relay_avail_config(&config);
    }

    // Checks that non-secret and secret parts of the DA config don't clash despite previously having differing prefixes
    // (`da_client` vs `da`).
    #[test]
    fn secrets_do_not_clash_with_client_tag() {
        let yaml = r#"
          da_client:
            client: Avail
            bridge_api_url: https://bridge-api.avail.so
            avail_client_type: GasRelay
            gas_relay_api_url: https://lens-turbo-api.availproject.org
        "#;
        let yaml = Yaml::new("test.yml", serde_yaml::from_str(yaml).unwrap()).unwrap();

        let mut schema = ConfigSchema::new(&DAClientConfig::DESCRIPTION, "da_client");
        schema.insert(&Secrets::DESCRIPTION, "").unwrap();

        let repo = ConfigRepository::new(&schema).with(yaml);
        let config: DAClientConfig = repo.single().unwrap().parse().unwrap();
        assert!(matches!(&config, DAClientConfig::Avail(_)));
        let secrets: DataAvailabilitySecrets = repo.single().unwrap().parse().unwrap();
        assert!(matches!(&secrets, DataAvailabilitySecrets::Avail(_)));

        let secrets = r#"
          da:
            client: Avail
            gas_relay_api_key: SUPER_SECRET_KEY
        "#;
        let secrets = Yaml::new("secrets.yml", serde_yaml::from_str(secrets).unwrap()).unwrap();
        let repo = repo.with(secrets);

        let config: DAClientConfig = repo.single().unwrap().parse().unwrap();
        assert!(matches!(&config, DAClientConfig::Avail(_)));
        let secrets: DataAvailabilitySecrets = repo.single().unwrap().parse().unwrap();
        let DataAvailabilitySecrets::Avail(secrets) = secrets else {
            panic!("unexpected secrets: {secrets:?}");
        };
        assert_eq!(
            secrets.gas_relay_api_key.unwrap().0.expose_secret(),
            "SUPER_SECRET_KEY"
        );
    }

    #[test]
    fn full_avail_config_from_yaml() {
        let yaml = r#"
          client: Avail
          bridge_api_url: https://turing-bridge-api.avail.so
          timeout: 20s
          dispatch_timeout: 5s
          avail_client_type: FullClient
          api_node_url: wss://turing-rpc.avail.so/ws
          app_id: 123456
          max_blocks_to_look_back: 5
        "#;
        let yaml = Yaml::new("test.yml", serde_yaml::from_str(yaml).unwrap()).unwrap();

        let config = test_complete::<DAClientConfig>(yaml).unwrap();
        assert_full_avail_config(&config);
    }

    fn assert_full_avail_config(config: &DAClientConfig) {
        let DAClientConfig::Avail(config) = config else {
            panic!("unexpected config: {config:?}");
        };
        assert_eq!(config.bridge_api_url, "https://turing-bridge-api.avail.so");
        assert_eq!(config.timeout, Duration::from_secs(20));
        let AvailClientConfig::FullClient(client) = &config.config else {
            panic!("unexpected config: {config:?}");
        };
        assert_eq!(client.api_node_url, "wss://turing-rpc.avail.so/ws");
        assert_eq!(client.app_id, 123_456);
    }

    #[test]
    fn full_avail_config_from_yaml_with_enum_coercion() {
        let yaml = r#"
          avail:
            bridge_api_url: https://turing-bridge-api.avail.so
            timeout: 20s
            full_client:
              api_node_url: wss://turing-rpc.avail.so/ws
              app_id: 123456
        "#;
        let yaml = Yaml::new("test.yml", serde_yaml::from_str(yaml).unwrap()).unwrap();

        let config = Tester::<DAClientConfig>::default()
            .coerce_serde_enums()
            .test(yaml)
            .unwrap();
        assert_full_avail_config(&config);
    }

    #[test]
    fn eigen_config_from_env() {
        let env = r#"
          DA_CLIENT="Eigen"
          DA_DISPERSER_RPC="http://localhost:8080"
          DA_EIGENDA_ETH_RPC="http://localhost:8545"
          DA_AUTHENTICATED=false
          DA_CERT_VERIFIER_ROUTER_ADDR="0x0000000000000000000000000000000000000123"
          DA_OPERATOR_STATE_RETRIEVER_ADDR="0x0000000000000000000000000000000000000124"
          DA_REGISTRY_COORDINATOR_ADDR="0x0000000000000000000000000000000000000125"
          DA_BLOB_VERSION="0"
          DA_POLYNOMIAL_FORM="coeff"
          DA_EIGENDA_SIDECAR_RPC="http://localhost:9999"
        "#;
        let env = Environment::from_dotenv("test.env", env)
            .unwrap()
            .strip_prefix("DA_");

        let config = test_complete::<DAClientConfig>(env).unwrap();
        let DAClientConfig::Eigen(config) = config else {
            panic!("unexpected config: {config:?}");
        };

        assert_eq!(config.disperser_rpc, "http://localhost:8080");
        assert_eq!(
            config.eigenda_eth_rpc.as_ref().unwrap().expose_str(),
            "http://localhost:8545/"
        );
        assert!(!config.authenticated);

<<<<<<< HEAD
        assert!(config.wait_for_finalization);

        let PointsSource::Path { path } = &config.points else {
            panic!("Unexpected config: {config:?}");
        };
        assert_eq!(path, "./resources");
        assert_eq!(config.custom_quorum_numbers, [2, 3]);

        assert_eq!(config.eigenda_sidecar_rpc, "http://localhost:9999");
    }

    #[test]
    fn eigenda_v2_config_from_env() {
        let env = r#"
          DA_CLIENT="EigenDA"
          DA_DISPERSER_RPC="http://localhost:8080"
          DA_EIGENDA_ETH_RPC="http://localhost:8545"
          DA_AUTHENTICATED=false
          DA_VERSION=V2
          DA_CERT_VERIFIER_ADDR="0x0000000000000000000000000000000000000123"
          DA_BLOB_VERSION="0"
          DA_POLYNOMIAL_FORM="coeff"
          DA_SETTLEMENT_LAYER_CONFIRMATION_DEPTH=0
          DA_EIGENDA_SVC_MANAGER_ADDRESS="0x0000000000000000000000000000000000000123"
          DA_WAIT_FOR_FINALIZATION=true
          DA_POINTS_SOURCE="Path"
          DA_POINTS_PATH="./resources"
          DA_CUSTOM_QUORUM_NUMBERS="2,3"
          DA_EIGENDA_SIDECAR_RPC="http://localhost:9999"
        "#;
        let env = Environment::from_dotenv("test.env", env)
            .unwrap()
            .strip_prefix("DA_");

        let config = test_complete::<DAClientConfig>(env).unwrap();
        let DAClientConfig::EigenDA(config) = config else {
            panic!("unexpected config: {config:?}");
        };

        assert_eq!(config.disperser_rpc, "http://localhost:8080");
        assert_eq!(
            config.eigenda_eth_rpc.as_ref().unwrap().expose_str(),
            "http://localhost:8545/"
        );
        assert!(!config.authenticated);

        assert_eq!(config.version, Version::V2);
=======
>>>>>>> 3c9277ba
        assert_eq!(config.blob_version, 0);
        assert_eq!(
            config.cert_verifier_router_addr,
            "0x0000000000000000000000000000000000000123"
        );
        assert_eq!(
            config.operator_state_retriever_addr,
            "0x0000000000000000000000000000000000000124"
        );
        assert_eq!(
            config.registry_coordinator_addr,
            "0x0000000000000000000000000000000000000125"
        );
        assert_eq!(config.polynomial_form, PolynomialForm::Coeff);

        assert_eq!(config.eigenda_sidecar_rpc, "http://localhost:9999");
    }

    #[test]
    fn eigen_config_from_yaml() {
        let yaml = r#"
            client: Eigen
            disperser_rpc: https://disperser-holesky.eigenda.xyz:443
            eigenda_eth_rpc: https://holesky.infura.io/
            authenticated: true
            cert_verifier_router_addr: "0x0000000000000000000000000000000000000123"
            operator_state_retriever_addr: "0x0000000000000000000000000000000000000124"
            registry_coordinator_addr: "0x0000000000000000000000000000000000000125"
            blob_version: 0
            polynomial_form: coeff
            eigenda_sidecar_rpc: http://localhost:9999
        "#;
        let yaml = Yaml::new("test.yml", serde_yaml::from_str(yaml).unwrap()).unwrap();

        let config = test_complete::<DAClientConfig>(yaml).unwrap();
        assert_eigen_config(&config);
    }

    fn assert_eigen_config(config: &DAClientConfig) {
        let DAClientConfig::Eigen(config) = config else {
            panic!("unexpected config: {config:?}");
        };
        assert_eq!(
            config.disperser_rpc,
            "https://disperser-holesky.eigenda.xyz:443"
        );
        assert_eq!(
            config.eigenda_eth_rpc.as_ref().unwrap().expose_str(),
            "https://holesky.infura.io/"
        );
        assert!(config.authenticated);

<<<<<<< HEAD
        assert_eq!(config.version, Version::V1);
        assert_eq!(config.settlement_layer_confirmation_depth, 1);

        assert!(config.wait_for_finalization);

        assert_eq!(config.custom_quorum_numbers, [1, 3]);
        assert_eq!(
            config.eigenda_svc_manager_address,
            "0xD4A7E1Bd8015057293f0D0A557088c286942e84b"
                .parse()
                .unwrap()
        );
        let PointsSource::Url { g1_url, g2_url } = &config.points else {
            panic!("Unexpected config: {config:?}");
        };
        assert_eq!(g1_url, "https://raw.githubusercontent.com/lambdaclass/zksync-eigenda-tools/6944c9b09ae819167ee9012ca82866b9c792d8a1/resources/g1.point");
        assert_eq!(g2_url, "https://raw.githubusercontent.com/lambdaclass/zksync-eigenda-tools/6944c9b09ae819167ee9012ca82866b9c792d8a1/resources/g2.point.powerOf2");

        assert_eq!(config.eigenda_sidecar_rpc, "http://localhost:9999");
    }

    #[test]
    fn eigenda_v2_config_from_yaml() {
        let yaml = r#"
            client: EigenDA
            disperser_rpc: https://disperser-holesky.eigenda.xyz:443
            eigenda_eth_rpc: https://holesky.infura.io/
            authenticated: true
            version: V2
            cert_verifier_addr: 0xfe52fe1940858dcb6e12153e2104ad0fdfbe1162
            blob_version: 0
            polynomial_form: coeff
            settlement_layer_confirmation_depth: 1
            eigenda_svc_manager_address: 0xD4A7E1Bd8015057293f0D0A557088c286942e84b
            wait_for_finalization: true
            points:
                source: Url
                g1_url: https://raw.githubusercontent.com/lambdaclass/zksync-eigenda-tools/6944c9b09ae819167ee9012ca82866b9c792d8a1/resources/g1.point
                g2_url: https://raw.githubusercontent.com/lambdaclass/zksync-eigenda-tools/6944c9b09ae819167ee9012ca82866b9c792d8a1/resources/g2.point.powerOf2
            custom_quorum_numbers:
                - 1
                - 3
            eigenda_sidecar_rpc: http://localhost:9999
        "#;
        let yaml = Yaml::new("test.yml", serde_yaml::from_str(yaml).unwrap()).unwrap();

        let config = test_complete::<DAClientConfig>(yaml).unwrap();
        let DAClientConfig::EigenDA(config) = config else {
            panic!("unexpected config: {config:?}");
        };

=======
        assert_eq!(config.blob_version, 0);
>>>>>>> 3c9277ba
        assert_eq!(
            config.cert_verifier_router_addr,
            "0x0000000000000000000000000000000000000123"
        );
        assert_eq!(
            config.operator_state_retriever_addr,
            "0x0000000000000000000000000000000000000124"
        );
        assert_eq!(
            config.registry_coordinator_addr,
            "0x0000000000000000000000000000000000000125"
        );
        assert_eq!(config.polynomial_form, PolynomialForm::Coeff);

        assert_eq!(config.eigenda_sidecar_rpc, "http://localhost:9999");
    }

    #[test]
    fn eigen_config_from_yaml_with_enum_coercion() {
        let yaml = r#"
          eigen:
            disperser_rpc: https://disperser-holesky.eigenda.xyz:443
            eigenda_eth_rpc: https://holesky.infura.io/
            authenticated: true
            blob_version: 0
            polynomial_form: coeff
<<<<<<< HEAD
            version: V1
            custom_quorum_numbers:
                - 1
                - 3
            eigenda_sidecar_rpc: http://localhost:9999
=======
            cert_verifier_router_addr: "0x0000000000000000000000000000000000000123"
            operator_state_retriever_addr: "0x0000000000000000000000000000000000000124"
            registry_coordinator_addr: "0x0000000000000000000000000000000000000125"
>>>>>>> 3c9277ba
        "#;
        let yaml = Yaml::new("test.yml", serde_yaml::from_str(yaml).unwrap()).unwrap();

        let config = Tester::<DAClientConfig>::default()
            .coerce_serde_enums()
            .test(yaml)
            .unwrap();
        assert_eigen_config(&config);
    }
}<|MERGE_RESOLUTION|>--- conflicted
+++ resolved
@@ -323,56 +323,6 @@
         );
         assert!(!config.authenticated);
 
-<<<<<<< HEAD
-        assert!(config.wait_for_finalization);
-
-        let PointsSource::Path { path } = &config.points else {
-            panic!("Unexpected config: {config:?}");
-        };
-        assert_eq!(path, "./resources");
-        assert_eq!(config.custom_quorum_numbers, [2, 3]);
-
-        assert_eq!(config.eigenda_sidecar_rpc, "http://localhost:9999");
-    }
-
-    #[test]
-    fn eigenda_v2_config_from_env() {
-        let env = r#"
-          DA_CLIENT="EigenDA"
-          DA_DISPERSER_RPC="http://localhost:8080"
-          DA_EIGENDA_ETH_RPC="http://localhost:8545"
-          DA_AUTHENTICATED=false
-          DA_VERSION=V2
-          DA_CERT_VERIFIER_ADDR="0x0000000000000000000000000000000000000123"
-          DA_BLOB_VERSION="0"
-          DA_POLYNOMIAL_FORM="coeff"
-          DA_SETTLEMENT_LAYER_CONFIRMATION_DEPTH=0
-          DA_EIGENDA_SVC_MANAGER_ADDRESS="0x0000000000000000000000000000000000000123"
-          DA_WAIT_FOR_FINALIZATION=true
-          DA_POINTS_SOURCE="Path"
-          DA_POINTS_PATH="./resources"
-          DA_CUSTOM_QUORUM_NUMBERS="2,3"
-          DA_EIGENDA_SIDECAR_RPC="http://localhost:9999"
-        "#;
-        let env = Environment::from_dotenv("test.env", env)
-            .unwrap()
-            .strip_prefix("DA_");
-
-        let config = test_complete::<DAClientConfig>(env).unwrap();
-        let DAClientConfig::EigenDA(config) = config else {
-            panic!("unexpected config: {config:?}");
-        };
-
-        assert_eq!(config.disperser_rpc, "http://localhost:8080");
-        assert_eq!(
-            config.eigenda_eth_rpc.as_ref().unwrap().expose_str(),
-            "http://localhost:8545/"
-        );
-        assert!(!config.authenticated);
-
-        assert_eq!(config.version, Version::V2);
-=======
->>>>>>> 3c9277ba
         assert_eq!(config.blob_version, 0);
         assert_eq!(
             config.cert_verifier_router_addr,
@@ -425,61 +375,7 @@
         );
         assert!(config.authenticated);
 
-<<<<<<< HEAD
-        assert_eq!(config.version, Version::V1);
-        assert_eq!(config.settlement_layer_confirmation_depth, 1);
-
-        assert!(config.wait_for_finalization);
-
-        assert_eq!(config.custom_quorum_numbers, [1, 3]);
-        assert_eq!(
-            config.eigenda_svc_manager_address,
-            "0xD4A7E1Bd8015057293f0D0A557088c286942e84b"
-                .parse()
-                .unwrap()
-        );
-        let PointsSource::Url { g1_url, g2_url } = &config.points else {
-            panic!("Unexpected config: {config:?}");
-        };
-        assert_eq!(g1_url, "https://raw.githubusercontent.com/lambdaclass/zksync-eigenda-tools/6944c9b09ae819167ee9012ca82866b9c792d8a1/resources/g1.point");
-        assert_eq!(g2_url, "https://raw.githubusercontent.com/lambdaclass/zksync-eigenda-tools/6944c9b09ae819167ee9012ca82866b9c792d8a1/resources/g2.point.powerOf2");
-
-        assert_eq!(config.eigenda_sidecar_rpc, "http://localhost:9999");
-    }
-
-    #[test]
-    fn eigenda_v2_config_from_yaml() {
-        let yaml = r#"
-            client: EigenDA
-            disperser_rpc: https://disperser-holesky.eigenda.xyz:443
-            eigenda_eth_rpc: https://holesky.infura.io/
-            authenticated: true
-            version: V2
-            cert_verifier_addr: 0xfe52fe1940858dcb6e12153e2104ad0fdfbe1162
-            blob_version: 0
-            polynomial_form: coeff
-            settlement_layer_confirmation_depth: 1
-            eigenda_svc_manager_address: 0xD4A7E1Bd8015057293f0D0A557088c286942e84b
-            wait_for_finalization: true
-            points:
-                source: Url
-                g1_url: https://raw.githubusercontent.com/lambdaclass/zksync-eigenda-tools/6944c9b09ae819167ee9012ca82866b9c792d8a1/resources/g1.point
-                g2_url: https://raw.githubusercontent.com/lambdaclass/zksync-eigenda-tools/6944c9b09ae819167ee9012ca82866b9c792d8a1/resources/g2.point.powerOf2
-            custom_quorum_numbers:
-                - 1
-                - 3
-            eigenda_sidecar_rpc: http://localhost:9999
-        "#;
-        let yaml = Yaml::new("test.yml", serde_yaml::from_str(yaml).unwrap()).unwrap();
-
-        let config = test_complete::<DAClientConfig>(yaml).unwrap();
-        let DAClientConfig::EigenDA(config) = config else {
-            panic!("unexpected config: {config:?}");
-        };
-
-=======
         assert_eq!(config.blob_version, 0);
->>>>>>> 3c9277ba
         assert_eq!(
             config.cert_verifier_router_addr,
             "0x0000000000000000000000000000000000000123"
@@ -506,17 +402,9 @@
             authenticated: true
             blob_version: 0
             polynomial_form: coeff
-<<<<<<< HEAD
-            version: V1
-            custom_quorum_numbers:
-                - 1
-                - 3
-            eigenda_sidecar_rpc: http://localhost:9999
-=======
             cert_verifier_router_addr: "0x0000000000000000000000000000000000000123"
             operator_state_retriever_addr: "0x0000000000000000000000000000000000000124"
             registry_coordinator_addr: "0x0000000000000000000000000000000000000125"
->>>>>>> 3c9277ba
         "#;
         let yaml = Yaml::new("test.yml", serde_yaml::from_str(yaml).unwrap()).unwrap();
 
