<<<<<<< HEAD
use eigen_da::EigenDAConfig;
use serde::Deserialize;

=======
>>>>>>> 2a7e72b0
use crate::{AvailConfig, ObjectStoreConfig};

pub mod avail;
pub mod eigen_da;

pub const EIGENDA_CLIENT_CONFIG_NAME: &str = "EigenDA";

pub const AVAIL_CLIENT_CONFIG_NAME: &str = "Avail";
pub const OBJECT_STORE_CLIENT_CONFIG_NAME: &str = "ObjectStore";

#[derive(Debug, Clone, PartialEq)]
pub enum DAClientConfig {
    Avail(AvailConfig),
    ObjectStore(ObjectStoreConfig),
    EigenDA(EigenDAConfig),
}<|MERGE_RESOLUTION|>--- conflicted
+++ resolved
@@ -1,9 +1,4 @@
-<<<<<<< HEAD
 use eigen_da::EigenDAConfig;
-use serde::Deserialize;
-
-=======
->>>>>>> 2a7e72b0
 use crate::{AvailConfig, ObjectStoreConfig};
 
 pub mod avail;
