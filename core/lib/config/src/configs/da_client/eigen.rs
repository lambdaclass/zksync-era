use serde::Deserialize;
use zksync_basic_types::{secrets::PrivateKey, url::SensitiveUrl, Address};

#[derive(Clone, Debug, PartialEq, Deserialize)]
pub enum PointsSource {
    Path(String),
    /// g1_url, g2_url
    Url((String, String)),
}

/// Configuration for the EigenDA remote disperser client.
#[derive(Clone, Debug, PartialEq, Deserialize)]
pub struct EigenConfig {
    /// URL of the Disperser RPC server
    pub disperser_rpc: String,
    /// Block height needed to reach in order to consider the blob finalized
    /// a value less or equal to 0 means that the disperser will not wait for finalization
    pub settlement_layer_confirmation_depth: u32,
    /// URL of the Ethereum RPC server
    pub eigenda_eth_rpc: Option<SensitiveUrl>,
    /// Address of the service manager contract
    pub eigenda_svc_manager_address: Address,
    /// Wait for the blob to be finalized before returning the response
    pub wait_for_finalization: bool,
    /// Authenticated dispersal
    pub authenticated: bool,
    /// Points source
    pub points_source: PointsSource,
<<<<<<< HEAD
    /// Address of the eigenDA registry contract
    pub eigenda_registry_addr: Address,
=======
    /// Custom quorum numbers
    pub custom_quorum_numbers: Vec<u8>,
>>>>>>> 91e04fb6
}

#[derive(Clone, Debug, PartialEq)]
pub struct EigenSecrets {
    pub private_key: PrivateKey,
}<|MERGE_RESOLUTION|>--- conflicted
+++ resolved
@@ -26,13 +26,10 @@
     pub authenticated: bool,
     /// Points source
     pub points_source: PointsSource,
-<<<<<<< HEAD
+    /// Custom quorum numbers
+    pub custom_quorum_numbers: Vec<u8>,
     /// Address of the eigenDA registry contract
     pub eigenda_registry_addr: Address,
-=======
-    /// Custom quorum numbers
-    pub custom_quorum_numbers: Vec<u8>,
->>>>>>> 91e04fb6
 }
 
 #[derive(Clone, Debug, PartialEq)]
