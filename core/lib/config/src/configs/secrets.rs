use anyhow::Context;
use zksync_basic_types::{secrets::APIKey, url::SensitiveUrl};

use super::da_client::eigenv1m0::EigenSecretsV1M0;
use crate::configs::{
    consensus::ConsensusSecrets,
<<<<<<< HEAD
    da_client::{
        avail::AvailSecrets, celestia::CelestiaSecrets, eigenv1m0::EigenSecretsV1M0,
        eigenv2m1::EigenSecretsV2M1,
    },
=======
    da_client::{avail::AvailSecrets, celestia::CelestiaSecrets, eigenv2m0::EigenSecretsV2M0},
>>>>>>> 08a55734
};

#[derive(Debug, Clone, PartialEq)]
pub struct DatabaseSecrets {
    pub server_url: Option<SensitiveUrl>,
    pub prover_url: Option<SensitiveUrl>,
    pub server_replica_url: Option<SensitiveUrl>,
}

#[derive(Debug, Clone, PartialEq)]
pub struct L1Secrets {
    pub l1_rpc_url: SensitiveUrl,
    pub gateway_rpc_url: Option<SensitiveUrl>,
}

#[derive(Debug, Clone, PartialEq)]
pub enum DataAvailabilitySecrets {
    Avail(AvailSecrets),
    Celestia(CelestiaSecrets),
    EigenV1M0(EigenSecretsV1M0),
<<<<<<< HEAD
    EigenV2M1(EigenSecretsV2M1),
=======
    EigenV2M0(EigenSecretsV2M0),
>>>>>>> 08a55734
}

#[derive(Debug, Clone, PartialEq)]
pub struct ContractVerifierSecrets {
    /// Etherscan API key that is used for contract verification in Etherscan.
    /// If not set, the Etherscan verification is disabled.
    pub etherscan_api_key: Option<APIKey>,
}

#[derive(Debug, Clone, PartialEq)]
pub struct Secrets {
    pub consensus: Option<ConsensusSecrets>,
    pub database: Option<DatabaseSecrets>,
    pub l1: Option<L1Secrets>,
    pub data_availability: Option<DataAvailabilitySecrets>,
    pub contract_verifier: Option<ContractVerifierSecrets>,
}

impl DatabaseSecrets {
    /// Returns a copy of the master database URL as a `Result` to simplify error propagation.
    pub fn master_url(&self) -> anyhow::Result<SensitiveUrl> {
        self.server_url.clone().context("Master DB URL is absent")
    }

    /// Returns a copy of the replica database URL as a `Result` to simplify error propagation.
    pub fn replica_url(&self) -> anyhow::Result<SensitiveUrl> {
        if let Some(replica_url) = &self.server_replica_url {
            Ok(replica_url.clone())
        } else {
            self.master_url()
        }
    }

    /// Returns a copy of the prover database URL as a `Result` to simplify error propagation.
    pub fn prover_url(&self) -> anyhow::Result<SensitiveUrl> {
        self.prover_url.clone().context("Prover DB URL is absent")
    }
}<|MERGE_RESOLUTION|>--- conflicted
+++ resolved
@@ -1,17 +1,12 @@
 use anyhow::Context;
 use zksync_basic_types::{secrets::APIKey, url::SensitiveUrl};
 
-use super::da_client::eigenv1m0::EigenSecretsV1M0;
 use crate::configs::{
     consensus::ConsensusSecrets,
-<<<<<<< HEAD
     da_client::{
         avail::AvailSecrets, celestia::CelestiaSecrets, eigenv1m0::EigenSecretsV1M0,
-        eigenv2m1::EigenSecretsV2M1,
+        eigenv2m0::EigenSecretsV2M0, eigenv2m1::EigenSecretsV2M1,
     },
-=======
-    da_client::{avail::AvailSecrets, celestia::CelestiaSecrets, eigenv2m0::EigenSecretsV2M0},
->>>>>>> 08a55734
 };
 
 #[derive(Debug, Clone, PartialEq)]
@@ -32,11 +27,8 @@
     Avail(AvailSecrets),
     Celestia(CelestiaSecrets),
     EigenV1M0(EigenSecretsV1M0),
-<<<<<<< HEAD
+    EigenV2M0(EigenSecretsV2M0),
     EigenV2M1(EigenSecretsV2M1),
-=======
-    EigenV2M0(EigenSecretsV2M0),
->>>>>>> 08a55734
 }
 
 #[derive(Debug, Clone, PartialEq)]
