--- conflicted
+++ resolved
@@ -2,12 +2,8 @@
 
 use rand::{distributions::Distribution, Rng};
 use zksync_basic_types::{
-<<<<<<< HEAD
-    basic_fri_types::CircuitIdRoundTuple, network::Network, L1ChainId, L2ChainId, U256,
-=======
     basic_fri_types::CircuitIdRoundTuple, commitment::L1BatchCommitmentMode, network::Network,
-    L1ChainId, L2ChainId,
->>>>>>> fe927005
+    L1ChainId, L2ChainId, U256,
 };
 use zksync_consensus_utils::EncodeDist;
 
@@ -149,20 +145,6 @@
     }
 }
 
-<<<<<<< HEAD
-impl Distribution<configs::chain::L1BatchCommitDataGeneratorMode> for EncodeDist {
-    fn sample<R: Rng + ?Sized>(
-        &self,
-        rng: &mut R,
-    ) -> configs::chain::L1BatchCommitDataGeneratorMode {
-        type T = configs::chain::L1BatchCommitDataGeneratorMode;
-        match rng.gen_range(0..2) {
-            0 => T::Rollup,
-            _ => T::Validium,
-        }
-    }
-}
-
 fn sample_u256<R: Rng + ?Sized>(rng: &mut R) -> U256 {
     let first_limb = rng.gen();
     let second_limb = rng.gen();
@@ -172,8 +154,6 @@
     U256([first_limb, second_limb, third_limb, fourth_limb])
 }
 
-=======
->>>>>>> fe927005
 impl Distribution<configs::chain::StateKeeperConfig> for EncodeDist {
     #[allow(deprecated)]
     fn sample<R: Rng + ?Sized>(&self, rng: &mut R) -> configs::chain::StateKeeperConfig {
