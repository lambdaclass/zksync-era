--- conflicted
+++ resolved
@@ -13,14 +13,9 @@
         SnapshotStorageLogsChunkMetadata, SnapshotStorageLogsStorageKey, SnapshotVersion,
     },
     tokens::{TokenInfo, TokenMetadata},
-<<<<<<< HEAD
-    AccountTreeId, Address, Bytes, L1BatchNumber, L2BlockNumber, ProtocolVersionId, StorageKey,
-    StorageValue, H160, H256, U256,
-=======
     web3::Bytes,
     AccountTreeId, Address, L1BatchNumber, L2BlockNumber, ProtocolVersionId, StorageKey,
-    StorageValue, H160, H256,
->>>>>>> a3a71ab1
+    StorageValue, H160, H256, U256,
 };
 use zksync_web3_decl::error::EnrichedClientResult;
 
