use std::convert::{TryFrom, TryInto};

use num_enum::TryFromPrimitive;
use serde::{Deserialize, Serialize};
use web3::contract::{tokens::Detokenize, Error};

use crate::{ethabi::Token, vm_version::VmVersion, H256, U256};

#[repr(u16)]
#[derive(
    Debug,
    Clone,
    Copy,
    PartialEq,
    Eq,
    PartialOrd,
    Ord,
    Hash,
    TryFromPrimitive,
    Serialize,
    Deserialize,
)]
pub enum ProtocolVersionId {
    Version0 = 0,
    Version1,
    Version2,
    Version3,
    Version4,
    Version5,
    Version6,
    Version7,
    Version8,
    Version9,
    Version10,
    Version11,
    Version12,
    Version13,
    Version14,
    Version15,
    Version16,
    Version17,
    Version18,
    Version19,
    Version20,
    Version21,
    Version22,
    // Version `23` is only present on the internal staging networks.
    // All the user-facing environments were switched from 22 to 24 right away.
    Version23,
    Version24,
    Version25,
}

impl ProtocolVersionId {
    pub fn latest() -> Self {
        Self::Version24
    }

    pub fn current_prover_version() -> Self {
<<<<<<< HEAD
        Self::Version23
=======
        Self::Version24
>>>>>>> bb5f129d
    }

    pub fn next() -> Self {
        Self::Version25
    }

    /// Returns VM version to be used by API for this protocol version.
    /// We temporary support only two latest VM versions for API.
    pub fn into_api_vm_version(self) -> VmVersion {
        match self {
            ProtocolVersionId::Version0 => VmVersion::Vm1_3_2,
            ProtocolVersionId::Version1 => VmVersion::Vm1_3_2,
            ProtocolVersionId::Version2 => VmVersion::Vm1_3_2,
            ProtocolVersionId::Version3 => VmVersion::Vm1_3_2,
            ProtocolVersionId::Version4 => VmVersion::Vm1_3_2,
            ProtocolVersionId::Version5 => VmVersion::Vm1_3_2,
            ProtocolVersionId::Version6 => VmVersion::Vm1_3_2,
            ProtocolVersionId::Version7 => VmVersion::Vm1_3_2,
            ProtocolVersionId::Version8 => VmVersion::Vm1_3_2,
            ProtocolVersionId::Version9 => VmVersion::Vm1_3_2,
            ProtocolVersionId::Version10 => VmVersion::Vm1_3_2,
            ProtocolVersionId::Version11 => VmVersion::Vm1_3_2,
            ProtocolVersionId::Version12 => VmVersion::Vm1_3_2,
            ProtocolVersionId::Version13 => VmVersion::VmVirtualBlocks,
            ProtocolVersionId::Version14 => VmVersion::VmVirtualBlocks,
            ProtocolVersionId::Version15 => VmVersion::VmVirtualBlocks,
            ProtocolVersionId::Version16 => VmVersion::VmVirtualBlocksRefundsEnhancement,
            ProtocolVersionId::Version17 => VmVersion::VmVirtualBlocksRefundsEnhancement,
            ProtocolVersionId::Version18 => VmVersion::VmBoojumIntegration,
            ProtocolVersionId::Version19 => VmVersion::VmBoojumIntegration,
            ProtocolVersionId::Version20 => VmVersion::Vm1_4_1,
            ProtocolVersionId::Version21 => VmVersion::Vm1_4_2,
            ProtocolVersionId::Version22 => VmVersion::Vm1_4_2,
            ProtocolVersionId::Version23 => VmVersion::Vm1_5_0SmallBootloaderMemory,
            ProtocolVersionId::Version24 => VmVersion::Vm1_5_0IncreasedBootloaderMemory,
            ProtocolVersionId::Version25 => VmVersion::Vm1_5_0IncreasedBootloaderMemory,
        }
    }

    // It is possible that some external nodes do not store protocol versions for versions below 9.
    // That's why we assume that whenever a protocol version is not present, version 9 is to be used.
    pub fn last_potentially_undefined() -> Self {
        Self::Version9
    }

    pub fn is_pre_boojum(&self) -> bool {
        self <= &Self::Version17
    }

    pub fn is_pre_shared_bridge(&self) -> bool {
        self <= &Self::Version22
    }

    pub fn is_1_4_0(&self) -> bool {
        self >= &ProtocolVersionId::Version18 && self < &ProtocolVersionId::Version20
    }

    pub fn is_1_4_1(&self) -> bool {
        self == &ProtocolVersionId::Version20
    }

    pub fn is_pre_1_4_1(&self) -> bool {
        self < &ProtocolVersionId::Version20
    }

    pub fn is_post_1_4_1(&self) -> bool {
        self >= &ProtocolVersionId::Version20
    }

    pub fn is_post_1_4_2(&self) -> bool {
        self >= &ProtocolVersionId::Version21
    }

    pub fn is_pre_1_4_2(&self) -> bool {
        self < &ProtocolVersionId::Version21
    }

    pub fn is_1_4_2(&self) -> bool {
        self == &ProtocolVersionId::Version21 || self == &ProtocolVersionId::Version22
    }

    pub fn is_pre_1_5_0(&self) -> bool {
        self < &ProtocolVersionId::Version23
    }

    pub fn is_post_1_5_0(&self) -> bool {
        self >= &ProtocolVersionId::Version23
    }
}

impl Default for ProtocolVersionId {
    fn default() -> Self {
        Self::latest()
    }
}

impl TryFrom<U256> for ProtocolVersionId {
    type Error = String;

    fn try_from(value: U256) -> Result<Self, Self::Error> {
        if value > U256::from(u16::MAX) {
            Err(format!("unknown protocol version ID: {}", value))
        } else {
            (value.as_u32() as u16)
                .try_into()
                .map_err(|_| format!("unknown protocol version ID: {}", value))
        }
    }
}

#[derive(Debug, Clone, Copy, Default, Eq, PartialEq, Serialize, Deserialize)]
pub struct VerifierParams {
    pub recursion_node_level_vk_hash: H256,
    pub recursion_leaf_level_vk_hash: H256,
    pub recursion_circuits_set_vks_hash: H256,
}

impl Detokenize for VerifierParams {
    fn from_tokens(tokens: Vec<Token>) -> Result<Self, Error> {
        if tokens.len() != 1 {
            return Err(Error::Abi(crate::ethabi::Error::InvalidData));
        }

        let tokens = match tokens[0].clone() {
            Token::Tuple(tokens) => tokens,
            _ => return Err(Error::Abi(crate::ethabi::Error::InvalidData)),
        };

        let vks_vec: Vec<H256> = tokens
            .into_iter()
            .map(|token| H256::from_slice(&token.into_fixed_bytes().unwrap()))
            .collect();
        Ok(VerifierParams {
            recursion_node_level_vk_hash: vks_vec[0],
            recursion_leaf_level_vk_hash: vks_vec[1],
            recursion_circuits_set_vks_hash: vks_vec[2],
        })
    }
}

#[derive(Debug, Clone, Copy, Default, Eq, PartialEq, Serialize, Deserialize)]
pub struct L1VerifierConfig {
    pub params: VerifierParams,
    pub recursion_scheduler_level_vk_hash: H256,
}

impl From<ProtocolVersionId> for VmVersion {
    fn from(value: ProtocolVersionId) -> Self {
        match value {
            ProtocolVersionId::Version0 => VmVersion::M5WithoutRefunds,
            ProtocolVersionId::Version1 => VmVersion::M5WithoutRefunds,
            ProtocolVersionId::Version2 => VmVersion::M5WithRefunds,
            ProtocolVersionId::Version3 => VmVersion::M5WithRefunds,
            ProtocolVersionId::Version4 => VmVersion::M6Initial,
            ProtocolVersionId::Version5 => VmVersion::M6BugWithCompressionFixed,
            ProtocolVersionId::Version6 => VmVersion::M6BugWithCompressionFixed,
            ProtocolVersionId::Version7 => VmVersion::Vm1_3_2,
            ProtocolVersionId::Version8 => VmVersion::Vm1_3_2,
            ProtocolVersionId::Version9 => VmVersion::Vm1_3_2,
            ProtocolVersionId::Version10 => VmVersion::Vm1_3_2,
            ProtocolVersionId::Version11 => VmVersion::Vm1_3_2,
            ProtocolVersionId::Version12 => VmVersion::Vm1_3_2,
            ProtocolVersionId::Version13 => VmVersion::VmVirtualBlocks,
            ProtocolVersionId::Version14 => VmVersion::VmVirtualBlocks,
            ProtocolVersionId::Version15 => VmVersion::VmVirtualBlocks,
            ProtocolVersionId::Version16 => VmVersion::VmVirtualBlocksRefundsEnhancement,
            ProtocolVersionId::Version17 => VmVersion::VmVirtualBlocksRefundsEnhancement,
            ProtocolVersionId::Version18 => VmVersion::VmBoojumIntegration,
            ProtocolVersionId::Version19 => VmVersion::VmBoojumIntegration,
            ProtocolVersionId::Version20 => VmVersion::Vm1_4_1,
            ProtocolVersionId::Version21 => VmVersion::Vm1_4_2,
            ProtocolVersionId::Version22 => VmVersion::Vm1_4_2,
            ProtocolVersionId::Version23 => VmVersion::Vm1_5_0SmallBootloaderMemory,
            ProtocolVersionId::Version24 => VmVersion::Vm1_5_0IncreasedBootloaderMemory,
            ProtocolVersionId::Version25 => VmVersion::Vm1_5_0IncreasedBootloaderMemory,
        }
    }
}<|MERGE_RESOLUTION|>--- conflicted
+++ resolved
@@ -57,11 +57,7 @@
     }
 
     pub fn current_prover_version() -> Self {
-<<<<<<< HEAD
-        Self::Version23
-=======
         Self::Version24
->>>>>>> bb5f129d
     }
 
     pub fn next() -> Self {
