--- conflicted
+++ resolved
@@ -2385,7 +2385,1350 @@
     },
     "query": "\n                UPDATE leaf_aggregation_witness_jobs_fri\n                SET status='queued'\n                WHERE (l1_batch_number, circuit_id) IN\n                      (SELECT prover_jobs_fri.l1_batch_number, prover_jobs_fri.circuit_id\n                       FROM prover_jobs_fri\n                                JOIN leaf_aggregation_witness_jobs_fri lawj ON\n                                prover_jobs_fri.l1_batch_number = lawj.l1_batch_number\n                                AND prover_jobs_fri.circuit_id = lawj.circuit_id\n                       WHERE lawj.status = 'waiting_for_proofs'\n                         AND prover_jobs_fri.status = 'successful'\n                         AND prover_jobs_fri.aggregation_round = 0\n                       GROUP BY prover_jobs_fri.l1_batch_number, prover_jobs_fri.circuit_id, lawj.number_of_basic_circuits\n                       HAVING COUNT(*) = lawj.number_of_basic_circuits)\n                RETURNING l1_batch_number, circuit_id;\n            "
   },
-  "2bd5f62d0bb1ac57c32a781165eb71a36a98fca26c447861583b22a103a1bf1e": {
+  "2c136284610f728ddba3e255d7dc573b10e4baf9151de194b7d8e0dc40c40602": {
+    "describe": {
+      "columns": [],
+      "nullable": [],
+      "parameters": {
+        "Left": [
+          "Bytea",
+          "Jsonb"
+        ]
+      }
+    },
+    "query": "INSERT INTO transaction_traces (tx_hash, trace, created_at, updated_at) VALUES ($1, $2, now(), now())"
+  },
+  "2c4178a125ddc46a36f7548c840e481e85738502c56566d1eef84feef2161b2e": {
+    "describe": {
+      "columns": [
+        {
+          "name": "hash",
+          "ordinal": 0,
+          "type_info": "Bytea"
+        },
+        {
+          "name": "is_priority",
+          "ordinal": 1,
+          "type_info": "Bool"
+        },
+        {
+          "name": "full_fee",
+          "ordinal": 2,
+          "type_info": "Numeric"
+        },
+        {
+          "name": "layer_2_tip_fee",
+          "ordinal": 3,
+          "type_info": "Numeric"
+        },
+        {
+          "name": "initiator_address",
+          "ordinal": 4,
+          "type_info": "Bytea"
+        },
+        {
+          "name": "nonce",
+          "ordinal": 5,
+          "type_info": "Int8"
+        },
+        {
+          "name": "signature",
+          "ordinal": 6,
+          "type_info": "Bytea"
+        },
+        {
+          "name": "input",
+          "ordinal": 7,
+          "type_info": "Bytea"
+        },
+        {
+          "name": "data",
+          "ordinal": 8,
+          "type_info": "Jsonb"
+        },
+        {
+          "name": "received_at",
+          "ordinal": 9,
+          "type_info": "Timestamp"
+        },
+        {
+          "name": "priority_op_id",
+          "ordinal": 10,
+          "type_info": "Int8"
+        },
+        {
+          "name": "l1_batch_number",
+          "ordinal": 11,
+          "type_info": "Int8"
+        },
+        {
+          "name": "index_in_block",
+          "ordinal": 12,
+          "type_info": "Int4"
+        },
+        {
+          "name": "error",
+          "ordinal": 13,
+          "type_info": "Varchar"
+        },
+        {
+          "name": "gas_limit",
+          "ordinal": 14,
+          "type_info": "Numeric"
+        },
+        {
+          "name": "gas_per_storage_limit",
+          "ordinal": 15,
+          "type_info": "Numeric"
+        },
+        {
+          "name": "gas_per_pubdata_limit",
+          "ordinal": 16,
+          "type_info": "Numeric"
+        },
+        {
+          "name": "tx_format",
+          "ordinal": 17,
+          "type_info": "Int4"
+        },
+        {
+          "name": "created_at",
+          "ordinal": 18,
+          "type_info": "Timestamp"
+        },
+        {
+          "name": "updated_at",
+          "ordinal": 19,
+          "type_info": "Timestamp"
+        },
+        {
+          "name": "execution_info",
+          "ordinal": 20,
+          "type_info": "Jsonb"
+        },
+        {
+          "name": "contract_address",
+          "ordinal": 21,
+          "type_info": "Bytea"
+        },
+        {
+          "name": "in_mempool",
+          "ordinal": 22,
+          "type_info": "Bool"
+        },
+        {
+          "name": "l1_block_number",
+          "ordinal": 23,
+          "type_info": "Int4"
+        },
+        {
+          "name": "value",
+          "ordinal": 24,
+          "type_info": "Numeric"
+        },
+        {
+          "name": "paymaster",
+          "ordinal": 25,
+          "type_info": "Bytea"
+        },
+        {
+          "name": "paymaster_input",
+          "ordinal": 26,
+          "type_info": "Bytea"
+        },
+        {
+          "name": "max_fee_per_gas",
+          "ordinal": 27,
+          "type_info": "Numeric"
+        },
+        {
+          "name": "max_priority_fee_per_gas",
+          "ordinal": 28,
+          "type_info": "Numeric"
+        },
+        {
+          "name": "effective_gas_price",
+          "ordinal": 29,
+          "type_info": "Numeric"
+        },
+        {
+          "name": "miniblock_number",
+          "ordinal": 30,
+          "type_info": "Int8"
+        },
+        {
+          "name": "l1_batch_tx_index",
+          "ordinal": 31,
+          "type_info": "Int4"
+        },
+        {
+          "name": "refunded_gas",
+          "ordinal": 32,
+          "type_info": "Int8"
+        },
+        {
+          "name": "l1_tx_mint",
+          "ordinal": 33,
+          "type_info": "Numeric"
+        },
+        {
+          "name": "l1_tx_refund_recipient",
+          "ordinal": 34,
+          "type_info": "Bytea"
+        },
+        {
+          "name": "upgrade_id",
+          "ordinal": 35,
+          "type_info": "Int4"
+        }
+      ],
+      "nullable": [
+        false,
+        false,
+        true,
+        true,
+        false,
+        true,
+        true,
+        true,
+        false,
+        false,
+        true,
+        true,
+        true,
+        true,
+        true,
+        true,
+        true,
+        true,
+        false,
+        false,
+        false,
+        true,
+        false,
+        true,
+        false,
+        false,
+        false,
+        true,
+        true,
+        true,
+        true,
+        true,
+        false,
+        true,
+        true,
+        true
+      ],
+      "parameters": {
+        "Left": [
+          "Int8",
+          "Numeric",
+          "Numeric",
+          "Int4"
+        ]
+      }
+    },
+    "query": "UPDATE transactions\n                SET in_mempool = TRUE\n                FROM (\n                    SELECT hash FROM (\n                        SELECT hash\n                        FROM transactions\n                        WHERE miniblock_number IS NULL AND in_mempool = FALSE AND error IS NULL\n                            AND (is_priority = TRUE OR (max_fee_per_gas >= $2 and gas_per_pubdata_limit >= $3))\n                            AND tx_format != $4\n                        ORDER BY is_priority DESC, priority_op_id, received_at\n                        LIMIT $1\n                    ) as subquery1\n                    ORDER BY hash\n                ) as subquery2\n                WHERE transactions.hash = subquery2.hash\n                RETURNING transactions.*"
+  },
+  "2e3f116ca05ae70b7c83ac550302194c91f57b69902ff8e42140fde732ae5e6a": {
+    "describe": {
+      "columns": [],
+      "nullable": [],
+      "parameters": {
+        "Left": [
+          "Int8",
+          "Int4Array"
+        ]
+      }
+    },
+    "query": "DELETE FROM storage_logs WHERE miniblock_number = $1 AND operation_number != ALL($2)"
+  },
+  "2e543dc0013150040bb86e278bbe86765ce1ebad72a32bb931fe02a9c516a11c": {
+    "describe": {
+      "columns": [],
+      "nullable": [],
+      "parameters": {
+        "Left": [
+          "Bytea",
+          "Int8"
+        ]
+      }
+    },
+    "query": "UPDATE l1_batches SET hash = $1 WHERE number = $2"
+  },
+  "2eea5d279edc2b23cab00d2be00d046f741552e5d86dfdf61d7e3847a4bb65d8": {
+    "describe": {
+      "columns": [
+        {
+          "name": "count!",
+          "ordinal": 0,
+          "type_info": "Int8"
+        }
+      ],
+      "nullable": [
+        null
+      ],
+      "parameters": {
+        "Left": [
+          "Bytea"
+        ]
+      }
+    },
+    "query": "\n                    SELECT COUNT(*) as \"count!\"\n                    FROM contracts_verification_info\n                    WHERE address = $1\n                "
+  },
+  "2ff4a13a75537cc30b2c3d52d3ef6237850150e4a4569adeaa4da4a9ac5bc689": {
+    "describe": {
+      "columns": [
+        {
+          "name": "bytecode",
+          "ordinal": 0,
+          "type_info": "Bytea"
+        }
+      ],
+      "nullable": [
+        false
+      ],
+      "parameters": {
+        "Left": [
+          "Bytea",
+          "Int8"
+        ]
+      }
+    },
+    "query": "SELECT bytecode FROM factory_deps WHERE bytecode_hash = $1 AND miniblock_number <= $2"
+  },
+  "300e5d4fa6d2481a10cb6d857f66a81b6c3760906c6c2ab02f126d52efc0d4d1": {
+    "describe": {
+      "columns": [
+        {
+          "name": "hash",
+          "ordinal": 0,
+          "type_info": "Bytea"
+        },
+        {
+          "name": "is_priority",
+          "ordinal": 1,
+          "type_info": "Bool"
+        },
+        {
+          "name": "full_fee",
+          "ordinal": 2,
+          "type_info": "Numeric"
+        },
+        {
+          "name": "layer_2_tip_fee",
+          "ordinal": 3,
+          "type_info": "Numeric"
+        },
+        {
+          "name": "initiator_address",
+          "ordinal": 4,
+          "type_info": "Bytea"
+        },
+        {
+          "name": "nonce",
+          "ordinal": 5,
+          "type_info": "Int8"
+        },
+        {
+          "name": "signature",
+          "ordinal": 6,
+          "type_info": "Bytea"
+        },
+        {
+          "name": "input",
+          "ordinal": 7,
+          "type_info": "Bytea"
+        },
+        {
+          "name": "data",
+          "ordinal": 8,
+          "type_info": "Jsonb"
+        },
+        {
+          "name": "received_at",
+          "ordinal": 9,
+          "type_info": "Timestamp"
+        },
+        {
+          "name": "priority_op_id",
+          "ordinal": 10,
+          "type_info": "Int8"
+        },
+        {
+          "name": "l1_batch_number",
+          "ordinal": 11,
+          "type_info": "Int8"
+        },
+        {
+          "name": "index_in_block",
+          "ordinal": 12,
+          "type_info": "Int4"
+        },
+        {
+          "name": "error",
+          "ordinal": 13,
+          "type_info": "Varchar"
+        },
+        {
+          "name": "gas_limit",
+          "ordinal": 14,
+          "type_info": "Numeric"
+        },
+        {
+          "name": "gas_per_storage_limit",
+          "ordinal": 15,
+          "type_info": "Numeric"
+        },
+        {
+          "name": "gas_per_pubdata_limit",
+          "ordinal": 16,
+          "type_info": "Numeric"
+        },
+        {
+          "name": "tx_format",
+          "ordinal": 17,
+          "type_info": "Int4"
+        },
+        {
+          "name": "created_at",
+          "ordinal": 18,
+          "type_info": "Timestamp"
+        },
+        {
+          "name": "updated_at",
+          "ordinal": 19,
+          "type_info": "Timestamp"
+        },
+        {
+          "name": "execution_info",
+          "ordinal": 20,
+          "type_info": "Jsonb"
+        },
+        {
+          "name": "contract_address",
+          "ordinal": 21,
+          "type_info": "Bytea"
+        },
+        {
+          "name": "in_mempool",
+          "ordinal": 22,
+          "type_info": "Bool"
+        },
+        {
+          "name": "l1_block_number",
+          "ordinal": 23,
+          "type_info": "Int4"
+        },
+        {
+          "name": "value",
+          "ordinal": 24,
+          "type_info": "Numeric"
+        },
+        {
+          "name": "paymaster",
+          "ordinal": 25,
+          "type_info": "Bytea"
+        },
+        {
+          "name": "paymaster_input",
+          "ordinal": 26,
+          "type_info": "Bytea"
+        },
+        {
+          "name": "max_fee_per_gas",
+          "ordinal": 27,
+          "type_info": "Numeric"
+        },
+        {
+          "name": "max_priority_fee_per_gas",
+          "ordinal": 28,
+          "type_info": "Numeric"
+        },
+        {
+          "name": "effective_gas_price",
+          "ordinal": 29,
+          "type_info": "Numeric"
+        },
+        {
+          "name": "miniblock_number",
+          "ordinal": 30,
+          "type_info": "Int8"
+        },
+        {
+          "name": "l1_batch_tx_index",
+          "ordinal": 31,
+          "type_info": "Int4"
+        },
+        {
+          "name": "refunded_gas",
+          "ordinal": 32,
+          "type_info": "Int8"
+        },
+        {
+          "name": "l1_tx_mint",
+          "ordinal": 33,
+          "type_info": "Numeric"
+        },
+        {
+          "name": "l1_tx_refund_recipient",
+          "ordinal": 34,
+          "type_info": "Bytea"
+        },
+        {
+          "name": "upgrade_id",
+          "ordinal": 35,
+          "type_info": "Int4"
+        }
+      ],
+      "nullable": [
+        false,
+        false,
+        true,
+        true,
+        false,
+        true,
+        true,
+        true,
+        false,
+        false,
+        true,
+        true,
+        true,
+        true,
+        true,
+        true,
+        true,
+        true,
+        false,
+        false,
+        false,
+        true,
+        false,
+        true,
+        false,
+        false,
+        false,
+        true,
+        true,
+        true,
+        true,
+        true,
+        false,
+        true,
+        true,
+        true
+      ],
+      "parameters": {
+        "Left": []
+      }
+    },
+    "query": "SELECT * FROM transactions WHERE miniblock_number IS NOT NULL AND l1_batch_number IS NULL ORDER BY miniblock_number, index_in_block"
+  },
+  "3055b9f38a04f26dac9adbba978679e6877f44c758fd03461e940a8f9a4e5af1": {
+    "describe": {
+      "columns": [],
+      "nullable": [],
+      "parameters": {
+        "Left": [
+          "Int8",
+          "Int2",
+          "Int4",
+          "Text",
+          "Int4",
+          "Int4"
+        ]
+      }
+    },
+    "query": "INSERT INTO node_aggregation_witness_jobs_fri (l1_batch_number, circuit_id, depth, aggregations_url, number_of_dependent_jobs, protocol_version, status, created_at, updated_at)\n                    VALUES ($1, $2, $3, $4, $5, $6, 'waiting_for_proofs', now(), now())\n                    ON CONFLICT(l1_batch_number, circuit_id, depth)\n                    DO UPDATE SET updated_at=now()"
+  },
+  "334197fef9eeca55790d366ae67bbe95d77181bdfd2ad3208a32bd50585aef2d": {
+    "describe": {
+      "columns": [
+        {
+          "name": "hashed_key",
+          "ordinal": 0,
+          "type_info": "Bytea"
+        }
+      ],
+      "nullable": [
+        false
+      ],
+      "parameters": {
+        "Left": [
+          "ByteaArray"
+        ]
+      }
+    },
+    "query": "SELECT hashed_key FROM initial_writes WHERE hashed_key = ANY($1)"
+  },
+  "335826f54feadf6aa30a4e7668ad3f17a2afc6bd67d4f863e3ad61fefd1bd8d2": {
+    "describe": {
+      "columns": [
+        {
+          "name": "number",
+          "ordinal": 0,
+          "type_info": "Int8"
+        }
+      ],
+      "nullable": [
+        null
+      ],
+      "parameters": {
+        "Left": []
+      }
+    },
+    "query": "SELECT MAX(number) as \"number\" FROM miniblocks"
+  },
+  "357347157ed8ff19d223c54533c3a85bd7e64a37514d657f8d49bd6eb5be1806": {
+    "describe": {
+      "columns": [
+        {
+          "name": "id",
+          "ordinal": 0,
+          "type_info": "Int4"
+        },
+        {
+          "name": "timestamp",
+          "ordinal": 1,
+          "type_info": "Int8"
+        },
+        {
+          "name": "recursion_scheduler_level_vk_hash",
+          "ordinal": 2,
+          "type_info": "Bytea"
+        },
+        {
+          "name": "recursion_node_level_vk_hash",
+          "ordinal": 3,
+          "type_info": "Bytea"
+        },
+        {
+          "name": "recursion_leaf_level_vk_hash",
+          "ordinal": 4,
+          "type_info": "Bytea"
+        },
+        {
+          "name": "recursion_circuits_set_vks_hash",
+          "ordinal": 5,
+          "type_info": "Bytea"
+        },
+        {
+          "name": "bootloader_code_hash",
+          "ordinal": 6,
+          "type_info": "Bytea"
+        },
+        {
+          "name": "default_account_code_hash",
+          "ordinal": 7,
+          "type_info": "Bytea"
+        },
+        {
+          "name": "verifier_address",
+          "ordinal": 8,
+          "type_info": "Bytea"
+        },
+        {
+          "name": "upgrade_tx_hash",
+          "ordinal": 9,
+          "type_info": "Bytea"
+        },
+        {
+          "name": "created_at",
+          "ordinal": 10,
+          "type_info": "Timestamp"
+        }
+      ],
+      "nullable": [
+        false,
+        false,
+        false,
+        false,
+        false,
+        false,
+        false,
+        false,
+        false,
+        true,
+        false
+      ],
+      "parameters": {
+        "Left": []
+      }
+    },
+    "query": "SELECT * FROM protocol_versions ORDER BY id DESC LIMIT 1"
+  },
+  "36c483775b604324eacd7e5aac591b927cc32abb89fe1b0c5cf4b0383e9bd443": {
+    "describe": {
+      "columns": [
+        {
+          "name": "l1_batch_number",
+          "ordinal": 0,
+          "type_info": "Int8"
+        },
+        {
+          "name": "leaf_layer_subqueues_blob_url",
+          "ordinal": 1,
+          "type_info": "Text"
+        },
+        {
+          "name": "aggregation_outputs_blob_url",
+          "ordinal": 2,
+          "type_info": "Text"
+        }
+      ],
+      "nullable": [
+        false,
+        true,
+        true
+      ],
+      "parameters": {
+        "Left": [
+          "Int8"
+        ]
+      }
+    },
+    "query": "\n                    SELECT l1_batch_number, leaf_layer_subqueues_blob_url, aggregation_outputs_blob_url FROM node_aggregation_witness_jobs\n                    WHERE status='successful' AND is_blob_cleaned=FALSE\n                    AND leaf_layer_subqueues_blob_url is NOT NULL\n                    AND aggregation_outputs_blob_url is NOT NULL\n                    AND updated_at < NOW() - INTERVAL '30 days'\n                    LIMIT $1;\n                "
+  },
+  "37e4a0eea7b72bd3b75c26e003f3fa62039d9b614f0f2fa3d61e8c5e95f002fd": {
+    "describe": {
+      "columns": [
+        {
+          "name": "max?",
+          "ordinal": 0,
+          "type_info": "Int8"
+        }
+      ],
+      "nullable": [
+        null
+      ],
+      "parameters": {
+        "Left": []
+      }
+    },
+    "query": "SELECT MAX(index) as \"max?\" FROM initial_writes"
+  },
+  "38a3bdae346fdd362452af152c6886c93696dd2db561f6622f8eaf6fabb1e5be": {
+    "describe": {
+      "columns": [
+        {
+          "name": "id",
+          "ordinal": 0,
+          "type_info": "Int4"
+        }
+      ],
+      "nullable": [
+        false
+      ],
+      "parameters": {
+        "Left": [
+          "Int4",
+          "Text",
+          "Timestamp"
+        ]
+      }
+    },
+    "query": "INSERT INTO eth_txs_history\n                    (eth_tx_id, base_fee_per_gas, priority_fee_per_gas, tx_hash, signed_raw_tx, created_at, updated_at, confirmed_at)\n                    VALUES ($1, 0, 0, $2, '\\x00', now(), now(), $3)\n                    RETURNING id"
+  },
+  "394bbd64939d47fda4e1545e2752b208901e872b7234a5c3af456bdf429a6074": {
+    "describe": {
+      "columns": [
+        {
+          "name": "tx_hash",
+          "ordinal": 0,
+          "type_info": "Bytea"
+        },
+        {
+          "name": "call_trace",
+          "ordinal": 1,
+          "type_info": "Bytea"
+        }
+      ],
+      "nullable": [
+        false,
+        false
+      ],
+      "parameters": {
+        "Left": [
+          "Bytea"
+        ]
+      }
+    },
+    "query": "\n                    SELECT * FROM call_traces\n                    WHERE tx_hash = $1\n                "
+  },
+  "3a18d0d1e236d8f57e8b3b1218a24414639a7c8235ba6a514c3d03b8a1790f17": {
+    "describe": {
+      "columns": [
+        {
+          "name": "l1_batch_number",
+          "ordinal": 0,
+          "type_info": "Int8"
+        },
+        {
+          "name": "merkle_tree_paths_blob_url",
+          "ordinal": 1,
+          "type_info": "Text"
+        },
+        {
+          "name": "attempts",
+          "ordinal": 2,
+          "type_info": "Int2"
+        },
+        {
+          "name": "status",
+          "ordinal": 3,
+          "type_info": "Text"
+        },
+        {
+          "name": "error",
+          "ordinal": 4,
+          "type_info": "Text"
+        },
+        {
+          "name": "created_at",
+          "ordinal": 5,
+          "type_info": "Timestamp"
+        },
+        {
+          "name": "updated_at",
+          "ordinal": 6,
+          "type_info": "Timestamp"
+        },
+        {
+          "name": "processing_started_at",
+          "ordinal": 7,
+          "type_info": "Timestamp"
+        },
+        {
+          "name": "time_taken",
+          "ordinal": 8,
+          "type_info": "Time"
+        },
+        {
+          "name": "is_blob_cleaned",
+          "ordinal": 9,
+          "type_info": "Bool"
+        },
+        {
+          "name": "protocol_version",
+          "ordinal": 10,
+          "type_info": "Int4"
+        },
+        {
+          "name": "picked_by",
+          "ordinal": 11,
+          "type_info": "Text"
+        }
+      ],
+      "nullable": [
+        false,
+        true,
+        false,
+        false,
+        true,
+        false,
+        false,
+        true,
+        true,
+        true,
+        true,
+        true
+      ],
+      "parameters": {
+        "Left": [
+          "Int8",
+          "Int4Array",
+          "Text"
+        ]
+      }
+    },
+    "query": "\n                UPDATE witness_inputs_fri\n                SET status = 'in_progress', attempts = attempts + 1,\n                    updated_at = now(), processing_started_at = now(),\n                    picked_by = $3\n                WHERE l1_batch_number = (\n                    SELECT l1_batch_number\n                    FROM witness_inputs_fri\n                    WHERE l1_batch_number <= $1\n                    AND status = 'queued'\n                    AND protocol_version = ANY($2)\n                    ORDER BY l1_batch_number ASC\n                    LIMIT 1\n                    FOR UPDATE\n                    SKIP LOCKED\n                )\n                RETURNING witness_inputs_fri.*\n               "
+  },
+  "3ac1fe562e9664bbf8c02ba3090cf97a37663e228eff48fec326f74b2313daa9": {
+    "describe": {
+      "columns": [],
+      "nullable": [],
+      "parameters": {
+        "Left": [
+          "ByteaArray"
+        ]
+      }
+    },
+    "query": "DELETE FROM call_traces\n                 WHERE tx_hash = ANY($1)"
+  },
+  "3af5a385c6636afb16e0fa5eda5373d64a76cef695dfa0b3b156e236224d32c8": {
+    "describe": {
+      "columns": [
+        {
+          "name": "l1_batch_number",
+          "ordinal": 0,
+          "type_info": "Int8"
+        },
+        {
+          "name": "scheduler_witness",
+          "ordinal": 1,
+          "type_info": "Bytea"
+        },
+        {
+          "name": "final_node_aggregations",
+          "ordinal": 2,
+          "type_info": "Bytea"
+        },
+        {
+          "name": "status",
+          "ordinal": 3,
+          "type_info": "Text"
+        },
+        {
+          "name": "processing_started_at",
+          "ordinal": 4,
+          "type_info": "Timestamp"
+        },
+        {
+          "name": "time_taken",
+          "ordinal": 5,
+          "type_info": "Time"
+        },
+        {
+          "name": "error",
+          "ordinal": 6,
+          "type_info": "Text"
+        },
+        {
+          "name": "created_at",
+          "ordinal": 7,
+          "type_info": "Timestamp"
+        },
+        {
+          "name": "updated_at",
+          "ordinal": 8,
+          "type_info": "Timestamp"
+        },
+        {
+          "name": "attempts",
+          "ordinal": 9,
+          "type_info": "Int4"
+        },
+        {
+          "name": "aggregation_result_coords",
+          "ordinal": 10,
+          "type_info": "Bytea"
+        },
+        {
+          "name": "scheduler_witness_blob_url",
+          "ordinal": 11,
+          "type_info": "Text"
+        },
+        {
+          "name": "final_node_aggregations_blob_url",
+          "ordinal": 12,
+          "type_info": "Text"
+        },
+        {
+          "name": "is_blob_cleaned",
+          "ordinal": 13,
+          "type_info": "Bool"
+        },
+        {
+          "name": "protocol_version",
+          "ordinal": 14,
+          "type_info": "Int4"
+        }
+      ],
+      "nullable": [
+        false,
+        false,
+        true,
+        false,
+        true,
+        true,
+        true,
+        false,
+        false,
+        false,
+        true,
+        true,
+        true,
+        false,
+        true
+      ],
+      "parameters": {
+        "Left": [
+          "Interval",
+          "Int4",
+          "Int8",
+          "Int4Array"
+        ]
+      }
+    },
+    "query": "\n                UPDATE scheduler_witness_jobs\n                SET status = 'in_progress', attempts = attempts + 1,\n                    updated_at = now(), processing_started_at = now()\n                WHERE l1_batch_number = (\n                    SELECT l1_batch_number\n                    FROM scheduler_witness_jobs\n                    WHERE l1_batch_number <= $3\n                    AND\n                    (   status = 'queued'\n                        OR (status = 'in_progress' AND processing_started_at < now() - $1::interval)\n                        OR (status = 'failed' AND attempts < $2)\n                    )\n                    AND protocol_version = ANY($4)\n                    ORDER BY l1_batch_number ASC\n                    LIMIT 1\n                    FOR UPDATE\n                    SKIP LOCKED\n                )\n                RETURNING scheduler_witness_jobs.*\n                "
+  },
+  "3c582aeed32235ef175707de412a9f9129fad6ea5e87ebb85f68e20664b0da46": {
+    "describe": {
+      "columns": [],
+      "nullable": [],
+      "parameters": {
+        "Left": [
+          "Int4Array",
+          "ByteaArray",
+          "Int8"
+        ]
+      }
+    },
+    "query": "\n                    UPDATE transactions\n                    SET \n                        l1_batch_number = $3,\n                        l1_batch_tx_index = data_table.l1_batch_tx_index,\n                        updated_at = now()\n                    FROM\n                        (SELECT\n                                UNNEST($1::int[]) AS l1_batch_tx_index,\n                                UNNEST($2::bytea[]) AS hash\n                        ) AS data_table\n                    WHERE transactions.hash=data_table.hash \n                "
+  },
+  "3ca30aa12fa9a72bf73f5baa8e0d326684ad687370ec6f615dce56df57ebdce4": {
+    "describe": {
+      "columns": [
+        {
+          "name": "number",
+          "ordinal": 0,
+          "type_info": "Int8"
+        },
+        {
+          "name": "timestamp",
+          "ordinal": 1,
+          "type_info": "Int8"
+        },
+        {
+          "name": "is_finished",
+          "ordinal": 2,
+          "type_info": "Bool"
+        },
+        {
+          "name": "l1_tx_count",
+          "ordinal": 3,
+          "type_info": "Int4"
+        },
+        {
+          "name": "l2_tx_count",
+          "ordinal": 4,
+          "type_info": "Int4"
+        },
+        {
+          "name": "fee_account_address",
+          "ordinal": 5,
+          "type_info": "Bytea"
+        },
+        {
+          "name": "bloom",
+          "ordinal": 6,
+          "type_info": "Bytea"
+        },
+        {
+          "name": "priority_ops_onchain_data",
+          "ordinal": 7,
+          "type_info": "ByteaArray"
+        },
+        {
+          "name": "hash",
+          "ordinal": 8,
+          "type_info": "Bytea"
+        },
+        {
+          "name": "parent_hash",
+          "ordinal": 9,
+          "type_info": "Bytea"
+        },
+        {
+          "name": "commitment",
+          "ordinal": 10,
+          "type_info": "Bytea"
+        },
+        {
+          "name": "compressed_write_logs",
+          "ordinal": 11,
+          "type_info": "Bytea"
+        },
+        {
+          "name": "compressed_contracts",
+          "ordinal": 12,
+          "type_info": "Bytea"
+        },
+        {
+          "name": "eth_prove_tx_id",
+          "ordinal": 13,
+          "type_info": "Int4"
+        },
+        {
+          "name": "eth_commit_tx_id",
+          "ordinal": 14,
+          "type_info": "Int4"
+        },
+        {
+          "name": "eth_execute_tx_id",
+          "ordinal": 15,
+          "type_info": "Int4"
+        },
+        {
+          "name": "merkle_root_hash",
+          "ordinal": 16,
+          "type_info": "Bytea"
+        },
+        {
+          "name": "l2_to_l1_logs",
+          "ordinal": 17,
+          "type_info": "ByteaArray"
+        },
+        {
+          "name": "l2_to_l1_messages",
+          "ordinal": 18,
+          "type_info": "ByteaArray"
+        },
+        {
+          "name": "used_contract_hashes",
+          "ordinal": 19,
+          "type_info": "Jsonb"
+        },
+        {
+          "name": "compressed_initial_writes",
+          "ordinal": 20,
+          "type_info": "Bytea"
+        },
+        {
+          "name": "compressed_repeated_writes",
+          "ordinal": 21,
+          "type_info": "Bytea"
+        },
+        {
+          "name": "l2_l1_compressed_messages",
+          "ordinal": 22,
+          "type_info": "Bytea"
+        },
+        {
+          "name": "l2_l1_merkle_root",
+          "ordinal": 23,
+          "type_info": "Bytea"
+        },
+        {
+          "name": "l1_gas_price",
+          "ordinal": 24,
+          "type_info": "Int8"
+        },
+        {
+          "name": "l2_fair_gas_price",
+          "ordinal": 25,
+          "type_info": "Int8"
+        },
+        {
+          "name": "rollup_last_leaf_index",
+          "ordinal": 26,
+          "type_info": "Int8"
+        },
+        {
+          "name": "zkporter_is_available",
+          "ordinal": 27,
+          "type_info": "Bool"
+        },
+        {
+          "name": "bootloader_code_hash",
+          "ordinal": 28,
+          "type_info": "Bytea"
+        },
+        {
+          "name": "default_aa_code_hash",
+          "ordinal": 29,
+          "type_info": "Bytea"
+        },
+        {
+          "name": "base_fee_per_gas",
+          "ordinal": 30,
+          "type_info": "Numeric"
+        },
+        {
+          "name": "aux_data_hash",
+          "ordinal": 31,
+          "type_info": "Bytea"
+        },
+        {
+          "name": "pass_through_data_hash",
+          "ordinal": 32,
+          "type_info": "Bytea"
+        },
+        {
+          "name": "meta_parameters_hash",
+          "ordinal": 33,
+          "type_info": "Bytea"
+        },
+        {
+          "name": "protocol_version",
+          "ordinal": 34,
+          "type_info": "Int4"
+        },
+        {
+          "name": "compressed_state_diffs",
+          "ordinal": 35,
+          "type_info": "Bytea"
+        },
+        {
+          "name": "gas_per_pubdata_byte_in_block",
+          "ordinal": 36,
+          "type_info": "Int4"
+        },
+        {
+          "name": "gas_per_pubdata_limit",
+          "ordinal": 37,
+          "type_info": "Int8"
+        },
+        {
+          "name": "skip_proof",
+          "ordinal": 38,
+          "type_info": "Bool"
+        },
+        {
+          "name": "system_logs",
+          "ordinal": 39,
+          "type_info": "ByteaArray"
+        },
+        {
+          "name": "events_queue_commitment",
+          "ordinal": 40,
+          "type_info": "Bytea"
+        },
+        {
+          "name": "bootloader_initial_content_commitment",
+          "ordinal": 41,
+          "type_info": "Bytea"
+        }
+      ],
+      "nullable": [
+        false,
+        false,
+        false,
+        false,
+        false,
+        false,
+        false,
+        false,
+        true,
+        true,
+        true,
+        true,
+        true,
+        true,
+        true,
+        true,
+        true,
+        false,
+        false,
+        false,
+        true,
+        true,
+        true,
+        true,
+        false,
+        false,
+        true,
+        true,
+        true,
+        true,
+        false,
+        true,
+        true,
+        true,
+        true,
+        true,
+        true,
+        false,
+        false,
+        false,
+        true,
+        true
+      ],
+      "parameters": {
+        "Left": [
+          "Int8"
+        ]
+      }
+    },
+    "query": "SELECT number, timestamp, is_finished, l1_tx_count, l2_tx_count, fee_account_address, bloom, priority_ops_onchain_data, hash, parent_hash, commitment, compressed_write_logs, compressed_contracts, eth_prove_tx_id, eth_commit_tx_id, eth_execute_tx_id, merkle_root_hash, l2_to_l1_logs, l2_to_l1_messages, used_contract_hashes, compressed_initial_writes, compressed_repeated_writes, l2_l1_compressed_messages, l2_l1_merkle_root, l1_gas_price, l2_fair_gas_price, rollup_last_leaf_index, zkporter_is_available, bootloader_code_hash, default_aa_code_hash, base_fee_per_gas, aux_data_hash, pass_through_data_hash, meta_parameters_hash, protocol_version, compressed_state_diffs, gas_per_pubdata_byte_in_block, gas_per_pubdata_limit, skip_proof, system_logs, events_queue_commitment, bootloader_initial_content_commitment FROM l1_batches LEFT JOIN commitments ON commitments.l1_batch_number = l1_batches.number WHERE eth_prove_tx_id IS NOT NULL AND eth_execute_tx_id IS NULL ORDER BY number LIMIT $1"
+  },
+  "3d41f05e1d5c5a74e0605e66fe08e09f14b8bf0269e5dcde518aa08db92a3ea0": {
+    "describe": {
+      "columns": [],
+      "nullable": [],
+      "parameters": {
+        "Left": [
+          "Int8"
+        ]
+      }
+    },
+    "query": "DELETE FROM events WHERE miniblock_number > $1"
+  },
+  "3e982e4863eef38069e755e3f20602ef9eaae859d23d86c3f230ddea8805aea7": {
+    "describe": {
+      "columns": [
+        {
+          "name": "index",
+          "ordinal": 0,
+          "type_info": "Int8"
+        }
+      ],
+      "nullable": [
+        false
+      ],
+      "parameters": {
+        "Left": [
+          "Bytea"
+        ]
+      }
+    },
+    "query": "SELECT index FROM initial_writes WHERE hashed_key = $1"
+  },
+  "3f6332706376ef4cadda96498872429b6ed28eca5402b03b1aa3b77b8262bccd": {
+    "describe": {
+      "columns": [],
+      "nullable": [],
+      "parameters": {
+        "Left": [
+          "Text"
+        ]
+      }
+    },
+    "query": "DELETE FROM compiler_versions WHERE compiler = $1"
+  },
+  "3f671298a05f3f69a8ffb2e36d5ae79c544145fc1c289dd9e0c060dca3ec6e21": {
+    "describe": {
+      "columns": [],
+      "nullable": [],
+      "parameters": {
+        "Left": [
+          "ByteaArray",
+          "ByteaArray"
+        ]
+      }
+    },
+    "query": "UPDATE storage SET value = u.value FROM UNNEST($1::bytea[], $2::bytea[]) AS u(key, value) WHERE u.key = hashed_key"
+  },
+  "400bb5f012b95f5b327a65bf8a55e61a9e41a8040f546d75b9b8aa6be45e78d5": {
+    "describe": {
+      "columns": [
+        {
+          "name": "number",
+          "ordinal": 0,
+          "type_info": "Int8"
+        },
+        {
+          "name": "hash",
+          "ordinal": 1,
+          "type_info": "Bytea"
+        }
+      ],
+      "nullable": [
+        false,
+        false
+      ],
+      "parameters": {
+        "Left": [
+          "Int4",
+          "Int8"
+        ]
+      }
+    },
+    "query": "SELECT number, hash FROM miniblocks WHERE protocol_version = $1 ORDER BY number DESC LIMIT $2"
+  },
+  "4029dd84cde963ed8541426a659b10ccdbacbf4392664e34bfc29737aa630b28": {
     "describe": {
       "columns": [],
       "nullable": [],
@@ -2412,1449 +3755,12 @@
           "Bytea",
           "Bytea",
           "Int4",
-          "ByteaArray"
-        ]
-      }
-    },
-    "query": "INSERT INTO l1_batches (number, l1_tx_count, l2_tx_count, timestamp, is_finished, fee_account_address, l2_to_l1_logs, l2_to_l1_messages, bloom, priority_ops_onchain_data, predicted_commit_gas_cost, predicted_prove_gas_cost, predicted_execute_gas_cost, initial_bootloader_heap_content, used_contract_hashes, base_fee_per_gas, l1_gas_price, l2_fair_gas_price, bootloader_code_hash, default_aa_code_hash, protocol_version, system_logs, created_at, updated_at) VALUES ($1, $2, $3, $4, $5, $6, $7, $8, $9, $10, $11, $12, $13, $14, $15, $16, $17, $18, $19, $20, $21, $22, now(), now())"
-  },
-  "2c136284610f728ddba3e255d7dc573b10e4baf9151de194b7d8e0dc40c40602": {
-    "describe": {
-      "columns": [],
-      "nullable": [],
-      "parameters": {
-        "Left": [
-          "Bytea",
-          "Jsonb"
-        ]
-      }
-    },
-    "query": "INSERT INTO transaction_traces (tx_hash, trace, created_at, updated_at) VALUES ($1, $2, now(), now())"
-  },
-  "2c4178a125ddc46a36f7548c840e481e85738502c56566d1eef84feef2161b2e": {
-    "describe": {
-      "columns": [
-        {
-          "name": "hash",
-          "ordinal": 0,
-          "type_info": "Bytea"
-        },
-        {
-          "name": "is_priority",
-          "ordinal": 1,
-          "type_info": "Bool"
-        },
-        {
-          "name": "full_fee",
-          "ordinal": 2,
-          "type_info": "Numeric"
-        },
-        {
-          "name": "layer_2_tip_fee",
-          "ordinal": 3,
-          "type_info": "Numeric"
-        },
-        {
-          "name": "initiator_address",
-          "ordinal": 4,
-          "type_info": "Bytea"
-        },
-        {
-          "name": "nonce",
-          "ordinal": 5,
-          "type_info": "Int8"
-        },
-        {
-          "name": "signature",
-          "ordinal": 6,
-          "type_info": "Bytea"
-        },
-        {
-          "name": "input",
-          "ordinal": 7,
-          "type_info": "Bytea"
-        },
-        {
-          "name": "data",
-          "ordinal": 8,
-          "type_info": "Jsonb"
-        },
-        {
-          "name": "received_at",
-          "ordinal": 9,
-          "type_info": "Timestamp"
-        },
-        {
-          "name": "priority_op_id",
-          "ordinal": 10,
-          "type_info": "Int8"
-        },
-        {
-          "name": "l1_batch_number",
-          "ordinal": 11,
-          "type_info": "Int8"
-        },
-        {
-          "name": "index_in_block",
-          "ordinal": 12,
-          "type_info": "Int4"
-        },
-        {
-          "name": "error",
-          "ordinal": 13,
-          "type_info": "Varchar"
-        },
-        {
-          "name": "gas_limit",
-          "ordinal": 14,
-          "type_info": "Numeric"
-        },
-        {
-          "name": "gas_per_storage_limit",
-          "ordinal": 15,
-          "type_info": "Numeric"
-        },
-        {
-          "name": "gas_per_pubdata_limit",
-          "ordinal": 16,
-          "type_info": "Numeric"
-        },
-        {
-          "name": "tx_format",
-          "ordinal": 17,
-          "type_info": "Int4"
-        },
-        {
-          "name": "created_at",
-          "ordinal": 18,
-          "type_info": "Timestamp"
-        },
-        {
-          "name": "updated_at",
-          "ordinal": 19,
-          "type_info": "Timestamp"
-        },
-        {
-          "name": "execution_info",
-          "ordinal": 20,
-          "type_info": "Jsonb"
-        },
-        {
-          "name": "contract_address",
-          "ordinal": 21,
-          "type_info": "Bytea"
-        },
-        {
-          "name": "in_mempool",
-          "ordinal": 22,
-          "type_info": "Bool"
-        },
-        {
-          "name": "l1_block_number",
-          "ordinal": 23,
-          "type_info": "Int4"
-        },
-        {
-          "name": "value",
-          "ordinal": 24,
-          "type_info": "Numeric"
-        },
-        {
-          "name": "paymaster",
-          "ordinal": 25,
-          "type_info": "Bytea"
-        },
-        {
-          "name": "paymaster_input",
-          "ordinal": 26,
-          "type_info": "Bytea"
-        },
-        {
-          "name": "max_fee_per_gas",
-          "ordinal": 27,
-          "type_info": "Numeric"
-        },
-        {
-          "name": "max_priority_fee_per_gas",
-          "ordinal": 28,
-          "type_info": "Numeric"
-        },
-        {
-          "name": "effective_gas_price",
-          "ordinal": 29,
-          "type_info": "Numeric"
-        },
-        {
-          "name": "miniblock_number",
-          "ordinal": 30,
-          "type_info": "Int8"
-        },
-        {
-          "name": "l1_batch_tx_index",
-          "ordinal": 31,
-          "type_info": "Int4"
-        },
-        {
-          "name": "refunded_gas",
-          "ordinal": 32,
-          "type_info": "Int8"
-        },
-        {
-          "name": "l1_tx_mint",
-          "ordinal": 33,
-          "type_info": "Numeric"
-        },
-        {
-          "name": "l1_tx_refund_recipient",
-          "ordinal": 34,
-          "type_info": "Bytea"
-        },
-        {
-          "name": "upgrade_id",
-          "ordinal": 35,
-          "type_info": "Int4"
-        }
-      ],
-      "nullable": [
-        false,
-        false,
-        true,
-        true,
-        false,
-        true,
-        true,
-        true,
-        false,
-        false,
-        true,
-        true,
-        true,
-        true,
-        true,
-        true,
-        true,
-        true,
-        false,
-        false,
-        false,
-        true,
-        false,
-        true,
-        false,
-        false,
-        false,
-        true,
-        true,
-        true,
-        true,
-        true,
-        false,
-        true,
-        true,
-        true
-      ],
-      "parameters": {
-        "Left": [
-          "Int8",
-          "Numeric",
-          "Numeric",
-          "Int4"
-        ]
-      }
-    },
-    "query": "UPDATE transactions\n                SET in_mempool = TRUE\n                FROM (\n                    SELECT hash FROM (\n                        SELECT hash\n                        FROM transactions\n                        WHERE miniblock_number IS NULL AND in_mempool = FALSE AND error IS NULL\n                            AND (is_priority = TRUE OR (max_fee_per_gas >= $2 and gas_per_pubdata_limit >= $3))\n                            AND tx_format != $4\n                        ORDER BY is_priority DESC, priority_op_id, received_at\n                        LIMIT $1\n                    ) as subquery1\n                    ORDER BY hash\n                ) as subquery2\n                WHERE transactions.hash = subquery2.hash\n                RETURNING transactions.*"
-  },
-  "2e3f116ca05ae70b7c83ac550302194c91f57b69902ff8e42140fde732ae5e6a": {
-    "describe": {
-      "columns": [],
-      "nullable": [],
-      "parameters": {
-        "Left": [
-          "Int8",
-          "Int4Array"
-        ]
-      }
-    },
-    "query": "DELETE FROM storage_logs WHERE miniblock_number = $1 AND operation_number != ALL($2)"
-  },
-  "2e543dc0013150040bb86e278bbe86765ce1ebad72a32bb931fe02a9c516a11c": {
-    "describe": {
-      "columns": [],
-      "nullable": [],
-      "parameters": {
-        "Left": [
-          "Bytea",
-          "Int8"
-        ]
-      }
-    },
-    "query": "UPDATE l1_batches SET hash = $1 WHERE number = $2"
-  },
-  "2eea5d279edc2b23cab00d2be00d046f741552e5d86dfdf61d7e3847a4bb65d8": {
-    "describe": {
-      "columns": [
-        {
-          "name": "count!",
-          "ordinal": 0,
-          "type_info": "Int8"
-        }
-      ],
-      "nullable": [
-        null
-      ],
-      "parameters": {
-        "Left": [
-          "Bytea"
-        ]
-      }
-    },
-    "query": "\n                    SELECT COUNT(*) as \"count!\"\n                    FROM contracts_verification_info\n                    WHERE address = $1\n                "
-  },
-  "2ff4a13a75537cc30b2c3d52d3ef6237850150e4a4569adeaa4da4a9ac5bc689": {
-    "describe": {
-      "columns": [
-        {
-          "name": "bytecode",
-          "ordinal": 0,
-          "type_info": "Bytea"
-        }
-      ],
-      "nullable": [
-        false
-      ],
-      "parameters": {
-        "Left": [
-          "Bytea",
-          "Int8"
-        ]
-      }
-    },
-    "query": "SELECT bytecode FROM factory_deps WHERE bytecode_hash = $1 AND miniblock_number <= $2"
-  },
-  "300e5d4fa6d2481a10cb6d857f66a81b6c3760906c6c2ab02f126d52efc0d4d1": {
-    "describe": {
-      "columns": [
-        {
-          "name": "hash",
-          "ordinal": 0,
-          "type_info": "Bytea"
-        },
-        {
-          "name": "is_priority",
-          "ordinal": 1,
-          "type_info": "Bool"
-        },
-        {
-          "name": "full_fee",
-          "ordinal": 2,
-          "type_info": "Numeric"
-        },
-        {
-          "name": "layer_2_tip_fee",
-          "ordinal": 3,
-          "type_info": "Numeric"
-        },
-        {
-          "name": "initiator_address",
-          "ordinal": 4,
-          "type_info": "Bytea"
-        },
-        {
-          "name": "nonce",
-          "ordinal": 5,
-          "type_info": "Int8"
-        },
-        {
-          "name": "signature",
-          "ordinal": 6,
-          "type_info": "Bytea"
-        },
-        {
-          "name": "input",
-          "ordinal": 7,
-          "type_info": "Bytea"
-        },
-        {
-          "name": "data",
-          "ordinal": 8,
-          "type_info": "Jsonb"
-        },
-        {
-          "name": "received_at",
-          "ordinal": 9,
-          "type_info": "Timestamp"
-        },
-        {
-          "name": "priority_op_id",
-          "ordinal": 10,
-          "type_info": "Int8"
-        },
-        {
-          "name": "l1_batch_number",
-          "ordinal": 11,
-          "type_info": "Int8"
-        },
-        {
-          "name": "index_in_block",
-          "ordinal": 12,
-          "type_info": "Int4"
-        },
-        {
-          "name": "error",
-          "ordinal": 13,
-          "type_info": "Varchar"
-        },
-        {
-          "name": "gas_limit",
-          "ordinal": 14,
-          "type_info": "Numeric"
-        },
-        {
-          "name": "gas_per_storage_limit",
-          "ordinal": 15,
-          "type_info": "Numeric"
-        },
-        {
-          "name": "gas_per_pubdata_limit",
-          "ordinal": 16,
-          "type_info": "Numeric"
-        },
-        {
-          "name": "tx_format",
-          "ordinal": 17,
-          "type_info": "Int4"
-        },
-        {
-          "name": "created_at",
-          "ordinal": 18,
-          "type_info": "Timestamp"
-        },
-        {
-          "name": "updated_at",
-          "ordinal": 19,
-          "type_info": "Timestamp"
-        },
-        {
-          "name": "execution_info",
-          "ordinal": 20,
-          "type_info": "Jsonb"
-        },
-        {
-          "name": "contract_address",
-          "ordinal": 21,
-          "type_info": "Bytea"
-        },
-        {
-          "name": "in_mempool",
-          "ordinal": 22,
-          "type_info": "Bool"
-        },
-        {
-          "name": "l1_block_number",
-          "ordinal": 23,
-          "type_info": "Int4"
-        },
-        {
-          "name": "value",
-          "ordinal": 24,
-          "type_info": "Numeric"
-        },
-        {
-          "name": "paymaster",
-          "ordinal": 25,
-          "type_info": "Bytea"
-        },
-        {
-          "name": "paymaster_input",
-          "ordinal": 26,
-          "type_info": "Bytea"
-        },
-        {
-          "name": "max_fee_per_gas",
-          "ordinal": 27,
-          "type_info": "Numeric"
-        },
-        {
-          "name": "max_priority_fee_per_gas",
-          "ordinal": 28,
-          "type_info": "Numeric"
-        },
-        {
-          "name": "effective_gas_price",
-          "ordinal": 29,
-          "type_info": "Numeric"
-        },
-        {
-          "name": "miniblock_number",
-          "ordinal": 30,
-          "type_info": "Int8"
-        },
-        {
-          "name": "l1_batch_tx_index",
-          "ordinal": 31,
-          "type_info": "Int4"
-        },
-        {
-          "name": "refunded_gas",
-          "ordinal": 32,
-          "type_info": "Int8"
-        },
-        {
-          "name": "l1_tx_mint",
-          "ordinal": 33,
-          "type_info": "Numeric"
-        },
-        {
-          "name": "l1_tx_refund_recipient",
-          "ordinal": 34,
-          "type_info": "Bytea"
-        },
-        {
-          "name": "upgrade_id",
-          "ordinal": 35,
-          "type_info": "Int4"
-        }
-      ],
-      "nullable": [
-        false,
-        false,
-        true,
-        true,
-        false,
-        true,
-        true,
-        true,
-        false,
-        false,
-        true,
-        true,
-        true,
-        true,
-        true,
-        true,
-        true,
-        true,
-        false,
-        false,
-        false,
-        true,
-        false,
-        true,
-        false,
-        false,
-        false,
-        true,
-        true,
-        true,
-        true,
-        true,
-        false,
-        true,
-        true,
-        true
-      ],
-      "parameters": {
-        "Left": []
-      }
-    },
-    "query": "SELECT * FROM transactions WHERE miniblock_number IS NOT NULL AND l1_batch_number IS NULL ORDER BY miniblock_number, index_in_block"
-  },
-  "3055b9f38a04f26dac9adbba978679e6877f44c758fd03461e940a8f9a4e5af1": {
-    "describe": {
-      "columns": [],
-      "nullable": [],
-      "parameters": {
-        "Left": [
-          "Int8",
-          "Int2",
-          "Int4",
-          "Text",
-          "Int4",
-          "Int4"
-        ]
-      }
-    },
-    "query": "INSERT INTO node_aggregation_witness_jobs_fri (l1_batch_number, circuit_id, depth, aggregations_url, number_of_dependent_jobs, protocol_version, status, created_at, updated_at)\n                    VALUES ($1, $2, $3, $4, $5, $6, 'waiting_for_proofs', now(), now())\n                    ON CONFLICT(l1_batch_number, circuit_id, depth)\n                    DO UPDATE SET updated_at=now()"
-  },
-  "334197fef9eeca55790d366ae67bbe95d77181bdfd2ad3208a32bd50585aef2d": {
-    "describe": {
-      "columns": [
-        {
-          "name": "hashed_key",
-          "ordinal": 0,
-          "type_info": "Bytea"
-        }
-      ],
-      "nullable": [
-        false
-      ],
-      "parameters": {
-        "Left": [
-          "ByteaArray"
-        ]
-      }
-    },
-    "query": "SELECT hashed_key FROM initial_writes WHERE hashed_key = ANY($1)"
-  },
-  "335826f54feadf6aa30a4e7668ad3f17a2afc6bd67d4f863e3ad61fefd1bd8d2": {
-    "describe": {
-      "columns": [
-        {
-          "name": "number",
-          "ordinal": 0,
-          "type_info": "Int8"
-        }
-      ],
-      "nullable": [
-        null
-      ],
-      "parameters": {
-        "Left": []
-      }
-    },
-    "query": "SELECT MAX(number) as \"number\" FROM miniblocks"
-  },
-  "357347157ed8ff19d223c54533c3a85bd7e64a37514d657f8d49bd6eb5be1806": {
-    "describe": {
-      "columns": [
-        {
-          "name": "id",
-          "ordinal": 0,
-          "type_info": "Int4"
-        },
-        {
-          "name": "timestamp",
-          "ordinal": 1,
-          "type_info": "Int8"
-        },
-        {
-          "name": "recursion_scheduler_level_vk_hash",
-          "ordinal": 2,
-          "type_info": "Bytea"
-        },
-        {
-          "name": "recursion_node_level_vk_hash",
-          "ordinal": 3,
-          "type_info": "Bytea"
-        },
-        {
-          "name": "recursion_leaf_level_vk_hash",
-          "ordinal": 4,
-          "type_info": "Bytea"
-        },
-        {
-          "name": "recursion_circuits_set_vks_hash",
-          "ordinal": 5,
-          "type_info": "Bytea"
-        },
-        {
-          "name": "bootloader_code_hash",
-          "ordinal": 6,
-          "type_info": "Bytea"
-        },
-        {
-          "name": "default_account_code_hash",
-          "ordinal": 7,
-          "type_info": "Bytea"
-        },
-        {
-          "name": "verifier_address",
-          "ordinal": 8,
-          "type_info": "Bytea"
-        },
-        {
-          "name": "upgrade_tx_hash",
-          "ordinal": 9,
-          "type_info": "Bytea"
-        },
-        {
-          "name": "created_at",
-          "ordinal": 10,
-          "type_info": "Timestamp"
-        }
-      ],
-      "nullable": [
-        false,
-        false,
-        false,
-        false,
-        false,
-        false,
-        false,
-        false,
-        false,
-        true,
-        false
-      ],
-      "parameters": {
-        "Left": []
-      }
-    },
-    "query": "SELECT * FROM protocol_versions ORDER BY id DESC LIMIT 1"
-  },
-  "36c483775b604324eacd7e5aac591b927cc32abb89fe1b0c5cf4b0383e9bd443": {
-    "describe": {
-      "columns": [
-        {
-          "name": "l1_batch_number",
-          "ordinal": 0,
-          "type_info": "Int8"
-        },
-        {
-          "name": "leaf_layer_subqueues_blob_url",
-          "ordinal": 1,
-          "type_info": "Text"
-        },
-        {
-          "name": "aggregation_outputs_blob_url",
-          "ordinal": 2,
-          "type_info": "Text"
-        }
-      ],
-      "nullable": [
-        false,
-        true,
-        true
-      ],
-      "parameters": {
-        "Left": [
-          "Int8"
-        ]
-      }
-    },
-    "query": "\n                    SELECT l1_batch_number, leaf_layer_subqueues_blob_url, aggregation_outputs_blob_url FROM node_aggregation_witness_jobs\n                    WHERE status='successful' AND is_blob_cleaned=FALSE\n                    AND leaf_layer_subqueues_blob_url is NOT NULL\n                    AND aggregation_outputs_blob_url is NOT NULL\n                    AND updated_at < NOW() - INTERVAL '30 days'\n                    LIMIT $1;\n                "
-  },
-  "37e4a0eea7b72bd3b75c26e003f3fa62039d9b614f0f2fa3d61e8c5e95f002fd": {
-    "describe": {
-      "columns": [
-        {
-          "name": "max?",
-          "ordinal": 0,
-          "type_info": "Int8"
-        }
-      ],
-      "nullable": [
-        null
-      ],
-      "parameters": {
-        "Left": []
-      }
-    },
-    "query": "SELECT MAX(index) as \"max?\" FROM initial_writes"
-  },
-  "38a3bdae346fdd362452af152c6886c93696dd2db561f6622f8eaf6fabb1e5be": {
-    "describe": {
-      "columns": [
-        {
-          "name": "id",
-          "ordinal": 0,
-          "type_info": "Int4"
-        }
-      ],
-      "nullable": [
-        false
-      ],
-      "parameters": {
-        "Left": [
-          "Int4",
-          "Text",
-          "Timestamp"
-        ]
-      }
-    },
-    "query": "INSERT INTO eth_txs_history\n                    (eth_tx_id, base_fee_per_gas, priority_fee_per_gas, tx_hash, signed_raw_tx, created_at, updated_at, confirmed_at)\n                    VALUES ($1, 0, 0, $2, '\\x00', now(), now(), $3)\n                    RETURNING id"
-  },
-  "394bbd64939d47fda4e1545e2752b208901e872b7234a5c3af456bdf429a6074": {
-    "describe": {
-      "columns": [
-        {
-          "name": "tx_hash",
-          "ordinal": 0,
-          "type_info": "Bytea"
-        },
-        {
-          "name": "call_trace",
-          "ordinal": 1,
-          "type_info": "Bytea"
-        }
-      ],
-      "nullable": [
-        false,
-        false
-      ],
-      "parameters": {
-        "Left": [
-          "Bytea"
-        ]
-      }
-    },
-    "query": "\n                    SELECT * FROM call_traces\n                    WHERE tx_hash = $1\n                "
-  },
-  "3a18d0d1e236d8f57e8b3b1218a24414639a7c8235ba6a514c3d03b8a1790f17": {
-    "describe": {
-      "columns": [
-        {
-          "name": "l1_batch_number",
-          "ordinal": 0,
-          "type_info": "Int8"
-        },
-        {
-          "name": "merkle_tree_paths_blob_url",
-          "ordinal": 1,
-          "type_info": "Text"
-        },
-        {
-          "name": "attempts",
-          "ordinal": 2,
-          "type_info": "Int2"
-        },
-        {
-          "name": "status",
-          "ordinal": 3,
-          "type_info": "Text"
-        },
-        {
-          "name": "error",
-          "ordinal": 4,
-          "type_info": "Text"
-        },
-        {
-          "name": "created_at",
-          "ordinal": 5,
-          "type_info": "Timestamp"
-        },
-        {
-          "name": "updated_at",
-          "ordinal": 6,
-          "type_info": "Timestamp"
-        },
-        {
-          "name": "processing_started_at",
-          "ordinal": 7,
-          "type_info": "Timestamp"
-        },
-        {
-          "name": "time_taken",
-          "ordinal": 8,
-          "type_info": "Time"
-        },
-        {
-          "name": "is_blob_cleaned",
-          "ordinal": 9,
-          "type_info": "Bool"
-        },
-        {
-          "name": "protocol_version",
-          "ordinal": 10,
-          "type_info": "Int4"
-        },
-        {
-          "name": "picked_by",
-          "ordinal": 11,
-          "type_info": "Text"
-        }
-      ],
-      "nullable": [
-        false,
-        true,
-        false,
-        false,
-        true,
-        false,
-        false,
-        true,
-        true,
-        true,
-        true,
-        true
-      ],
-      "parameters": {
-        "Left": [
-          "Int8",
-          "Int4Array",
-          "Text"
-        ]
-      }
-    },
-    "query": "\n                UPDATE witness_inputs_fri\n                SET status = 'in_progress', attempts = attempts + 1,\n                    updated_at = now(), processing_started_at = now(),\n                    picked_by = $3\n                WHERE l1_batch_number = (\n                    SELECT l1_batch_number\n                    FROM witness_inputs_fri\n                    WHERE l1_batch_number <= $1\n                    AND status = 'queued'\n                    AND protocol_version = ANY($2)\n                    ORDER BY l1_batch_number ASC\n                    LIMIT 1\n                    FOR UPDATE\n                    SKIP LOCKED\n                )\n                RETURNING witness_inputs_fri.*\n               "
-  },
-  "3ac1fe562e9664bbf8c02ba3090cf97a37663e228eff48fec326f74b2313daa9": {
-    "describe": {
-      "columns": [],
-      "nullable": [],
-      "parameters": {
-        "Left": [
-          "ByteaArray"
-        ]
-      }
-    },
-    "query": "DELETE FROM call_traces\n                 WHERE tx_hash = ANY($1)"
-  },
-  "3af5a385c6636afb16e0fa5eda5373d64a76cef695dfa0b3b156e236224d32c8": {
-    "describe": {
-      "columns": [
-        {
-          "name": "l1_batch_number",
-          "ordinal": 0,
-          "type_info": "Int8"
-        },
-        {
-          "name": "scheduler_witness",
-          "ordinal": 1,
-          "type_info": "Bytea"
-        },
-        {
-          "name": "final_node_aggregations",
-          "ordinal": 2,
-          "type_info": "Bytea"
-        },
-        {
-          "name": "status",
-          "ordinal": 3,
-          "type_info": "Text"
-        },
-        {
-          "name": "processing_started_at",
-          "ordinal": 4,
-          "type_info": "Timestamp"
-        },
-        {
-          "name": "time_taken",
-          "ordinal": 5,
-          "type_info": "Time"
-        },
-        {
-          "name": "error",
-          "ordinal": 6,
-          "type_info": "Text"
-        },
-        {
-          "name": "created_at",
-          "ordinal": 7,
-          "type_info": "Timestamp"
-        },
-        {
-          "name": "updated_at",
-          "ordinal": 8,
-          "type_info": "Timestamp"
-        },
-        {
-          "name": "attempts",
-          "ordinal": 9,
-          "type_info": "Int4"
-        },
-        {
-          "name": "aggregation_result_coords",
-          "ordinal": 10,
-          "type_info": "Bytea"
-        },
-        {
-          "name": "scheduler_witness_blob_url",
-          "ordinal": 11,
-          "type_info": "Text"
-        },
-        {
-          "name": "final_node_aggregations_blob_url",
-          "ordinal": 12,
-          "type_info": "Text"
-        },
-        {
-          "name": "is_blob_cleaned",
-          "ordinal": 13,
-          "type_info": "Bool"
-        },
-        {
-          "name": "protocol_version",
-          "ordinal": 14,
-          "type_info": "Int4"
-        }
-      ],
-      "nullable": [
-        false,
-        false,
-        true,
-        false,
-        true,
-        true,
-        true,
-        false,
-        false,
-        false,
-        true,
-        true,
-        true,
-        false,
-        true
-      ],
-      "parameters": {
-        "Left": [
-          "Interval",
-          "Int4",
-          "Int8",
-          "Int4Array"
-        ]
-      }
-    },
-    "query": "\n                UPDATE scheduler_witness_jobs\n                SET status = 'in_progress', attempts = attempts + 1,\n                    updated_at = now(), processing_started_at = now()\n                WHERE l1_batch_number = (\n                    SELECT l1_batch_number\n                    FROM scheduler_witness_jobs\n                    WHERE l1_batch_number <= $3\n                    AND\n                    (   status = 'queued'\n                        OR (status = 'in_progress' AND processing_started_at < now() - $1::interval)\n                        OR (status = 'failed' AND attempts < $2)\n                    )\n                    AND protocol_version = ANY($4)\n                    ORDER BY l1_batch_number ASC\n                    LIMIT 1\n                    FOR UPDATE\n                    SKIP LOCKED\n                )\n                RETURNING scheduler_witness_jobs.*\n                "
-  },
-  "3c582aeed32235ef175707de412a9f9129fad6ea5e87ebb85f68e20664b0da46": {
-    "describe": {
-      "columns": [],
-      "nullable": [],
-      "parameters": {
-        "Left": [
-          "Int4Array",
           "ByteaArray",
-          "Int8"
-        ]
-      }
-    },
-    "query": "\n                    UPDATE transactions\n                    SET \n                        l1_batch_number = $3,\n                        l1_batch_tx_index = data_table.l1_batch_tx_index,\n                        updated_at = now()\n                    FROM\n                        (SELECT\n                                UNNEST($1::int[]) AS l1_batch_tx_index,\n                                UNNEST($2::bytea[]) AS hash\n                        ) AS data_table\n                    WHERE transactions.hash=data_table.hash \n                "
-  },
-<<<<<<< HEAD
-  "3ca30aa12fa9a72bf73f5baa8e0d326684ad687370ec6f615dce56df57ebdce4": {
-=======
-  "3d41f05e1d5c5a74e0605e66fe08e09f14b8bf0269e5dcde518aa08db92a3ea0": {
-    "describe": {
-      "columns": [],
-      "nullable": [],
-      "parameters": {
-        "Left": [
-          "Int8"
-        ]
-      }
-    },
-    "query": "DELETE FROM events WHERE miniblock_number > $1"
-  },
-  "3f6332706376ef4cadda96498872429b6ed28eca5402b03b1aa3b77b8262bccd": {
-    "describe": {
-      "columns": [],
-      "nullable": [],
-      "parameters": {
-        "Left": [
-          "Text"
-        ]
-      }
-    },
-    "query": "DELETE FROM compiler_versions WHERE compiler = $1"
-  },
-  "3f671298a05f3f69a8ffb2e36d5ae79c544145fc1c289dd9e0c060dca3ec6e21": {
-    "describe": {
-      "columns": [],
-      "nullable": [],
-      "parameters": {
-        "Left": [
-          "ByteaArray",
-          "ByteaArray"
-        ]
-      }
-    },
-    "query": "UPDATE storage SET value = u.value FROM UNNEST($1::bytea[], $2::bytea[]) AS u(key, value) WHERE u.key = hashed_key"
-  },
-  "400bb5f012b95f5b327a65bf8a55e61a9e41a8040f546d75b9b8aa6be45e78d5": {
-    "describe": {
-      "columns": [
-        {
-          "name": "number",
-          "ordinal": 0,
-          "type_info": "Int8"
-        },
-        {
-          "name": "hash",
-          "ordinal": 1,
-          "type_info": "Bytea"
-        }
-      ],
-      "nullable": [
-        false,
-        false
-      ],
-      "parameters": {
-        "Left": [
-          "Int4",
-          "Int8"
-        ]
-      }
-    },
-    "query": "SELECT number, hash FROM miniblocks WHERE protocol_version = $1 ORDER BY number DESC LIMIT $2"
-  },
-  "40a86f39a74ab22bdcd8b40446ea063c68bfb3e930e3150212474a657e82b38f": {
-    "describe": {
-      "columns": [],
-      "nullable": [],
-      "parameters": {
-        "Left": [
-          "Int8",
-          "Text"
-        ]
-      }
-    },
-    "query": "\n                    UPDATE scheduler_witness_jobs\n                        SET final_node_aggregations_blob_url = $2,\n                         status = 'waiting_for_proofs',\n                         updated_at = now()\n                    WHERE l1_batch_number = $1 AND status != 'queued'\n                    "
-  },
-  "430ffa460ea553cb46c25ebaf1442229cc94f10fd642366e0f827b94f5c0b9f7": {
->>>>>>> 33174aa5
-    "describe": {
-      "columns": [
-        {
-          "name": "number",
-          "ordinal": 0,
-          "type_info": "Int8"
-        },
-        {
-          "name": "timestamp",
-          "ordinal": 1,
-          "type_info": "Int8"
-        },
-        {
-          "name": "is_finished",
-          "ordinal": 2,
-          "type_info": "Bool"
-        },
-        {
-          "name": "l1_tx_count",
-          "ordinal": 3,
-          "type_info": "Int4"
-        },
-        {
-          "name": "l2_tx_count",
-          "ordinal": 4,
-          "type_info": "Int4"
-        },
-        {
-          "name": "fee_account_address",
-          "ordinal": 5,
-          "type_info": "Bytea"
-        },
-        {
-          "name": "bloom",
-          "ordinal": 6,
-          "type_info": "Bytea"
-        },
-        {
-          "name": "priority_ops_onchain_data",
-          "ordinal": 7,
-          "type_info": "ByteaArray"
-        },
-        {
-          "name": "hash",
-          "ordinal": 8,
-          "type_info": "Bytea"
-        },
-        {
-          "name": "parent_hash",
-          "ordinal": 9,
-          "type_info": "Bytea"
-        },
-        {
-          "name": "commitment",
-          "ordinal": 10,
-          "type_info": "Bytea"
-        },
-        {
-          "name": "compressed_write_logs",
-          "ordinal": 11,
-          "type_info": "Bytea"
-        },
-        {
-          "name": "compressed_contracts",
-          "ordinal": 12,
-          "type_info": "Bytea"
-        },
-        {
-          "name": "eth_prove_tx_id",
-          "ordinal": 13,
-          "type_info": "Int4"
-        },
-        {
-          "name": "eth_commit_tx_id",
-          "ordinal": 14,
-          "type_info": "Int4"
-        },
-        {
-          "name": "eth_execute_tx_id",
-          "ordinal": 15,
-          "type_info": "Int4"
-        },
-        {
-          "name": "merkle_root_hash",
-          "ordinal": 16,
-          "type_info": "Bytea"
-        },
-        {
-          "name": "l2_to_l1_logs",
-          "ordinal": 17,
-          "type_info": "ByteaArray"
-        },
-        {
-          "name": "l2_to_l1_messages",
-          "ordinal": 18,
-          "type_info": "ByteaArray"
-        },
-        {
-          "name": "used_contract_hashes",
-          "ordinal": 19,
-          "type_info": "Jsonb"
-        },
-        {
-          "name": "compressed_initial_writes",
-          "ordinal": 20,
-          "type_info": "Bytea"
-        },
-        {
-          "name": "compressed_repeated_writes",
-          "ordinal": 21,
-          "type_info": "Bytea"
-        },
-        {
-          "name": "l2_l1_compressed_messages",
-          "ordinal": 22,
-          "type_info": "Bytea"
-        },
-        {
-          "name": "l2_l1_merkle_root",
-          "ordinal": 23,
-          "type_info": "Bytea"
-        },
-        {
-          "name": "l1_gas_price",
-          "ordinal": 24,
-          "type_info": "Int8"
-        },
-        {
-          "name": "l2_fair_gas_price",
-          "ordinal": 25,
-          "type_info": "Int8"
-        },
-        {
-          "name": "rollup_last_leaf_index",
-          "ordinal": 26,
-          "type_info": "Int8"
-        },
-        {
-          "name": "zkporter_is_available",
-          "ordinal": 27,
-          "type_info": "Bool"
-        },
-        {
-          "name": "bootloader_code_hash",
-          "ordinal": 28,
-          "type_info": "Bytea"
-        },
-        {
-          "name": "default_aa_code_hash",
-          "ordinal": 29,
-          "type_info": "Bytea"
-        },
-        {
-          "name": "base_fee_per_gas",
-          "ordinal": 30,
-          "type_info": "Numeric"
-        },
-        {
-          "name": "aux_data_hash",
-          "ordinal": 31,
-          "type_info": "Bytea"
-        },
-        {
-          "name": "pass_through_data_hash",
-          "ordinal": 32,
-          "type_info": "Bytea"
-        },
-        {
-          "name": "meta_parameters_hash",
-          "ordinal": 33,
-          "type_info": "Bytea"
-        },
-        {
-          "name": "protocol_version",
-          "ordinal": 34,
-          "type_info": "Int4"
-        },
-        {
-          "name": "compressed_state_diffs",
-          "ordinal": 35,
-          "type_info": "Bytea"
-        },
-        {
-          "name": "gas_per_pubdata_byte_in_block",
-          "ordinal": 36,
-          "type_info": "Int4"
-        },
-        {
-          "name": "gas_per_pubdata_limit",
-          "ordinal": 37,
-          "type_info": "Int8"
-        },
-        {
-          "name": "skip_proof",
-          "ordinal": 38,
-          "type_info": "Bool"
-        },
-        {
-          "name": "system_logs",
-          "ordinal": 39,
-          "type_info": "ByteaArray"
-        },
-        {
-          "name": "events_queue_commitment",
-          "ordinal": 40,
-          "type_info": "Bytea"
-        },
-        {
-          "name": "bootloader_initial_content_commitment",
-          "ordinal": 41,
-          "type_info": "Bytea"
-        }
-      ],
-      "nullable": [
-        false,
-        false,
-        false,
-        false,
-        false,
-        false,
-        false,
-        false,
-        true,
-        true,
-        true,
-        true,
-        true,
-        true,
-        true,
-        true,
-        true,
-        false,
-        false,
-        false,
-        true,
-        true,
-        true,
-        true,
-        false,
-        false,
-        true,
-        true,
-        true,
-        true,
-        false,
-        true,
-        true,
-        true,
-        true,
-        true,
-        true,
-        false,
-        false,
-        false,
-        true,
-        true
-      ],
-      "parameters": {
-        "Left": [
-          "Int8"
-        ]
-      }
-    },
-    "query": "SELECT number, timestamp, is_finished, l1_tx_count, l2_tx_count, fee_account_address, bloom, priority_ops_onchain_data, hash, parent_hash, commitment, compressed_write_logs, compressed_contracts, eth_prove_tx_id, eth_commit_tx_id, eth_execute_tx_id, merkle_root_hash, l2_to_l1_logs, l2_to_l1_messages, used_contract_hashes, compressed_initial_writes, compressed_repeated_writes, l2_l1_compressed_messages, l2_l1_merkle_root, l1_gas_price, l2_fair_gas_price, rollup_last_leaf_index, zkporter_is_available, bootloader_code_hash, default_aa_code_hash, base_fee_per_gas, aux_data_hash, pass_through_data_hash, meta_parameters_hash, protocol_version, compressed_state_diffs, gas_per_pubdata_byte_in_block, gas_per_pubdata_limit, skip_proof, system_logs, events_queue_commitment, bootloader_initial_content_commitment FROM l1_batches LEFT JOIN commitments ON commitments.l1_batch_number = l1_batches.number WHERE eth_prove_tx_id IS NOT NULL AND eth_execute_tx_id IS NULL ORDER BY number LIMIT $1"
-  },
-  "3d41f05e1d5c5a74e0605e66fe08e09f14b8bf0269e5dcde518aa08db92a3ea0": {
-    "describe": {
-      "columns": [],
-      "nullable": [],
-      "parameters": {
-        "Left": [
-          "Int8"
-        ]
-      }
-    },
-    "query": "DELETE FROM events WHERE miniblock_number > $1"
-  },
-  "3de5668eca2211f9701304e374100d45b359b1f7832d4a30b325fa679012c3e7": {
-    "describe": {
-      "columns": [],
-      "nullable": [],
-      "parameters": {
-        "Left": [
-          "Bytea",
-          "Numeric",
-          "Timestamp"
-        ]
-      }
-    },
-    "query": "UPDATE tokens SET market_volume = $2, market_volume_updated_at = $3, updated_at = now() WHERE l1_address = $1"
-  },
-  "3e982e4863eef38069e755e3f20602ef9eaae859d23d86c3f230ddea8805aea7": {
-    "describe": {
-      "columns": [
-        {
-          "name": "index",
-          "ordinal": 0,
-          "type_info": "Int8"
-        }
-      ],
-      "nullable": [
-        false
-      ],
-      "parameters": {
-        "Left": [
-          "Bytea"
-        ]
-      }
-    },
-    "query": "SELECT index FROM initial_writes WHERE hashed_key = $1"
-  },
-  "3f6332706376ef4cadda96498872429b6ed28eca5402b03b1aa3b77b8262bccd": {
-    "describe": {
-      "columns": [],
-      "nullable": [],
-      "parameters": {
-        "Left": [
-          "Text"
-        ]
-      }
-    },
-    "query": "DELETE FROM compiler_versions WHERE compiler = $1"
-  },
-  "3f671298a05f3f69a8ffb2e36d5ae79c544145fc1c289dd9e0c060dca3ec6e21": {
-    "describe": {
-      "columns": [],
-      "nullable": [],
-      "parameters": {
-        "Left": [
-          "ByteaArray",
-          "ByteaArray"
-        ]
-      }
-    },
-    "query": "UPDATE storage SET value = u.value FROM UNNEST($1::bytea[], $2::bytea[]) AS u(key, value) WHERE u.key = hashed_key"
-  },
-  "400bb5f012b95f5b327a65bf8a55e61a9e41a8040f546d75b9b8aa6be45e78d5": {
-    "describe": {
-      "columns": [
-        {
-          "name": "number",
-          "ordinal": 0,
-          "type_info": "Int8"
-        },
-        {
-          "name": "hash",
-          "ordinal": 1,
-          "type_info": "Bytea"
-        }
-      ],
-      "nullable": [
-        false,
-        false
-      ],
-      "parameters": {
-        "Left": [
-          "Int4",
-          "Int8"
-        ]
-      }
-    },
-    "query": "SELECT number, hash FROM miniblocks WHERE protocol_version = $1 ORDER BY number DESC LIMIT $2"
+          "Int8Array"
+        ]
+      }
+    },
+    "query": "INSERT INTO l1_batches (number, l1_tx_count, l2_tx_count, timestamp, is_finished, fee_account_address, l2_to_l1_logs, l2_to_l1_messages, bloom, priority_ops_onchain_data, predicted_commit_gas_cost, predicted_prove_gas_cost, predicted_execute_gas_cost, initial_bootloader_heap_content, used_contract_hashes, base_fee_per_gas, l1_gas_price, l2_fair_gas_price, bootloader_code_hash, default_aa_code_hash, protocol_version, system_logs, storage_refunds, created_at, updated_at ) VALUES ($1, $2, $3, $4, $5, $6, $7, $8, $9, $10, $11, $12, $13, $14, $15, $16, $17, $18, $19, $20, $21, $22, $23, now(), now())"
   },
   "40a86f39a74ab22bdcd8b40446ea063c68bfb3e930e3150212474a657e82b38f": {
     "describe": {
@@ -5901,7 +5807,6 @@
     },
     "query": "UPDATE transactions\n                    SET l1_batch_number = NULL, miniblock_number = NULL, error = NULL, index_in_block = NULL, execution_info = '{}'\n                    WHERE miniblock_number > $1\n                    RETURNING hash\n                    "
   },
-<<<<<<< HEAD
   "7cf855c4869db43b765b92762402596f6b97b3717735b6d87a16a5776f2eca71": {
     "describe": {
       "columns": [],
@@ -5911,29 +5816,6 @@
           "Bytea",
           "Numeric",
           "Timestamp"
-=======
-  "741b13b0a4769a30186c650a4a1b24855806a27ccd8d5a50594741842dde44ec": {
-    "describe": {
-      "columns": [
-        {
-          "name": "min?",
-          "ordinal": 0,
-          "type_info": "Int8"
-        },
-        {
-          "name": "max?",
-          "ordinal": 1,
-          "type_info": "Int8"
-        }
-      ],
-      "nullable": [
-        null,
-        null
-      ],
-      "parameters": {
-        "Left": [
-          "Int8"
->>>>>>> 33174aa5
         ]
       }
     },
@@ -6293,6 +6175,39 @@
     },
     "query": "\n                    SELECT id, circuit_input_blob_url FROM prover_jobs\n                    WHERE status='successful' AND is_blob_cleaned=FALSE\n                    AND circuit_input_blob_url is NOT NULL\n                    AND updated_at < NOW() - INTERVAL '30 days'\n                    LIMIT $1;\n                "
   },
+  "892ad2bed255401e020b4cf89c9e43e32c333dc6627e1e2d2535e13b73d1c508": {
+    "describe": {
+      "columns": [
+        {
+          "name": "id",
+          "ordinal": 0,
+          "type_info": "Int8"
+        },
+        {
+          "name": "status",
+          "ordinal": 1,
+          "type_info": "Text"
+        },
+        {
+          "name": "attempts",
+          "ordinal": 2,
+          "type_info": "Int2"
+        }
+      ],
+      "nullable": [
+        false,
+        false,
+        false
+      ],
+      "parameters": {
+        "Left": [
+          "Interval",
+          "Int2"
+        ]
+      }
+    },
+    "query": "\n                UPDATE prover_jobs_fri\n                SET status = 'queued', attempts = attempts + 1, updated_at = now(), processing_started_at = now()\n                WHERE (status = 'in_progress' AND  processing_started_at <= now() - $1::interval AND attempts < $2)\n                OR (status = 'in_gpu_proof' AND  processing_started_at <= now() - $1::interval AND attempts < $2)\n                OR (status = 'failed' AND attempts < $2)\n                RETURNING id, status, attempts\n                "
+  },
   "8996a1794585dfe0f9c16a11e113831a63d5d944bc8061d7caa25ea33f12b19d": {
     "describe": {
       "columns": [
@@ -6557,70 +6472,7 @@
           "type_info": "Int8"
         },
         {
-<<<<<<< HEAD
           "name": "circuit_id",
-=======
-          "name": "circuit_input_blob_url",
-          "ordinal": 1,
-          "type_info": "Text"
-        }
-      ],
-      "nullable": [
-        false,
-        true
-      ],
-      "parameters": {
-        "Left": [
-          "Int8"
-        ]
-      }
-    },
-    "query": "\n                    SELECT id, circuit_input_blob_url FROM prover_jobs\n                    WHERE status='successful' AND is_blob_cleaned=FALSE\n                    AND circuit_input_blob_url is NOT NULL\n                    AND updated_at < NOW() - INTERVAL '30 days'\n                    LIMIT $1;\n                "
-  },
-  "892ad2bed255401e020b4cf89c9e43e32c333dc6627e1e2d2535e13b73d1c508": {
-    "describe": {
-      "columns": [
-        {
-          "name": "id",
-          "ordinal": 0,
-          "type_info": "Int8"
-        },
-        {
-          "name": "status",
-          "ordinal": 1,
-          "type_info": "Text"
-        },
-        {
-          "name": "attempts",
-          "ordinal": 2,
-          "type_info": "Int2"
-        }
-      ],
-      "nullable": [
-        false,
-        false,
-        false
-      ],
-      "parameters": {
-        "Left": [
-          "Interval",
-          "Int2"
-        ]
-      }
-    },
-    "query": "\n                UPDATE prover_jobs_fri\n                SET status = 'queued', attempts = attempts + 1, updated_at = now(), processing_started_at = now()\n                WHERE (status = 'in_progress' AND  processing_started_at <= now() - $1::interval AND attempts < $2)\n                OR (status = 'in_gpu_proof' AND  processing_started_at <= now() - $1::interval AND attempts < $2)\n                OR (status = 'failed' AND attempts < $2)\n                RETURNING id, status, attempts\n                "
-  },
-  "8996a1794585dfe0f9c16a11e113831a63d5d944bc8061d7caa25ea33f12b19d": {
-    "describe": {
-      "columns": [
-        {
-          "name": "is_priority",
-          "ordinal": 0,
-          "type_info": "Bool"
-        },
-        {
-          "name": "initiator_address",
->>>>>>> 33174aa5
           "ordinal": 1,
           "type_info": "Int2"
         },
@@ -9619,39 +9471,6 @@
     },
     "query": "\n                UPDATE node_aggregation_witness_jobs_fri\n                SET status = 'queued', attempts = attempts + 1, updated_at = now(), processing_started_at = now()\n                WHERE (status = 'in_progress' AND  processing_started_at <= now() - $1::interval AND attempts < $2)\n                OR (status = 'failed' AND attempts < $2)\n                RETURNING id, status, attempts\n                "
   },
-  "dce6cfa8b3f4e3c93864d95a0c746a4df31a601cc22e59eb2c2fd747ecbb7c8a": {
-    "describe": {
-      "columns": [],
-      "nullable": [],
-      "parameters": {
-        "Left": [
-          "Int8",
-          "Int4",
-          "Int4",
-          "Int8",
-          "Bool",
-          "Bytea",
-          "ByteaArray",
-          "ByteaArray",
-          "Bytea",
-          "ByteaArray",
-          "Int8",
-          "Int8",
-          "Int8",
-          "Jsonb",
-          "Jsonb",
-          "Numeric",
-          "Int8",
-          "Int8",
-          "Bytea",
-          "Bytea",
-          "Int4",
-          "Int8Array"
-        ]
-      }
-    },
-    "query": "INSERT INTO l1_batches (number, l1_tx_count, l2_tx_count, timestamp, is_finished, fee_account_address, l2_to_l1_logs, l2_to_l1_messages, bloom, priority_ops_onchain_data, predicted_commit_gas_cost, predicted_prove_gas_cost, predicted_execute_gas_cost, initial_bootloader_heap_content, used_contract_hashes, base_fee_per_gas, l1_gas_price, l2_fair_gas_price, bootloader_code_hash, default_aa_code_hash, protocol_version, storage_refunds, created_at, updated_at ) VALUES ($1, $2, $3, $4, $5, $6, $7, $8, $9, $10, $11, $12, $13, $14, $15, $16, $17, $18, $19, $20, $21, $22, now(), now())"
-  },
   "dd330bc075a163974c59ec55ecfddd769d05801963b3e0e840e7f11e7bc6d3e9": {
     "describe": {
       "columns": [
