syntax = "proto3";

package zksync.dal;

import "zksync/roles/validator.proto";
import "zksync/roles/node.proto";

message BlockCertificate {
  // required
  oneof t {
    roles.validator.CommitQC v1 = 1;
    roles.validator.CommitQCV2 v2 = 2;
  }
}

message BlockMetadata {
  optional roles.validator.PayloadHash payload_hash = 1; // required
}

message Payload {
  // zksync-era ProtocolVersionId
  optional uint32 protocol_version = 9; // required; u16
  optional bytes hash = 1; // required; H256
  optional uint32 l1_batch_number = 2; // required
  optional uint64 timestamp = 3; // required; seconds since UNIX epoch
  optional uint64 l1_gas_price = 4; // required; gwei
  optional uint64 l2_fair_gas_price = 5; // required; gwei
  optional uint64 fair_pubdata_price = 11; // required since 1.4.1; gwei
  optional uint32 virtual_blocks = 6; // required
  optional bytes operator_address = 7; // required; H160
  // Set for protocol_version < 25.
  repeated Transaction transactions = 8;
  // Set for protocol_version >= 25.
  repeated TransactionV25 transactions_v25 = 12;
  optional bool last_in_batch = 10; // required
  optional PubdataParams pubdata_params = 13; // optional
}

message PubdataParams {
  optional bytes l2_da_validator_address = 1; // required; H160
  optional PubdataType pubdata_info = 3; // required
  reserved 2; reserved "pubdata_type";
}

message L1Transaction {
  optional bytes rlp = 1; // required; RLP encoded L2CanonicalTransaction
  repeated bytes factory_deps = 2;
}

message L2Transaction {
  optional bytes rlp = 1; // required; RLP encoded TransactionRequest
}

message TransactionV25 {
  // required
  oneof t {
    L1Transaction l1 = 1;
    L2Transaction l2 = 2;
  }
}

message Transaction {
  reserved 5;
  reserved "received_timestamp_ms";
  oneof common_data {
    L1TxCommonData l1 = 1;
    L2TxCommonData l2 = 2;
    ProtocolUpgradeTxCommonData protocol_upgrade = 3;
  }
  optional Execute execute = 4; // required
  optional bytes raw_bytes = 6; // optional
}

message L1TxCommonData {
  optional bytes sender_address = 1; // required; H160
  optional uint64 serial_id = 2; // required
  optional bytes layer_2_tip_fee = 4; // required; U256
  optional bytes full_fee = 5; // required; U256
  optional bytes max_fee_per_gas = 6; // required; U256
  optional bytes gas_limit = 7; // required; U256
  optional bytes gas_per_pubdata_limit = 8; // required; U256
  optional uint32 op_processing_type = 9; // required
  optional uint32 priority_queue_type = 10; // required; U256

  optional bytes canonical_tx_hash = 13; // // required; H256
  optional bytes to_mint = 14; // required; U256
  optional bytes refund_recipient_address = 15; // required; H160

  // deprecated.
  optional uint64 deadline_block = 3; // required; constant = 0
  optional bytes eth_hash = 11; // required; constant = [0;32]
  optional uint64 eth_block = 12; // required
}

message L2TxCommonData {
  optional uint32 nonce = 1; // required
  optional bytes gas_limit = 2; // required; U256
  optional bytes max_fee_per_gas = 3; // required; U256
  optional bytes max_priority_fee_per_gas = 4; // required; U256
  optional bytes gas_per_pubdata_limit = 5; // required; U256
  optional bytes initiator_address = 6; // required; H160
  optional bytes signature = 7; // required
  optional uint32 transaction_type = 8; // required
  optional InputData input = 9; // optional
  optional PaymasterParams paymaster_params = 10; // required
}

message ProtocolUpgradeTxCommonData {
  optional bytes sender_address = 1; // required; H160
  optional uint32 upgrade_id = 2; // required
  optional bytes max_fee_per_gas = 3; // required; U256
  optional bytes gas_limit = 4; // required; U256
  optional bytes gas_per_pubdata_limit = 5; // required; U256
  optional bytes canonical_tx_hash = 8; // required; H256
  optional bytes to_mint = 9; // required; U256
  optional bytes refund_recipient_address = 10; // required; H160

  // deprecated.
  optional bytes eth_hash = 6; // required; constant = [0;32]
  optional uint64 eth_block = 7; // required
}

message Execute {
  optional bytes contract_address = 1; // optional; H160
  optional bytes calldata = 2; // required
  optional bytes value = 3; // required; U256
  repeated bytes factory_deps = 4;
}

message InputData {
  optional bytes data = 1; // required;
  optional bytes hash = 2; // required; H256
}

message PaymasterParams {
  optional bytes paymaster_address = 1; // required; H160
  optional bytes paymaster_input = 2; // required
}

message ValidatorCommittee {
  repeated roles.validator.WeightedValidator members = 1; // required
}

message NodeAddr {
  optional roles.node.PublicKey key = 1; // required
  optional string addr = 2; // required; Host
}

message GlobalConfig {
  optional roles.validator.Genesis genesis = 1; // required
  optional bytes registry_address = 2; // optional; H160
  repeated NodeAddr seed_peers = 3;
}

enum PubdataType {
  Rollup = 0;
  NoDA = 1;
  Avail = 2;
  Celestia = 3;
  EigenDA = 4;
  ObjectStore = 5;
<<<<<<< HEAD
  EigenV2M0 = 6;
  EigenV2M1 = 7;
=======
>>>>>>> 87d0ef09
}<|MERGE_RESOLUTION|>--- conflicted
+++ resolved
@@ -159,9 +159,4 @@
   Celestia = 3;
   EigenDA = 4;
   ObjectStore = 5;
-<<<<<<< HEAD
-  EigenV2M0 = 6;
-  EigenV2M1 = 7;
-=======
->>>>>>> 87d0ef09
 }