use std::fmt::Debug;

use rand::Rng;
use zksync_concurrency::{ctx, testonly::abort_on_panic};
use zksync_protobuf::{
    repr::{decode, encode},
    testonly::{test_encode, test_encode_all_formats, FmtConv},
    ProtoRepr,
};
use zksync_test_contracts::Account;
use zksync_types::{
    commitment::{PubdataParams, PubdataType},
    web3::Bytes,
    Execute, ExecuteTransactionCommon, L1BatchNumber, ProtocolVersionId, Transaction,
};

use super::*;
use crate::tests::mock_protocol_upgrade_transaction;

fn execute(rng: &mut impl Rng) -> Execute {
    Execute {
        contract_address: Some(rng.gen()),
        value: rng.gen::<u128>().into(),
        calldata: (0..10 * 32).map(|_| rng.gen()).collect(),
        // TODO: find a way to generate valid random bytecode.
        factory_deps: vec![],
    }
}

fn l1_transaction(rng: &mut impl Rng) -> Transaction {
    Account::random_using(rng).get_l1_tx(execute(rng), rng.gen())
}

fn l2_transaction(rng: &mut impl Rng) -> Transaction {
    Account::random_using(rng).get_l2_tx_for_execute(execute(rng), None)
}

fn payload(rng: &mut impl Rng, protocol_version: ProtocolVersionId) -> Payload {
    Payload {
        protocol_version,
        hash: rng.gen(),
        l1_batch_number: L1BatchNumber(rng.gen()),
        timestamp: rng.gen(),
        l1_gas_price: rng.gen(),
        l2_fair_gas_price: rng.gen(),
        fair_pubdata_price: Some(rng.gen()),
        virtual_blocks: rng.gen(),
        operator_address: rng.gen(),
        transactions: (0..10)
            .map(|_| match rng.gen() {
                true => l1_transaction(rng),
                false => l2_transaction(rng),
            })
            .collect(),
        last_in_batch: rng.gen(),
        pubdata_params: if protocol_version.is_pre_gateway() {
            PubdataParams::default()
        } else {
            PubdataParams {
                pubdata_type: match rng.gen_range(0..2) {
                    0 => PubdataType::Rollup,
                    1 => PubdataType::NoDA,
                    2 => PubdataType::Avail,
                    3 => PubdataType::Celestia,
                    4 => PubdataType::EigenV1M0,
<<<<<<< HEAD
                    6 => PubdataType::EigenV2M1,
=======
                    6 => PubdataType::EigenV2M0,
>>>>>>> 08a55734
                    _ => PubdataType::ObjectStore,
                },
                l2_da_validator_address: rng.gen(),
            }
        },
    }
}

/// Tests struct <-> proto struct conversions.
#[test]
fn test_encoding() {
    abort_on_panic();
    let ctx = &ctx::test_root(&ctx::RealClock);
    let rng = &mut ctx.rng();
    test_encode_all_formats::<FmtConv<GlobalConfig>>(rng);
    test_encode_all_formats::<FmtConv<BlockMetadata>>(rng);
    encode_decode::<proto::TransactionV25, ComparableTransaction>(l1_transaction(rng));
    encode_decode::<proto::TransactionV25, ComparableTransaction>(l2_transaction(rng));
    encode_decode::<proto::Transaction, ComparableTransaction>(l1_transaction(rng));
    encode_decode::<proto::Transaction, ComparableTransaction>(l2_transaction(rng));
    encode_decode::<proto::Transaction, ComparableTransaction>(
        mock_protocol_upgrade_transaction().into(),
    );
    // Test encoding in the current and all the future versions.
    for v in ProtocolVersionId::latest() as u16.. {
        let Ok(v) = ProtocolVersionId::try_from(v) else {
            break;
        };
        tracing::info!("version {v}");
        let p = payload(rng, v);
        test_encode(rng, &p);
    }
}

fn encode_decode<P, C>(msg: P::Type)
where
    P: ProtoRepr,
    C: From<P::Type> + PartialEq + Debug,
{
    let got = decode::<P>(&encode::<P>(&msg)).unwrap();
    assert_eq!(&C::from(msg), &C::from(got), "binary encoding");
}

/// Derivative of `Transaction` to facilitate equality comparisons.
#[derive(PartialEq, Debug)]
pub struct ComparableTransaction {
    common_data: ExecuteTransactionCommon,
    execute: Execute,
    raw_bytes: Option<Bytes>,
    // `received_timestamp_ms` is intentionally not included because it's local
}

impl From<Transaction> for ComparableTransaction {
    fn from(tx: Transaction) -> Self {
        Self {
            common_data: tx.common_data,
            execute: tx.execute,
            raw_bytes: tx.raw_bytes,
        }
    }
}<|MERGE_RESOLUTION|>--- conflicted
+++ resolved
@@ -63,11 +63,8 @@
                     2 => PubdataType::Avail,
                     3 => PubdataType::Celestia,
                     4 => PubdataType::EigenV1M0,
-<<<<<<< HEAD
-                    6 => PubdataType::EigenV2M1,
-=======
                     6 => PubdataType::EigenV2M0,
->>>>>>> 08a55734
+                    7 => PubdataType::EigenV2M1,
                     _ => PubdataType::ObjectStore,
                 },
                 l2_da_validator_address: rng.gen(),
