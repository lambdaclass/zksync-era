use std::{convert::TryInto, str::FromStr};

use bigdecimal::Zero;
use serde_json::Value;
use sqlx::types::chrono::{DateTime, NaiveDateTime, Utc};
use zksync_types::{
    api::{self, TransactionDetails, TransactionReceipt, TransactionStatus},
    fee::Fee,
    l1::{OpProcessingType, PriorityQueueType},
    l2::TransactionType,
    protocol_upgrade::ProtocolUpgradeTxCommonData,
    transaction_request::PaymasterParams,
    web3::Bytes,
    Address, Execute, ExecuteTransactionCommon, L1TxCommonData, L2ChainId, L2TxCommonData, Nonce,
    PackedEthSignature, PriorityOpId, ProtocolVersionId, Transaction, EIP_1559_TX_TYPE,
    EIP_2930_TX_TYPE, EIP_712_TX_TYPE, H160, H256, PRIORITY_OPERATION_L2_TX_TYPE,
    PROTOCOL_UPGRADE_TX_TYPE, U256, U64,
};
use zksync_utils::{bigdecimal_to_u256, h256_to_account_address};
use zksync_vm_interface::Call;

use super::call::{LegacyCall, LegacyMixedCall};
use crate::BigDecimal;

#[derive(Debug, Clone, sqlx::FromRow)]
#[cfg_attr(test, derive(Default))]
pub struct StorageTransaction {
    pub priority_op_id: Option<i64>,
    pub hash: Vec<u8>,
    pub is_priority: bool,
    pub full_fee: Option<BigDecimal>,
    pub layer_2_tip_fee: Option<BigDecimal>,
    pub initiator_address: Vec<u8>,
    pub nonce: Option<i64>,
    pub signature: Option<Vec<u8>>,
    pub gas_limit: Option<BigDecimal>,
    pub max_fee_per_gas: Option<BigDecimal>,
    pub max_priority_fee_per_gas: Option<BigDecimal>,
    pub gas_per_storage_limit: Option<BigDecimal>,
    pub gas_per_pubdata_limit: Option<BigDecimal>,
    pub input: Option<Vec<u8>>,
    pub tx_format: Option<i32>,
    pub data: serde_json::Value,
    pub received_at: NaiveDateTime,
    pub in_mempool: bool,

    pub l1_batch_number: Option<i64>,
    pub l1_batch_tx_index: Option<i32>,
    pub miniblock_number: Option<i64>,
    pub index_in_block: Option<i32>,
    pub error: Option<String>,
    pub effective_gas_price: Option<BigDecimal>,
    pub contract_address: Option<Vec<u8>>,
    pub value: BigDecimal,

    pub paymaster: Vec<u8>,
    pub paymaster_input: Vec<u8>,

    pub refunded_gas: i64,

    pub execution_info: serde_json::Value,

    pub l1_tx_mint: Option<BigDecimal>,
    pub l1_tx_refund_recipient: Option<Vec<u8>>,

    pub upgrade_id: Option<i32>,

    pub created_at: NaiveDateTime,
    pub updated_at: NaiveDateTime,

    // DEPRECATED.
    pub l1_block_number: Option<i32>,
}

impl From<StorageTransaction> for L1TxCommonData {
    fn from(tx: StorageTransaction) -> Self {
        let gas_limit = {
            let gas_limit_string = tx
                .gas_limit
                .as_ref()
                .expect("gas limit is mandatory for transaction")
                .to_string();

            U256::from_dec_str(&gas_limit_string)
                .unwrap_or_else(|_| panic!("Incorrect gas limit value in DB {}", gas_limit_string))
        };

        let full_fee = {
            let full_fee_string = tx
                .full_fee
                .expect("full fee is mandatory for priority operation")
                .to_string();

            U256::from_dec_str(&full_fee_string)
                .unwrap_or_else(|_| panic!("Incorrect full fee value in DB {}", full_fee_string))
        };

        let layer_2_tip_fee = {
            let layer_2_tip_fee_string = tx
                .layer_2_tip_fee
                .expect("layer 2 tip fee is mandatory for priority operation")
                .to_string();

            U256::from_dec_str(&layer_2_tip_fee_string).unwrap_or_else(|_| {
                panic!(
                    "Incorrect layer 2 tip fee value in DB {}",
                    layer_2_tip_fee_string
                )
            })
        };

        // Supporting None for compatibility with the old transactions
        let to_mint = tx.l1_tx_mint.map(bigdecimal_to_u256).unwrap_or_default();
        // Supporting None for compatibility with the old transactions
        let refund_recipient = tx
            .l1_tx_refund_recipient
            .map(|recipient| Address::from_slice(&recipient))
            .unwrap_or_default();

        // `tx.hash` represents the transaction hash obtained from the execution results,
        // and it should be exactly the same as the canonical tx hash calculated from the
        // transaction data, so we don't store it as a separate `canonical_tx_hash` field.
        let canonical_tx_hash = H256::from_slice(&tx.hash);

        L1TxCommonData {
            full_fee,
            layer_2_tip_fee,
            priority_queue_type: PriorityQueueType::Deque,
            op_processing_type: OpProcessingType::Common,
            sender: Address::from_slice(&tx.initiator_address),
            serial_id: PriorityOpId(tx.priority_op_id.unwrap() as u64),
            gas_limit,
            max_fee_per_gas: tx
                .max_fee_per_gas
                .map(bigdecimal_to_u256)
                .unwrap_or_default(),
            to_mint,
            refund_recipient,
            // Using 1 for old transactions that did not have the necessary field stored
            gas_per_pubdata_limit: tx
                .gas_per_pubdata_limit
                .map(bigdecimal_to_u256)
                .unwrap_or_else(|| U256::from(1u32)),
            canonical_tx_hash,
            // DEPRECATED.
            eth_block: tx.l1_block_number.unwrap_or_default() as u64,
        }
    }
}

impl From<StorageTransaction> for L2TxCommonData {
    fn from(tx: StorageTransaction) -> Self {
        let gas_limit = {
            let gas_limit_string = tx
                .gas_limit
                .as_ref()
                .expect("gas limit is mandatory for transaction")
                .to_string();

            U256::from_dec_str(&gas_limit_string)
                .unwrap_or_else(|_| panic!("Incorrect gas limit value in DB {}", gas_limit_string))
        };
        let nonce = Nonce(tx.nonce.expect("no nonce in L2 tx in DB") as u32);
        let max_fee_per_gas = {
            let max_fee_per_gas_string = tx
                .max_fee_per_gas
                .as_ref()
                .expect("max price per gas is mandatory for transaction")
                .to_string();

            U256::from_dec_str(&max_fee_per_gas_string).unwrap_or_else(|_| {
                panic!(
                    "Incorrect max price per gas value in DB {}",
                    max_fee_per_gas_string
                )
            })
        };

        let max_priority_fee_per_gas = {
            let max_priority_fee_per_gas_string = tx
                .max_priority_fee_per_gas
                .as_ref()
                .expect("max priority fee per gas is mandatory for transaction")
                .to_string();

            U256::from_dec_str(&max_priority_fee_per_gas_string).unwrap_or_else(|_| {
                panic!(
                    "Incorrect max priority fee per gas value in DB {}",
                    max_priority_fee_per_gas_string
                )
            })
        };

        let gas_per_pubdata_limit = {
            let gas_per_pubdata_limit_string = tx
                .gas_per_pubdata_limit
                .as_ref()
                .expect("gas price per pubdata limit is mandatory for transaction")
                .to_string();
            U256::from_dec_str(&gas_per_pubdata_limit_string).unwrap_or_else(|_| {
                panic!(
                    "Incorrect gas price per pubdata limit value in DB {}",
                    gas_per_pubdata_limit_string
                )
            })
        };

        let fee = Fee {
            gas_limit,
            max_fee_per_gas,
            max_priority_fee_per_gas,
            gas_per_pubdata_limit,
        };

        let tx_format = match tx.tx_format.map(|a| a as u8) {
            Some(EIP_712_TX_TYPE) => TransactionType::EIP712Transaction,
            Some(EIP_2930_TX_TYPE) => TransactionType::EIP2930Transaction,
            Some(EIP_1559_TX_TYPE) => TransactionType::EIP1559Transaction,
            Some(0) | None => TransactionType::LegacyTransaction,
            Some(_) => unreachable!("Unsupported tx type"),
        };

        let StorageTransaction {
            paymaster,
            paymaster_input,
            initiator_address,
            signature,
            hash,
            input,
            ..
        } = tx;

        let paymaster_params = PaymasterParams {
            paymaster: Address::from_slice(&paymaster),
            paymaster_input,
        };

        L2TxCommonData::new(
            nonce,
            fee,
            Address::from_slice(&initiator_address),
            signature.unwrap_or_else(|| {
                panic!("Signature is mandatory for transactions. Tx {:#?}", hash)
            }),
            tx_format,
            input.expect("input data is mandatory for l2 transactions"),
            H256::from_slice(&hash),
            paymaster_params,
        )
    }
}

impl From<StorageTransaction> for ProtocolUpgradeTxCommonData {
    fn from(tx: StorageTransaction) -> Self {
        let gas_limit = {
            let gas_limit_string = tx
                .gas_limit
                .as_ref()
                .expect("gas limit is mandatory for transaction")
                .to_string();

            U256::from_dec_str(&gas_limit_string)
                .unwrap_or_else(|_| panic!("Incorrect gas limit value in DB {}", gas_limit_string))
        };

        let to_mint = tx.l1_tx_mint.map(bigdecimal_to_u256).unwrap_or_default();
        let refund_recipient = tx
            .l1_tx_refund_recipient
            .map(|recipient| Address::from_slice(&recipient))
            .unwrap_or_default();
        let canonical_tx_hash = H256::from_slice(&tx.hash);

        ProtocolUpgradeTxCommonData {
            sender: Address::from_slice(&tx.initiator_address),
            upgrade_id: (tx.upgrade_id.unwrap() as u16).try_into().unwrap(),
            gas_limit,
            max_fee_per_gas: tx
                .max_fee_per_gas
                .map(bigdecimal_to_u256)
                .unwrap_or_default(),
            to_mint,
            refund_recipient,
            // Using 1 for old transactions that did not have the necessary field stored
            gas_per_pubdata_limit: tx
                .gas_per_pubdata_limit
                .map(bigdecimal_to_u256)
                .expect("gas_per_pubdata_limit field is missing for protocol upgrade tx"),
            // DEPRECATED.
            eth_block: tx.l1_block_number.unwrap_or_default() as u64,
            canonical_tx_hash,
        }
    }
}

impl From<StorageTransaction> for Transaction {
    fn from(tx: StorageTransaction) -> Self {
        let hash = H256::from_slice(&tx.hash);
        let execute = serde_json::from_value::<Execute>(tx.data.clone())
            .unwrap_or_else(|_| panic!("invalid json in database for tx {:?}", hash));
        let received_timestamp_ms = tx.received_at.and_utc().timestamp_millis() as u64;
        match tx.tx_format {
            Some(t) if t == i32::from(PRIORITY_OPERATION_L2_TX_TYPE) => Transaction {
                common_data: ExecuteTransactionCommon::L1(tx.into()),
                execute,
                received_timestamp_ms,
                raw_bytes: None,
            },
            Some(t) if t == i32::from(PROTOCOL_UPGRADE_TX_TYPE) => Transaction {
                common_data: ExecuteTransactionCommon::ProtocolUpgrade(tx.into()),
                execute,
                received_timestamp_ms,
                raw_bytes: None,
            },
            _ => Transaction {
                raw_bytes: tx.input.clone().map(Bytes::from),
                common_data: ExecuteTransactionCommon::L2(tx.into()),
                execute,
                received_timestamp_ms,
            },
        }
    }
}

#[derive(sqlx::FromRow)]
pub(crate) struct StorageTransactionReceipt {
    pub error: Option<String>,
    pub tx_format: Option<i32>,
    pub index_in_block: Option<i32>,
    pub block_hash: Vec<u8>,
    pub tx_hash: Vec<u8>,
    pub block_number: i64,
    pub l1_batch_tx_index: Option<i32>,
    pub l1_batch_number: Option<i64>,
    pub transfer_to: Option<serde_json::Value>,
    pub execute_contract_address: Option<serde_json::Value>,
    pub refunded_gas: i64,
    pub gas_limit: Option<BigDecimal>,
    pub effective_gas_price: Option<BigDecimal>,
    pub contract_address: Option<Vec<u8>>,
    pub initiator_address: Vec<u8>,
    pub block_timestamp: Option<i64>,
}

impl From<StorageTransactionReceipt> for TransactionReceipt {
    fn from(storage_receipt: StorageTransactionReceipt) -> Self {
        let status = storage_receipt.error.map_or_else(U64::one, |_| U64::zero());

        let tx_type = storage_receipt
            .tx_format
            .map_or_else(Default::default, U64::from);
        let transaction_index = storage_receipt
            .index_in_block
            .map_or_else(Default::default, U64::from);

        let block_hash = H256::from_slice(&storage_receipt.block_hash);
        TransactionReceipt {
            transaction_hash: H256::from_slice(&storage_receipt.tx_hash),
            transaction_index,
            block_hash,
            block_number: storage_receipt.block_number.into(),
            l1_batch_tx_index: storage_receipt.l1_batch_tx_index.map(U64::from),
            l1_batch_number: storage_receipt.l1_batch_number.map(U64::from),
            from: H160::from_slice(&storage_receipt.initiator_address),
            to: storage_receipt
                .transfer_to
                .or(storage_receipt.execute_contract_address)
                .map(|addr| {
                    serde_json::from_value::<Option<Address>>(addr)
                        .expect("invalid address value in the database")
                })
                // For better compatibility with various clients, we never return null.
                .flatten(),
            cumulative_gas_used: Default::default(), // TODO: Should be actually calculated (SMA-1183).
            gas_used: {
                let refunded_gas: U256 = storage_receipt.refunded_gas.into();
                storage_receipt.gas_limit.map(|val| {
                    let gas_limit = bigdecimal_to_u256(val);
                    gas_limit - refunded_gas
                })
            },
            effective_gas_price: Some(
                storage_receipt
                    .effective_gas_price
                    .map(bigdecimal_to_u256)
                    .unwrap_or_default(),
            ),
            contract_address: storage_receipt
                .contract_address
                .map(|addr| h256_to_account_address(&H256::from_slice(&addr))),
            logs: vec![],
            l2_to_l1_logs: vec![],
            status,
            root: block_hash,
            logs_bloom: Default::default(),
            // Even though the Rust SDK recommends us to supply "None" for legacy transactions
            // we always supply some number anyway to have the same behavior as most popular RPCs
            transaction_type: Some(tx_type),
        }
    }
}

/// Details of the transaction execution.
#[derive(Debug, Clone, sqlx::FromRow)]
pub struct StorageTransactionExecutionInfo {
    /// This is an opaque JSON field, with VM version specific contents.
    pub execution_info: Value,
}

#[derive(Debug, Clone, sqlx::FromRow)]
pub(crate) struct StorageTransactionDetails {
    pub is_priority: bool,
    pub initiator_address: Vec<u8>,
    pub gas_limit: Option<BigDecimal>,
    pub gas_per_pubdata_limit: Option<BigDecimal>,
    pub received_at: NaiveDateTime,
    pub miniblock_number: Option<i64>,
    pub error: Option<String>,
    pub effective_gas_price: Option<BigDecimal>,
    pub refunded_gas: i64,
    pub eth_commit_tx_hash: Option<String>,
    pub eth_prove_tx_hash: Option<String>,
    pub eth_execute_tx_hash: Option<String>,
}

impl StorageTransactionDetails {
    fn get_transaction_status(&self) -> TransactionStatus {
        if self.error.is_some() {
            TransactionStatus::Failed
        } else if self.eth_execute_tx_hash.is_some() {
            TransactionStatus::Verified
        } else if self.miniblock_number.is_some() {
            TransactionStatus::Included
        } else {
            TransactionStatus::Pending
        }
    }
}

impl From<StorageTransactionDetails> for TransactionDetails {
    fn from(tx_details: StorageTransactionDetails) -> Self {
        let status = tx_details.get_transaction_status();

        let effective_gas_price =
            bigdecimal_to_u256(tx_details.effective_gas_price.unwrap_or_default());

        let gas_limit = bigdecimal_to_u256(
            tx_details
                .gas_limit
                .expect("gas limit is mandatory for transaction"),
        );
        let gas_refunded = U256::from(tx_details.refunded_gas as u64);
        let fee = (gas_limit - gas_refunded) * effective_gas_price;

        let gas_per_pubdata =
            bigdecimal_to_u256(tx_details.gas_per_pubdata_limit.unwrap_or_default());

        let initiator_address = H160::from_slice(tx_details.initiator_address.as_slice());
        let received_at = DateTime::<Utc>::from_naive_utc_and_offset(tx_details.received_at, Utc);

        let eth_commit_tx_hash = tx_details
            .eth_commit_tx_hash
            .map(|hash| H256::from_str(&hash).unwrap());
        let eth_prove_tx_hash = tx_details
            .eth_prove_tx_hash
            .map(|hash| H256::from_str(&hash).unwrap());
        let eth_execute_tx_hash = tx_details
            .eth_execute_tx_hash
            .map(|hash| H256::from_str(&hash).unwrap());

        TransactionDetails {
            is_l1_originated: tx_details.is_priority,
            status,
            fee,
            gas_per_pubdata,
            initiator_address,
            received_at,
            eth_commit_tx_hash,
            eth_prove_tx_hash,
            eth_execute_tx_hash,
        }
    }
}

#[derive(Debug)]
pub(crate) struct StorageApiTransaction {
    pub tx_hash: Vec<u8>,
    pub index_in_block: Option<i32>,
    pub block_number: Option<i64>,
    pub nonce: Option<i64>,
    pub signature: Option<Vec<u8>>,
    pub initiator_address: Vec<u8>,
    pub tx_format: Option<i32>,
    pub value: BigDecimal,
    pub gas_limit: Option<BigDecimal>,
    pub max_fee_per_gas: Option<BigDecimal>,
    pub max_priority_fee_per_gas: Option<BigDecimal>,
    pub effective_gas_price: Option<BigDecimal>,
    pub l1_batch_number: Option<i64>,
    pub l1_batch_tx_index: Option<i32>,
    pub execute_contract_address: serde_json::Value,
    pub calldata: serde_json::Value,
    pub block_hash: Option<Vec<u8>>,
}

impl StorageApiTransaction {
    pub fn into_api(self, chain_id: L2ChainId) -> api::Transaction {
        let signature = self
            .signature
            .and_then(|signature| PackedEthSignature::deserialize_packed(&signature).ok());

<<<<<<< HEAD
        let to = if let Ok(address) = serde_json::from_value(self.execute_contract_address) {
            Some(address)
        } else {
            Some(Address::zero())
        };

=======
        // For legacy and EIP-2930 transactions it is gas price willing to be paid by the sender in wei.
        // For other transactions it should be the effective gas price if transaction is included in block,
        // otherwise this value should be set equal to the max fee per gas.
        let gas_price = match self.tx_format {
            None | Some(0) | Some(1) => self
                .max_fee_per_gas
                .clone()
                .unwrap_or_else(BigDecimal::zero),
            _ => self
                .effective_gas_price
                .or_else(|| self.max_fee_per_gas.clone())
                .unwrap_or_else(BigDecimal::zero),
        };
>>>>>>> aea3726c
        let mut tx = api::Transaction {
            hash: H256::from_slice(&self.tx_hash),
            nonce: U256::from(self.nonce.unwrap_or(0) as u64),
            block_hash: self.block_hash.map(|hash| H256::from_slice(&hash)),
            block_number: self.block_number.map(|number| U64::from(number as u64)),
            transaction_index: self.index_in_block.map(|idx| U64::from(idx as u64)),
            from: Some(Address::from_slice(&self.initiator_address)),
            to,
            value: bigdecimal_to_u256(self.value),
            gas_price: Some(bigdecimal_to_u256(gas_price)),
            gas: bigdecimal_to_u256(self.gas_limit.unwrap_or_else(BigDecimal::zero)),
            input: serde_json::from_value(self.calldata).expect("incorrect calldata in Postgres"),
            v: signature.as_ref().map(|s| U64::from(s.v())),
            r: signature.as_ref().map(|s| U256::from(s.r())),
            s: signature.as_ref().map(|s| U256::from(s.s())),
            raw: None,
            transaction_type: self.tx_format.map(|format| U64::from(format as u32)),
            access_list: None,
            max_fee_per_gas: Some(bigdecimal_to_u256(
                self.max_fee_per_gas.unwrap_or_else(BigDecimal::zero),
            )),
            max_priority_fee_per_gas: Some(bigdecimal_to_u256(
                self.max_priority_fee_per_gas
                    .unwrap_or_else(BigDecimal::zero),
            )),
            chain_id: U256::from(chain_id.as_u64()),
            l1_batch_number: self.l1_batch_number.map(|number| U64::from(number as u64)),
            l1_batch_tx_index: self.l1_batch_tx_index.map(|idx| U64::from(idx as u64)),
        };

        if tx.transaction_type == Some(U64::from(0)) {
            tx.v = tx.v.map(|v| v + 35 + chain_id.as_u64() * 2);
        }
        tx
    }
}

#[derive(Debug, Clone, sqlx::FromRow)]
pub(crate) struct CallTrace {
    pub call_trace: Vec<u8>,
}

impl CallTrace {
    pub(crate) fn into_call(self, protocol_version: ProtocolVersionId) -> Call {
        if protocol_version.is_pre_1_5_0() {
            if let Ok(legacy_call_trace) = bincode::deserialize::<LegacyCall>(&self.call_trace) {
                legacy_call_trace.into()
            } else {
                let legacy_mixed_call_trace =
                    bincode::deserialize::<LegacyMixedCall>(&self.call_trace)
                        .expect("Failed to deserialize call trace");
                legacy_mixed_call_trace.into()
            }
        } else {
            bincode::deserialize(&self.call_trace).unwrap()
        }
    }

    pub(crate) fn from_call(call: Call, protocol_version: ProtocolVersionId) -> Self {
        let call_trace = if protocol_version.is_pre_1_5_0() {
            bincode::serialize(&LegacyCall::try_from(call).unwrap())
        } else {
            bincode::serialize(&call)
        }
        .unwrap();

        Self { call_trace }
    }
}<|MERGE_RESOLUTION|>--- conflicted
+++ resolved
@@ -508,14 +508,12 @@
             .signature
             .and_then(|signature| PackedEthSignature::deserialize_packed(&signature).ok());
 
-<<<<<<< HEAD
         let to = if let Ok(address) = serde_json::from_value(self.execute_contract_address) {
             Some(address)
         } else {
             Some(Address::zero())
         };
 
-=======
         // For legacy and EIP-2930 transactions it is gas price willing to be paid by the sender in wei.
         // For other transactions it should be the effective gas price if transaction is included in block,
         // otherwise this value should be set equal to the max fee per gas.
@@ -529,7 +527,6 @@
                 .or_else(|| self.max_fee_per_gas.clone())
                 .unwrap_or_else(BigDecimal::zero),
         };
->>>>>>> aea3726c
         let mut tx = api::Transaction {
             hash: H256::from_slice(&self.tx_hash),
             nonce: U256::from(self.nonce.unwrap_or(0) as u64),
