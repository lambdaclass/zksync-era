use std::{
    collections::HashMap,
    convert::{Into, TryInto},
    ops,
};

use anyhow::Context as _;
use bigdecimal::{BigDecimal, FromPrimitive, ToPrimitive};
use sqlx::Row;
use zksync_types::{
    aggregated_operations::AggregatedActionType,
    block::{BlockGasCount, L1BatchHeader, MiniblockHeader},
    circuit::CircuitStatistic,
    commitment::{L1BatchMetadata, L1BatchWithMetadata},
<<<<<<< HEAD
    utils::construct_pubdata,
    Address, L1BatchNumber, LogQuery, MiniblockNumber, ProtocolVersionId, H256, U256,
=======
    zk_evm_types::LogQuery,
    Address, L1BatchNumber, MiniblockNumber, ProtocolVersionId, H256, U256,
>>>>>>> 6f9eb9f0
};

use crate::{
    instrument::InstrumentExt,
    models::storage_block::{StorageL1Batch, StorageL1BatchHeader, StorageMiniblockHeader},
    StorageProcessor,
};

#[derive(Debug)]
pub struct BlocksDal<'a, 'c> {
    pub(crate) storage: &'a mut StorageProcessor<'c>,
}

impl BlocksDal<'_, '_> {
    pub async fn is_genesis_needed(&mut self) -> sqlx::Result<bool> {
        let count = sqlx::query!(
            r#"
            SELECT
                COUNT(*) AS "count!"
            FROM
                l1_batches
            "#
        )
        .fetch_one(self.storage.conn())
        .await?
        .count;
        Ok(count == 0)
    }

    pub async fn get_sealed_l1_batch_number(&mut self) -> sqlx::Result<Option<L1BatchNumber>> {
        let row = sqlx::query!(
            r#"
            SELECT
                MAX(number) AS "number"
            FROM
                l1_batches
            "#
        )
        .instrument("get_sealed_block_number")
        .report_latency()
        .fetch_one(self.storage.conn())
        .await?;

        Ok(row.number.map(|num| L1BatchNumber(num as u32)))
    }

    pub async fn get_sealed_miniblock_number(&mut self) -> sqlx::Result<Option<MiniblockNumber>> {
        let row = sqlx::query!(
            r#"
            SELECT
                MAX(number) AS "number"
            FROM
                miniblocks
            "#
        )
        .instrument("get_sealed_miniblock_number")
        .report_latency()
        .fetch_one(self.storage.conn())
        .await?;

        Ok(row.number.map(|number| MiniblockNumber(number as u32)))
    }

    /// Returns the number of the earliest L1 batch present in the DB, or `None` if there are no L1 batches.
    pub async fn get_earliest_l1_batch_number(&mut self) -> sqlx::Result<Option<L1BatchNumber>> {
        let row = sqlx::query!(
            r#"
            SELECT
                MIN(number) AS "number"
            FROM
                l1_batches
            "#
        )
        .instrument("get_earliest_l1_batch_number")
        .report_latency()
        .fetch_one(self.storage.conn())
        .await?;

        Ok(row.number.map(|num| L1BatchNumber(num as u32)))
    }

    pub async fn get_last_l1_batch_number_with_metadata(
        &mut self,
    ) -> sqlx::Result<Option<L1BatchNumber>> {
        let row = sqlx::query!(
            r#"
            SELECT
                MAX(number) AS "number"
            FROM
                l1_batches
            WHERE
                hash IS NOT NULL
            "#
        )
        .instrument("get_last_block_number_with_metadata")
        .report_latency()
        .fetch_one(self.storage.conn())
        .await?;

        Ok(row.number.map(|num| L1BatchNumber(num as u32)))
    }

    /// Returns the number of the earliest L1 batch with metadata (= state hash) present in the DB,
    /// or `None` if there are no such L1 batches.
    pub async fn get_earliest_l1_batch_number_with_metadata(
        &mut self,
    ) -> sqlx::Result<Option<L1BatchNumber>> {
        let row = sqlx::query!(
            r#"
            SELECT
                MIN(number) AS "number"
            FROM
                l1_batches
            WHERE
                hash IS NOT NULL
            "#
        )
        .instrument("get_earliest_l1_batch_number_with_metadata")
        .report_latency()
        .fetch_one(self.storage.conn())
        .await?;

        Ok(row.number.map(|num| L1BatchNumber(num as u32)))
    }

    pub async fn get_l1_batches_for_eth_tx_id(
        &mut self,
        eth_tx_id: u32,
    ) -> sqlx::Result<Vec<L1BatchHeader>> {
        let l1_batches = sqlx::query_as!(
            StorageL1BatchHeader,
            r#"
            SELECT
                number,
                l1_tx_count,
                l2_tx_count,
                timestamp,
                l2_to_l1_logs,
                l2_to_l1_messages,
                bloom,
                priority_ops_onchain_data,
                used_contract_hashes,
                bootloader_code_hash,
                default_aa_code_hash,
                protocol_version,
                system_logs,
                compressed_state_diffs,
                pubdata_input
            FROM
                l1_batches
            WHERE
                eth_commit_tx_id = $1
                OR eth_prove_tx_id = $1
                OR eth_execute_tx_id = $1
            "#,
            eth_tx_id as i32
        )
        .instrument("get_l1_batches_for_eth_tx_id")
        .with_arg("eth_tx_id", &eth_tx_id)
        .fetch_all(self.storage.conn())
        .await?;

        Ok(l1_batches.into_iter().map(Into::into).collect())
    }

    pub async fn get_storage_l1_batch(
        &mut self,
        number: L1BatchNumber,
    ) -> sqlx::Result<Option<StorageL1Batch>> {
        sqlx::query_as!(
            StorageL1Batch,
            r#"
            SELECT
                number,
                timestamp,
                l1_tx_count,
                l2_tx_count,
                bloom,
                priority_ops_onchain_data,
                hash,
                parent_hash,
                commitment,
                compressed_write_logs,
                compressed_contracts,
                eth_prove_tx_id,
                eth_commit_tx_id,
                eth_execute_tx_id,
                merkle_root_hash,
                l2_to_l1_logs,
                l2_to_l1_messages,
                used_contract_hashes,
                compressed_initial_writes,
                compressed_repeated_writes,
                l2_l1_compressed_messages,
                l2_l1_merkle_root,
                rollup_last_leaf_index,
                zkporter_is_available,
                bootloader_code_hash,
                default_aa_code_hash,
                aux_data_hash,
                pass_through_data_hash,
                meta_parameters_hash,
                protocol_version,
                system_logs,
                compressed_state_diffs,
                events_queue_commitment,
                bootloader_initial_content_commitment,
                pubdata_input
            FROM
                l1_batches
                LEFT JOIN commitments ON commitments.l1_batch_number = l1_batches.number
            WHERE
                number = $1
            "#,
            number.0 as i64
        )
        .instrument("get_storage_l1_batch")
        .with_arg("number", &number)
        .fetch_optional(self.storage.conn())
        .await
    }

    pub async fn get_l1_batch_header(
        &mut self,
        number: L1BatchNumber,
    ) -> sqlx::Result<Option<L1BatchHeader>> {
        Ok(sqlx::query_as!(
            StorageL1BatchHeader,
            r#"
            SELECT
                number,
                l1_tx_count,
                l2_tx_count,
                timestamp,
                l2_to_l1_logs,
                l2_to_l1_messages,
                bloom,
                priority_ops_onchain_data,
                used_contract_hashes,
                bootloader_code_hash,
                default_aa_code_hash,
                protocol_version,
                compressed_state_diffs,
                system_logs,
                pubdata_input
            FROM
                l1_batches
            WHERE
                number = $1
            "#,
            number.0 as i64
        )
        .instrument("get_l1_batch_header")
        .with_arg("number", &number)
        .fetch_optional(self.storage.conn())
        .await?
        .map(Into::into))
    }

    /// Returns initial bootloader heap content for the specified L1 batch.
    pub async fn get_initial_bootloader_heap(
        &mut self,
        number: L1BatchNumber,
    ) -> anyhow::Result<Option<Vec<(usize, U256)>>> {
        let Some(row) = sqlx::query!(
            r#"
            SELECT
                initial_bootloader_heap_content
            FROM
                l1_batches
            WHERE
                number = $1
            "#,
            number.0 as i64
        )
        .instrument("get_initial_bootloader_heap")
        .report_latency()
        .with_arg("number", &number)
        .fetch_optional(self.storage.conn())
        .await?
        else {
            return Ok(None);
        };

        let heap = serde_json::from_value(row.initial_bootloader_heap_content)
            .context("invalid value for initial_bootloader_heap_content in the DB")?;
        Ok(Some(heap))
    }

    pub async fn get_storage_refunds(
        &mut self,
        number: L1BatchNumber,
    ) -> anyhow::Result<Option<Vec<u32>>> {
        let Some(row) = sqlx::query!(
            r#"
            SELECT
                storage_refunds
            FROM
                l1_batches
            WHERE
                number = $1
            "#,
            number.0 as i64
        )
        .instrument("get_storage_refunds")
        .report_latency()
        .with_arg("number", &number)
        .fetch_optional(self.storage.conn())
        .await?
        else {
            return Ok(None);
        };
        let Some(storage_refunds) = row.storage_refunds else {
            return Ok(None);
        };

        let storage_refunds: Vec<_> = storage_refunds.into_iter().map(|n| n as u32).collect();
        Ok(Some(storage_refunds))
    }

    pub async fn get_events_queue(
        &mut self,
        number: L1BatchNumber,
    ) -> anyhow::Result<Option<Vec<LogQuery>>> {
        let Some(row) = sqlx::query!(
            r#"
            SELECT
                serialized_events_queue
            FROM
                events_queue
            WHERE
                l1_batch_number = $1
            "#,
            number.0 as i64
        )
        .instrument("get_events_queue")
        .report_latency()
        .with_arg("number", &number)
        .fetch_optional(self.storage.conn())
        .await?
        else {
            return Ok(None);
        };

        let events = serde_json::from_value(row.serialized_events_queue)
            .context("invalid value for serialized_events_queue in the DB")?;
        Ok(Some(events))
    }

    pub async fn set_eth_tx_id(
        &mut self,
        number_range: ops::RangeInclusive<L1BatchNumber>,
        eth_tx_id: u32,
        aggregation_type: AggregatedActionType,
    ) -> sqlx::Result<()> {
        match aggregation_type {
            AggregatedActionType::Commit => {
                sqlx::query!(
                    r#"
                    UPDATE l1_batches
                    SET
                        eth_commit_tx_id = $1,
                        updated_at = NOW()
                    WHERE
                        number BETWEEN $2 AND $3
                    "#,
                    eth_tx_id as i32,
                    number_range.start().0 as i64,
                    number_range.end().0 as i64
                )
                .execute(self.storage.conn())
                .await?;
            }
            AggregatedActionType::PublishProofOnchain => {
                sqlx::query!(
                    r#"
                    UPDATE l1_batches
                    SET
                        eth_prove_tx_id = $1,
                        updated_at = NOW()
                    WHERE
                        number BETWEEN $2 AND $3
                    "#,
                    eth_tx_id as i32,
                    number_range.start().0 as i64,
                    number_range.end().0 as i64
                )
                .execute(self.storage.conn())
                .await?;
            }
            AggregatedActionType::Execute => {
                sqlx::query!(
                    r#"
                    UPDATE l1_batches
                    SET
                        eth_execute_tx_id = $1,
                        updated_at = NOW()
                    WHERE
                        number BETWEEN $2 AND $3
                    "#,
                    eth_tx_id as i32,
                    number_range.start().0 as i64,
                    number_range.end().0 as i64
                )
                .execute(self.storage.conn())
                .await?;
            }
        }
        Ok(())
    }

    pub async fn insert_l1_batch(
        &mut self,
        header: &L1BatchHeader,
        initial_bootloader_contents: &[(usize, U256)],
        predicted_block_gas: BlockGasCount,
        events_queue: &[LogQuery],
        storage_refunds: &[u32],
        predicted_circuits_by_type: CircuitStatistic, // predicted number of circuits for each circuit type
    ) -> anyhow::Result<()> {
        let priority_onchain_data: Vec<Vec<u8>> = header
            .priority_ops_onchain_data
            .iter()
            .map(|data| data.clone().into())
            .collect();
        let l2_to_l1_logs: Vec<_> = header
            .l2_to_l1_logs
            .iter()
            .map(|log| log.0.to_bytes().to_vec())
            .collect();
        let system_logs = header
            .system_logs
            .iter()
            .map(|log| log.0.to_bytes().to_vec())
            .collect::<Vec<Vec<u8>>>();
        let pubdata_input = header.pubdata_input.clone();

        // Serialization should always succeed.
        let initial_bootloader_contents = serde_json::to_value(initial_bootloader_contents)
            .expect("failed to serialize initial_bootloader_contents to JSON value");
        let events_queue = serde_json::to_value(events_queue)
            .expect("failed to serialize events_queue to JSON value");
        // Serialization should always succeed.
        let used_contract_hashes = serde_json::to_value(&header.used_contract_hashes)
            .expect("failed to serialize used_contract_hashes to JSON value");
        let storage_refunds: Vec<_> = storage_refunds.iter().map(|n| *n as i64).collect();

        let mut transaction = self.storage.start_transaction().await?;
        sqlx::query!(
            r#"
            INSERT INTO
                l1_batches (
                    number,
                    l1_tx_count,
                    l2_tx_count,
                    timestamp,
                    l2_to_l1_logs,
                    l2_to_l1_messages,
                    bloom,
                    priority_ops_onchain_data,
                    predicted_commit_gas_cost,
                    predicted_prove_gas_cost,
                    predicted_execute_gas_cost,
                    initial_bootloader_heap_content,
                    used_contract_hashes,
                    bootloader_code_hash,
                    default_aa_code_hash,
                    protocol_version,
                    system_logs,
                    storage_refunds,
                    pubdata_input,
                    predicted_circuits_by_type,
                    created_at,
                    updated_at
                )
            VALUES
                (
                    $1,
                    $2,
                    $3,
                    $4,
                    $5,
                    $6,
                    $7,
                    $8,
                    $9,
                    $10,
                    $11,
                    $12,
                    $13,
                    $14,
                    $15,
                    $16,
                    $17,
                    $18,
                    $19,
                    $20,
                    NOW(),
                    NOW()
                )
            "#,
            header.number.0 as i64,
            header.l1_tx_count as i32,
            header.l2_tx_count as i32,
            header.timestamp as i64,
            &l2_to_l1_logs,
            &header.l2_to_l1_messages,
            header.bloom.as_bytes(),
            &priority_onchain_data,
            predicted_block_gas.commit as i64,
            predicted_block_gas.prove as i64,
            predicted_block_gas.execute as i64,
            initial_bootloader_contents,
            used_contract_hashes,
            header.base_system_contracts_hashes.bootloader.as_bytes(),
            header.base_system_contracts_hashes.default_aa.as_bytes(),
            header.protocol_version.map(|v| v as i32),
            &system_logs,
            &storage_refunds,
            pubdata_input,
            serde_json::to_value(predicted_circuits_by_type).unwrap(),
        )
        .execute(transaction.conn())
        .await?;

        sqlx::query!(
            r#"
            INSERT INTO
                events_queue (l1_batch_number, serialized_events_queue)
            VALUES
                ($1, $2)
            "#,
            header.number.0 as i64,
            events_queue
        )
        .execute(transaction.conn())
        .await?;
        transaction.commit().await?;

        Ok(())
    }

    pub async fn insert_miniblock(
        &mut self,
        miniblock_header: &MiniblockHeader,
    ) -> anyhow::Result<()> {
        let base_fee_per_gas = BigDecimal::from_u64(miniblock_header.base_fee_per_gas)
            .context("base_fee_per_gas should fit in u64")?;

        sqlx::query!(
            r#"
            INSERT INTO
                miniblocks (
                    number,
                    timestamp,
                    hash,
                    l1_tx_count,
                    l2_tx_count,
                    fee_account_address,
                    base_fee_per_gas,
                    l1_gas_price,
                    l2_fair_gas_price,
                    gas_per_pubdata_limit,
                    bootloader_code_hash,
                    default_aa_code_hash,
                    protocol_version,
                    virtual_blocks,
                    fair_pubdata_price,
                    created_at,
                    updated_at
                )
            VALUES
                ($1, $2, $3, $4, $5, $6, $7, $8, $9, $10, $11, $12, $13, $14, $15, NOW(), NOW())
            "#,
            miniblock_header.number.0 as i64,
            miniblock_header.timestamp as i64,
            miniblock_header.hash.as_bytes(),
            miniblock_header.l1_tx_count as i32,
            miniblock_header.l2_tx_count as i32,
            miniblock_header.fee_account_address.as_bytes(),
            base_fee_per_gas,
            miniblock_header.batch_fee_input.l1_gas_price() as i64,
            miniblock_header.batch_fee_input.fair_l2_gas_price() as i64,
            miniblock_header.gas_per_pubdata_limit as i64,
            miniblock_header
                .base_system_contracts_hashes
                .bootloader
                .as_bytes(),
            miniblock_header
                .base_system_contracts_hashes
                .default_aa
                .as_bytes(),
            miniblock_header.protocol_version.map(|v| v as i32),
            miniblock_header.virtual_blocks as i64,
            miniblock_header.batch_fee_input.fair_pubdata_price() as i64,
        )
        .execute(self.storage.conn())
        .await?;
        Ok(())
    }

    pub async fn get_last_sealed_miniblock_header(
        &mut self,
    ) -> sqlx::Result<Option<MiniblockHeader>> {
        let header = sqlx::query_as!(
            StorageMiniblockHeader,
            r#"
            SELECT
                number,
                timestamp,
                hash,
                l1_tx_count,
                l2_tx_count,
                fee_account_address AS "fee_account_address!",
                base_fee_per_gas,
                l1_gas_price,
                l2_fair_gas_price,
                gas_per_pubdata_limit,
                bootloader_code_hash,
                default_aa_code_hash,
                protocol_version,
                virtual_blocks,
                fair_pubdata_price
            FROM
                miniblocks
            ORDER BY
                number DESC
            LIMIT
                1
            "#,
        )
        .fetch_optional(self.storage.conn())
        .await?;

        let Some(header) = header else {
            return Ok(None);
        };
        let mut header = MiniblockHeader::from(header);
        // FIXME (PLA-728): remove after 2nd phase of `fee_account_address` migration
        #[allow(deprecated)]
        self.maybe_load_fee_address(&mut header.fee_account_address, header.number)
            .await?;

        Ok(Some(header))
    }

    pub async fn get_miniblock_header(
        &mut self,
        miniblock_number: MiniblockNumber,
    ) -> sqlx::Result<Option<MiniblockHeader>> {
        let header = sqlx::query_as!(
            StorageMiniblockHeader,
            r#"
            SELECT
                number,
                timestamp,
                hash,
                l1_tx_count,
                l2_tx_count,
                fee_account_address AS "fee_account_address!",
                base_fee_per_gas,
                l1_gas_price,
                l2_fair_gas_price,
                gas_per_pubdata_limit,
                bootloader_code_hash,
                default_aa_code_hash,
                protocol_version,
                virtual_blocks,
                fair_pubdata_price
            FROM
                miniblocks
            WHERE
                number = $1
            "#,
            miniblock_number.0 as i64,
        )
        .fetch_optional(self.storage.conn())
        .await?;

        let Some(header) = header else {
            return Ok(None);
        };
        let mut header = MiniblockHeader::from(header);
        // FIXME (PLA-728): remove after 2nd phase of `fee_account_address` migration
        #[allow(deprecated)]
        self.maybe_load_fee_address(&mut header.fee_account_address, header.number)
            .await?;

        Ok(Some(header))
    }

    pub async fn mark_miniblocks_as_executed_in_l1_batch(
        &mut self,
        l1_batch_number: L1BatchNumber,
    ) -> sqlx::Result<()> {
        sqlx::query!(
            r#"
            UPDATE miniblocks
            SET
                l1_batch_number = $1
            WHERE
                l1_batch_number IS NULL
            "#,
            l1_batch_number.0 as i32,
        )
        .execute(self.storage.conn())
        .await?;
        Ok(())
    }

    pub async fn save_genesis_l1_batch_metadata(
        &mut self,
        metadata: &L1BatchMetadata,
    ) -> sqlx::Result<()> {
        sqlx::query!(
            r#"
            UPDATE l1_batches
            SET
                hash = $1,
                merkle_root_hash = $2,
                commitment = $3,
                default_aa_code_hash = $4,
                compressed_repeated_writes = $5,
                compressed_initial_writes = $6,
                l2_l1_compressed_messages = $7,
                l2_l1_merkle_root = $8,
                zkporter_is_available = $9,
                bootloader_code_hash = $10,
                rollup_last_leaf_index = $11,
                aux_data_hash = $12,
                pass_through_data_hash = $13,
                meta_parameters_hash = $14,
                compressed_state_diffs = $15,
                updated_at = NOW()
            WHERE
                number = $16
            "#,
            metadata.root_hash.as_bytes(),
            metadata.merkle_root_hash.as_bytes(),
            metadata.commitment.as_bytes(),
            metadata.block_meta_params.default_aa_code_hash.as_bytes(),
            metadata.repeated_writes_compressed,
            metadata.initial_writes_compressed,
            metadata.l2_l1_messages_compressed,
            metadata.l2_l1_merkle_root.as_bytes(),
            metadata.block_meta_params.zkporter_is_available,
            metadata.block_meta_params.bootloader_code_hash.as_bytes(),
            metadata.rollup_last_leaf_index as i64,
            metadata.aux_data_hash.as_bytes(),
            metadata.pass_through_data_hash.as_bytes(),
            metadata.meta_parameters_hash.as_bytes(),
            metadata.state_diffs_compressed,
            0,
        )
        .execute(self.storage.conn())
        .await?;
        Ok(())
    }

    pub async fn save_l1_batch_metadata(
        &mut self,
        number: L1BatchNumber,
        metadata: &L1BatchMetadata,
        previous_root_hash: H256,
        is_pre_boojum: bool,
    ) -> anyhow::Result<()> {
        let mut transaction = self.storage.start_transaction().await?;

        let update_result = sqlx::query!(
            r#"
            UPDATE l1_batches
            SET
                hash = $1,
                merkle_root_hash = $2,
                compressed_repeated_writes = $3,
                compressed_initial_writes = $4,
                l2_l1_compressed_messages = $5,
                l2_l1_merkle_root = $6,
                zkporter_is_available = $7,
                parent_hash = $8,
                rollup_last_leaf_index = $9,
                pass_through_data_hash = $10,
                meta_parameters_hash = $11,
                compressed_state_diffs = $12,
                updated_at = NOW()
            WHERE
                number = $13
                AND hash IS NULL
            "#,
            metadata.root_hash.as_bytes(),
            metadata.merkle_root_hash.as_bytes(),
            metadata.repeated_writes_compressed,
            metadata.initial_writes_compressed,
            metadata.l2_l1_messages_compressed,
            metadata.l2_l1_merkle_root.as_bytes(),
            metadata.block_meta_params.zkporter_is_available,
            previous_root_hash.as_bytes(),
            metadata.rollup_last_leaf_index as i64,
            metadata.pass_through_data_hash.as_bytes(),
            metadata.meta_parameters_hash.as_bytes(),
            metadata.state_diffs_compressed,
            number.0 as i64,
        )
        .instrument("save_blocks_metadata")
        .with_arg("number", &number)
        .report_latency()
        .execute(transaction.conn())
        .await?;

        if metadata.events_queue_commitment.is_some() || is_pre_boojum {
            // Save `commitment`, `aux_data_hash`, `events_queue_commitment`, `bootloader_initial_content_commitment`.
            sqlx::query!(
                r#"
                INSERT INTO
                    commitments (l1_batch_number, events_queue_commitment, bootloader_initial_content_commitment)
                VALUES
                    ($1, $2, $3)
                ON CONFLICT (l1_batch_number) DO NOTHING
                "#,
                number.0 as i64,
                metadata.events_queue_commitment.map(|h| h.0.to_vec()),
                metadata
                    .bootloader_initial_content_commitment
                    .map(|h| h.0.to_vec()),
            )
            .instrument("save_batch_commitments")
            .with_arg("number", &number)
            .report_latency()
            .execute(transaction.conn())
            .await?;

            sqlx::query!(
                r#"
                UPDATE l1_batches
                SET
                    commitment = $2,
                    aux_data_hash = $3,
                    updated_at = NOW()
                WHERE
                    number = $1
                "#,
                number.0 as i64,
                metadata.commitment.as_bytes(),
                metadata.aux_data_hash.as_bytes(),
            )
            .instrument("save_batch_aux_commitment")
            .with_arg("number", &number)
            .report_latency()
            .execute(transaction.conn())
            .await?;
        }

        if update_result.rows_affected() == 0 {
            tracing::debug!(
                "L1 batch {} info wasn't updated. Details: root_hash: {:?}, merkle_root_hash: {:?}, \
                 parent_hash: {:?}, commitment: {:?}, l2_l1_merkle_root: {:?}",
                number.0 as i64,
                metadata.root_hash,
                metadata.merkle_root_hash,
                previous_root_hash,
                metadata.commitment,
                metadata.l2_l1_merkle_root
            );

            // block was already processed. Verify that existing hashes match
            let matched: i64 = sqlx::query!(
                r#"
                SELECT
                    COUNT(*) AS "count!"
                FROM
                    l1_batches
                WHERE
                    number = $1
                    AND hash = $2
                    AND merkle_root_hash = $3
                    AND parent_hash = $4
                    AND l2_l1_merkle_root = $5
                "#,
                number.0 as i64,
                metadata.root_hash.as_bytes(),
                metadata.merkle_root_hash.as_bytes(),
                previous_root_hash.as_bytes(),
                metadata.l2_l1_merkle_root.as_bytes(),
            )
            .instrument("get_matching_blocks_metadata")
            .with_arg("number", &number)
            .report_latency()
            .fetch_one(transaction.conn())
            .await?
            .count;

            anyhow::ensure!(matched == 1,
                "Root hash verification failed. Hashes for L1 batch #{} do not match the expected values \
                 (expected state hash: {:?}, L2 to L1 logs hash: {:?})",
                number,
                metadata.root_hash,
                metadata.l2_l1_merkle_root
            );
        }
        transaction.commit().await?;
        Ok(())
    }

    pub async fn get_last_committed_to_eth_l1_batch(
        &mut self,
    ) -> anyhow::Result<Option<L1BatchWithMetadata>> {
        // We can get 0 block for the first transaction
        let block = sqlx::query_as!(
            StorageL1Batch,
            r#"
            SELECT
                number,
                timestamp,
                l1_tx_count,
                l2_tx_count,
                bloom,
                priority_ops_onchain_data,
                hash,
                parent_hash,
                commitment,
                compressed_write_logs,
                compressed_contracts,
                eth_prove_tx_id,
                eth_commit_tx_id,
                eth_execute_tx_id,
                merkle_root_hash,
                l2_to_l1_logs,
                l2_to_l1_messages,
                used_contract_hashes,
                compressed_initial_writes,
                compressed_repeated_writes,
                l2_l1_compressed_messages,
                l2_l1_merkle_root,
                rollup_last_leaf_index,
                zkporter_is_available,
                bootloader_code_hash,
                default_aa_code_hash,
                aux_data_hash,
                pass_through_data_hash,
                meta_parameters_hash,
                protocol_version,
                compressed_state_diffs,
                system_logs,
                events_queue_commitment,
                bootloader_initial_content_commitment,
                pubdata_input
            FROM
                l1_batches
                LEFT JOIN commitments ON commitments.l1_batch_number = l1_batches.number
            WHERE
                number = 0
                OR eth_commit_tx_id IS NOT NULL
                AND commitment IS NOT NULL
            ORDER BY
                number DESC
            LIMIT
                1
            "#,
        )
        .instrument("get_last_committed_to_eth_l1_batch")
        .fetch_one(self.storage.conn())
        .await?;
        // genesis block is first generated without commitment, we should wait for the tree to set it.
        if block.commitment.is_none() {
            return Ok(None);
        }

        self.get_l1_batch_with_metadata(block)
            .await
            .context("get_l1_batch_with_metadata()")
    }

    /// Returns the number of the last L1 batch for which an Ethereum commit tx was sent and confirmed.
    pub async fn get_number_of_last_l1_batch_committed_on_eth(
        &mut self,
    ) -> Result<Option<L1BatchNumber>, sqlx::Error> {
        Ok(sqlx::query!(
            r#"
            SELECT
                number
            FROM
                l1_batches
                LEFT JOIN eth_txs_history AS commit_tx ON (l1_batches.eth_commit_tx_id = commit_tx.eth_tx_id)
            WHERE
                commit_tx.confirmed_at IS NOT NULL
            ORDER BY
                number DESC
            LIMIT
                1
            "#
        )
        .fetch_optional(self.storage.conn())
        .await?
        .map(|row| L1BatchNumber(row.number as u32)))
    }

    /// Returns the number of the last L1 batch for which an Ethereum prove tx exists in the database.
    pub async fn get_last_l1_batch_with_prove_tx(&mut self) -> sqlx::Result<L1BatchNumber> {
        let row = sqlx::query!(
            r#"
            SELECT
                COALESCE(MAX(number), 0) AS "number!"
            FROM
                l1_batches
            WHERE
                eth_prove_tx_id IS NOT NULL
            "#
        )
        .fetch_one(self.storage.conn())
        .await?;

        Ok(L1BatchNumber(row.number as u32))
    }

    pub async fn get_eth_commit_tx_id(
        &mut self,
        l1_batch_number: L1BatchNumber,
    ) -> sqlx::Result<Option<u64>> {
        let row = sqlx::query!(
            r#"
            SELECT
                eth_commit_tx_id
            FROM
                l1_batches
            WHERE
                number = $1
            "#,
            l1_batch_number.0 as i64
        )
        .fetch_optional(self.storage.conn())
        .await?;

        Ok(row.and_then(|row| row.eth_commit_tx_id.map(|n| n as u64)))
    }

    /// Returns the number of the last L1 batch for which an Ethereum prove tx was sent and confirmed.
    pub async fn get_number_of_last_l1_batch_proven_on_eth(
        &mut self,
    ) -> sqlx::Result<Option<L1BatchNumber>> {
        Ok(sqlx::query!(
            r#"
            SELECT
                number
            FROM
                l1_batches
                LEFT JOIN eth_txs_history AS prove_tx ON (l1_batches.eth_prove_tx_id = prove_tx.eth_tx_id)
            WHERE
                prove_tx.confirmed_at IS NOT NULL
            ORDER BY
                number DESC
            LIMIT
                1
            "#
        )
        .fetch_optional(self.storage.conn())
        .await?
        .map(|record| L1BatchNumber(record.number as u32)))
    }

    /// Returns the number of the last L1 batch for which an Ethereum execute tx was sent and confirmed.
    pub async fn get_number_of_last_l1_batch_executed_on_eth(
        &mut self,
    ) -> sqlx::Result<Option<L1BatchNumber>> {
        Ok(sqlx::query!(
            r#"
            SELECT
                number
            FROM
                l1_batches
                LEFT JOIN eth_txs_history AS execute_tx ON (l1_batches.eth_execute_tx_id = execute_tx.eth_tx_id)
            WHERE
                execute_tx.confirmed_at IS NOT NULL
            ORDER BY
                number DESC
            LIMIT
                1
            "#
        )
        .fetch_optional(self.storage.conn())
        .await?
        .map(|row| L1BatchNumber(row.number as u32)))
    }

    /// This method returns batches that are confirmed on L1. That is, it doesn't wait for the proofs to be generated.
    pub async fn get_ready_for_dummy_proof_l1_batches(
        &mut self,
        limit: usize,
    ) -> anyhow::Result<Vec<L1BatchWithMetadata>> {
        let raw_batches = sqlx::query_as!(
            StorageL1Batch,
            r#"
            SELECT
                number,
                timestamp,
                l1_tx_count,
                l2_tx_count,
                bloom,
                priority_ops_onchain_data,
                hash,
                parent_hash,
                commitment,
                compressed_write_logs,
                compressed_contracts,
                eth_prove_tx_id,
                eth_commit_tx_id,
                eth_execute_tx_id,
                merkle_root_hash,
                l2_to_l1_logs,
                l2_to_l1_messages,
                used_contract_hashes,
                compressed_initial_writes,
                compressed_repeated_writes,
                l2_l1_compressed_messages,
                l2_l1_merkle_root,
                rollup_last_leaf_index,
                zkporter_is_available,
                bootloader_code_hash,
                default_aa_code_hash,
                aux_data_hash,
                pass_through_data_hash,
                meta_parameters_hash,
                protocol_version,
                compressed_state_diffs,
                system_logs,
                events_queue_commitment,
                bootloader_initial_content_commitment,
                pubdata_input
            FROM
                l1_batches
                LEFT JOIN commitments ON commitments.l1_batch_number = l1_batches.number
            WHERE
                eth_commit_tx_id IS NOT NULL
                AND eth_prove_tx_id IS NULL
            ORDER BY
                number
            LIMIT
                $1
            "#,
            limit as i32
        )
        .instrument("get_ready_for_dummy_proof_l1_batches")
        .with_arg("limit", &limit)
        .fetch_all(self.storage.conn())
        .await?;

        self.map_l1_batches(raw_batches)
            .await
            .context("map_l1_batches()")
    }

    async fn map_l1_batches(
        &mut self,
        raw_batches: Vec<StorageL1Batch>,
    ) -> anyhow::Result<Vec<L1BatchWithMetadata>> {
        let mut l1_batches = Vec::with_capacity(raw_batches.len());
        for raw_batch in raw_batches {
            let block = self
                .get_l1_batch_with_metadata(raw_batch)
                .await
                .context("get_l1_batch_with_metadata()")?
                .context("Block should be complete")?;
            l1_batches.push(block);
        }
        Ok(l1_batches)
    }

    pub async fn set_skip_proof_for_l1_batch(
        &mut self,
        l1_batch_number: L1BatchNumber,
    ) -> sqlx::Result<()> {
        sqlx::query!(
            r#"
            UPDATE l1_batches
            SET
                skip_proof = TRUE
            WHERE
                number = $1
            "#,
            l1_batch_number.0 as i64
        )
        .execute(self.storage.conn())
        .await?;
        Ok(())
    }

    /// This method returns batches that are committed on L1 and witness jobs for them are skipped.
    pub async fn get_skipped_for_proof_l1_batches(
        &mut self,
        limit: usize,
    ) -> anyhow::Result<Vec<L1BatchWithMetadata>> {
        let last_proved_block_number = self
            .get_last_l1_batch_with_prove_tx()
            .await
            .context("get_last_l1_batch_with_prove_tx()")?;
        // Witness jobs can be processed out of order, so `WHERE l1_batches.number - row_number = $1`
        // is used to avoid having gaps in the list of blocks to send dummy proofs for.
        let raw_batches = sqlx::query_as!(
            StorageL1Batch,
            r#"
            SELECT
                number,
                timestamp,
                l1_tx_count,
                l2_tx_count,
                bloom,
                priority_ops_onchain_data,
                hash,
                parent_hash,
                commitment,
                compressed_write_logs,
                compressed_contracts,
                eth_prove_tx_id,
                eth_commit_tx_id,
                eth_execute_tx_id,
                merkle_root_hash,
                l2_to_l1_logs,
                l2_to_l1_messages,
                used_contract_hashes,
                compressed_initial_writes,
                compressed_repeated_writes,
                l2_l1_compressed_messages,
                l2_l1_merkle_root,
                rollup_last_leaf_index,
                zkporter_is_available,
                bootloader_code_hash,
                default_aa_code_hash,
                aux_data_hash,
                pass_through_data_hash,
                meta_parameters_hash,
                system_logs,
                compressed_state_diffs,
                protocol_version,
                events_queue_commitment,
                bootloader_initial_content_commitment,
                pubdata_input
            FROM
                (
                    SELECT
                        l1_batches.*,
                        ROW_NUMBER() OVER (
                            ORDER BY
                                number ASC
                        ) AS ROW_NUMBER
                    FROM
                        l1_batches
                    WHERE
                        eth_commit_tx_id IS NOT NULL
                        AND l1_batches.skip_proof = TRUE
                        AND l1_batches.number > $1
                    ORDER BY
                        number
                    LIMIT
                        $2
                ) inn
                LEFT JOIN commitments ON commitments.l1_batch_number = inn.number
            WHERE
                number - ROW_NUMBER = $1
            "#,
            last_proved_block_number.0 as i32,
            limit as i32
        )
        .instrument("get_skipped_for_proof_l1_batches")
        .with_arg("limit", &limit)
        .fetch_all(self.storage.conn())
        .await?;

        self.map_l1_batches(raw_batches)
            .await
            .context("map_l1_batches()")
    }

    pub async fn get_ready_for_execute_l1_batches(
        &mut self,
        limit: usize,
        max_l1_batch_timestamp_millis: Option<u64>,
    ) -> anyhow::Result<Vec<L1BatchWithMetadata>> {
        let raw_batches = match max_l1_batch_timestamp_millis {
            None => {
                sqlx::query_as!(
                    StorageL1Batch,
                    r#"
                    SELECT
                        number,
                        timestamp,
                        l1_tx_count,
                        l2_tx_count,
                        bloom,
                        priority_ops_onchain_data,
                        hash,
                        parent_hash,
                        commitment,
                        compressed_write_logs,
                        compressed_contracts,
                        eth_prove_tx_id,
                        eth_commit_tx_id,
                        eth_execute_tx_id,
                        merkle_root_hash,
                        l2_to_l1_logs,
                        l2_to_l1_messages,
                        used_contract_hashes,
                        compressed_initial_writes,
                        compressed_repeated_writes,
                        l2_l1_compressed_messages,
                        l2_l1_merkle_root,
                        rollup_last_leaf_index,
                        zkporter_is_available,
                        bootloader_code_hash,
                        default_aa_code_hash,
                        aux_data_hash,
                        pass_through_data_hash,
                        meta_parameters_hash,
                        protocol_version,
                        compressed_state_diffs,
                        system_logs,
                        events_queue_commitment,
                        bootloader_initial_content_commitment,
                        pubdata_input
                    FROM
                        l1_batches
                        LEFT JOIN commitments ON commitments.l1_batch_number = l1_batches.number
                    WHERE
                        eth_prove_tx_id IS NOT NULL
                        AND eth_execute_tx_id IS NULL
                    ORDER BY
                        number
                    LIMIT
                        $1
                    "#,
                    limit as i32,
                )
                .instrument("get_ready_for_execute_l1_batches/no_max_timestamp")
                .with_arg("limit", &limit)
                .fetch_all(self.storage.conn())
                .await?
            }

            Some(max_l1_batch_timestamp_millis) => {
                // Do not lose the precision here, otherwise we can skip some L1 batches.
                // Mostly needed for tests.
                let max_l1_batch_timestamp_seconds = max_l1_batch_timestamp_millis as f64 / 1_000.0;
                self.raw_ready_for_execute_l1_batches(max_l1_batch_timestamp_seconds, limit)
                    .await
                    .context("raw_ready_for_execute_l1_batches()")?
            }
        };

        self.map_l1_batches(raw_batches)
            .await
            .context("map_l1_batches()")
    }

    async fn raw_ready_for_execute_l1_batches(
        &mut self,
        max_l1_batch_timestamp_seconds: f64,
        limit: usize,
    ) -> anyhow::Result<Vec<StorageL1Batch>> {
        // We need to find the first L1 batch that is supposed to be executed.
        // Here we ignore the time delay, so we just take the first L1 batch that is ready for execution.
        let row = sqlx::query!(
            r#"
            SELECT
                number
            FROM
                l1_batches
            WHERE
                eth_prove_tx_id IS NOT NULL
                AND eth_execute_tx_id IS NULL
            ORDER BY
                number
            LIMIT
                1
            "#
        )
        .fetch_optional(self.storage.conn())
        .await?;

        let Some(row) = row else { return Ok(vec![]) };
        let expected_started_point = row.number;

        // After Postgres 12->14 upgrade this field is now f64
        let max_l1_batch_timestamp_seconds_bd =
            BigDecimal::from_f64(max_l1_batch_timestamp_seconds)
                .context("Failed to convert f64 to BigDecimal")?;

        // Find the last L1 batch that is ready for execution.
        let row = sqlx::query!(
            r#"
            SELECT
                MAX(l1_batches.number)
            FROM
                l1_batches
                JOIN eth_txs ON (l1_batches.eth_commit_tx_id = eth_txs.id)
                JOIN eth_txs_history AS commit_tx ON (eth_txs.confirmed_eth_tx_history_id = commit_tx.id)
            WHERE
                commit_tx.confirmed_at IS NOT NULL
                AND eth_prove_tx_id IS NOT NULL
                AND eth_execute_tx_id IS NULL
                AND EXTRACT(
                    epoch
                    FROM
                        commit_tx.confirmed_at
                ) < $1
            "#,
            max_l1_batch_timestamp_seconds_bd,
        )
        .fetch_one(self.storage.conn())
        .await?;

        Ok(if let Some(max_ready_to_send_block) = row.max {
            // If we found at least one ready to execute batch then we can simply return all blocks between
            // the expected started point and the max ready to send block because we send them to the L1 sequentially.
            assert!(max_ready_to_send_block >= expected_started_point);
            sqlx::query_as!(
                StorageL1Batch,
                r#"
                SELECT
                    number,
                    timestamp,
                    l1_tx_count,
                    l2_tx_count,
                    bloom,
                    priority_ops_onchain_data,
                    hash,
                    parent_hash,
                    commitment,
                    compressed_write_logs,
                    compressed_contracts,
                    eth_prove_tx_id,
                    eth_commit_tx_id,
                    eth_execute_tx_id,
                    merkle_root_hash,
                    l2_to_l1_logs,
                    l2_to_l1_messages,
                    used_contract_hashes,
                    compressed_initial_writes,
                    compressed_repeated_writes,
                    l2_l1_compressed_messages,
                    l2_l1_merkle_root,
                    rollup_last_leaf_index,
                    zkporter_is_available,
                    bootloader_code_hash,
                    default_aa_code_hash,
                    aux_data_hash,
                    pass_through_data_hash,
                    meta_parameters_hash,
                    protocol_version,
                    compressed_state_diffs,
                    system_logs,
                    events_queue_commitment,
                    bootloader_initial_content_commitment,
                    pubdata_input
                FROM
                    l1_batches
                    LEFT JOIN commitments ON commitments.l1_batch_number = l1_batches.number
                WHERE
                    number BETWEEN $1 AND $2
                ORDER BY
                    number
                LIMIT
                    $3
                "#,
                expected_started_point as i32,
                max_ready_to_send_block,
                limit as i32,
            )
            .instrument("get_ready_for_execute_l1_batches")
            .with_arg(
                "numbers",
                &(expected_started_point..=max_ready_to_send_block),
            )
            .with_arg("limit", &limit)
            .fetch_all(self.storage.conn())
            .await?
        } else {
            vec![]
        })
    }

    pub async fn pre_boojum_get_ready_for_commit_l1_batches(
        &mut self,
        limit: usize,
        bootloader_hash: H256,
        default_aa_hash: H256,
        protocol_version_id: ProtocolVersionId,
    ) -> anyhow::Result<Vec<L1BatchWithMetadata>> {
        let raw_batches = sqlx::query_as!(
            StorageL1Batch,
            r#"
            SELECT
                number,
                l1_batches.timestamp,
                l1_tx_count,
                l2_tx_count,
                bloom,
                priority_ops_onchain_data,
                hash,
                parent_hash,
                commitment,
                compressed_write_logs,
                compressed_contracts,
                eth_prove_tx_id,
                eth_commit_tx_id,
                eth_execute_tx_id,
                merkle_root_hash,
                l2_to_l1_logs,
                l2_to_l1_messages,
                used_contract_hashes,
                compressed_initial_writes,
                compressed_repeated_writes,
                l2_l1_compressed_messages,
                l2_l1_merkle_root,
                rollup_last_leaf_index,
                zkporter_is_available,
                l1_batches.bootloader_code_hash,
                l1_batches.default_aa_code_hash,
                aux_data_hash,
                pass_through_data_hash,
                meta_parameters_hash,
                protocol_version,
                compressed_state_diffs,
                system_logs,
                events_queue_commitment,
                bootloader_initial_content_commitment,
                pubdata_input
            FROM
                l1_batches
                LEFT JOIN commitments ON commitments.l1_batch_number = l1_batches.number
                JOIN protocol_versions ON protocol_versions.id = l1_batches.protocol_version
            WHERE
                eth_commit_tx_id IS NULL
                AND number != 0
                AND protocol_versions.bootloader_code_hash = $1
                AND protocol_versions.default_account_code_hash = $2
                AND commitment IS NOT NULL
                AND (
                    protocol_versions.id = $3
                    OR protocol_versions.upgrade_tx_hash IS NULL
                )
            ORDER BY
                number
            LIMIT
                $4
            "#,
            bootloader_hash.as_bytes(),
            default_aa_hash.as_bytes(),
            protocol_version_id as i32,
            limit as i64,
        )
        .instrument("get_ready_for_commit_l1_batches")
        .with_arg("limit", &limit)
        .with_arg("bootloader_hash", &bootloader_hash)
        .with_arg("default_aa_hash", &default_aa_hash)
        .with_arg("protocol_version_id", &protocol_version_id)
        .fetch_all(self.storage.conn())
        .await?;

        self.map_l1_batches(raw_batches)
            .await
            .context("map_l1_batches()")
    }

    pub async fn get_ready_for_commit_l1_batches(
        &mut self,
        limit: usize,
        bootloader_hash: H256,
        default_aa_hash: H256,
        protocol_version_id: ProtocolVersionId,
    ) -> anyhow::Result<Vec<L1BatchWithMetadata>> {
        let raw_batches = sqlx::query_as!(
            StorageL1Batch,
            r#"
            SELECT
                number,
                l1_batches.timestamp,
                l1_tx_count,
                l2_tx_count,
                bloom,
                priority_ops_onchain_data,
                hash,
                parent_hash,
                commitment,
                compressed_write_logs,
                compressed_contracts,
                eth_prove_tx_id,
                eth_commit_tx_id,
                eth_execute_tx_id,
                merkle_root_hash,
                l2_to_l1_logs,
                l2_to_l1_messages,
                used_contract_hashes,
                compressed_initial_writes,
                compressed_repeated_writes,
                l2_l1_compressed_messages,
                l2_l1_merkle_root,
                rollup_last_leaf_index,
                zkporter_is_available,
                l1_batches.bootloader_code_hash,
                l1_batches.default_aa_code_hash,
                aux_data_hash,
                pass_through_data_hash,
                meta_parameters_hash,
                protocol_version,
                compressed_state_diffs,
                system_logs,
                events_queue_commitment,
                bootloader_initial_content_commitment,
                pubdata_input
            FROM
                l1_batches
                LEFT JOIN commitments ON commitments.l1_batch_number = l1_batches.number
                JOIN protocol_versions ON protocol_versions.id = l1_batches.protocol_version
            WHERE
                eth_commit_tx_id IS NULL
                AND number != 0
                AND protocol_versions.bootloader_code_hash = $1
                AND protocol_versions.default_account_code_hash = $2
                AND commitment IS NOT NULL
                AND (
                    protocol_versions.id = $3
                    OR protocol_versions.upgrade_tx_hash IS NULL
                )
                AND events_queue_commitment IS NOT NULL
                AND bootloader_initial_content_commitment IS NOT NULL
            ORDER BY
                number
            LIMIT
                $4
            "#,
            bootloader_hash.as_bytes(),
            default_aa_hash.as_bytes(),
            protocol_version_id as i32,
            limit as i64,
        )
        .instrument("get_ready_for_commit_l1_batches")
        .with_arg("limit", &limit)
        .with_arg("bootloader_hash", &bootloader_hash)
        .with_arg("default_aa_hash", &default_aa_hash)
        .with_arg("protocol_version_id", &protocol_version_id)
        .fetch_all(self.storage.conn())
        .await?;

        self.map_l1_batches(raw_batches)
            .await
            .context("map_l1_batches()")
    }

    pub async fn get_l1_batch_state_root(
        &mut self,
        number: L1BatchNumber,
    ) -> sqlx::Result<Option<H256>> {
        Ok(sqlx::query!(
            r#"
            SELECT
                hash
            FROM
                l1_batches
            WHERE
                number = $1
            "#,
            number.0 as i64
        )
        .fetch_optional(self.storage.conn())
        .await?
        .and_then(|row| row.hash)
        .map(|hash| H256::from_slice(&hash)))
    }

    pub async fn get_l1_batch_state_root_and_timestamp(
        &mut self,
        number: L1BatchNumber,
    ) -> Result<Option<(H256, u64)>, sqlx::Error> {
        let Some(row) = sqlx::query!(
            r#"
            SELECT
                timestamp,
                hash
            FROM
                l1_batches
            WHERE
                number = $1
            "#,
            number.0 as i64
        )
        .fetch_optional(self.storage.conn())
        .await?
        else {
            return Ok(None);
        };
        let Some(hash) = row.hash else {
            return Ok(None);
        };
        Ok(Some((H256::from_slice(&hash), row.timestamp as u64)))
    }

    pub async fn get_l1_batch_metadata(
        &mut self,
        number: L1BatchNumber,
    ) -> anyhow::Result<Option<L1BatchWithMetadata>> {
        let Some(l1_batch) = self
            .get_storage_l1_batch(number)
            .await
            .context("get_storage_l1_batch()")?
        else {
            return Ok(None);
        };
        self.get_l1_batch_with_metadata(l1_batch)
            .await
            .context("get_l1_batch_with_metadata")
    }

    pub async fn get_l1_batch_with_metadata(
        &mut self,
        storage_batch: StorageL1Batch,
    ) -> anyhow::Result<Option<L1BatchWithMetadata>> {
        let unsorted_factory_deps = self
            .get_l1_batch_factory_deps(L1BatchNumber(storage_batch.number as u32))
            .await
            .context("get_l1_batch_factory_deps()")?;
        let header = storage_batch.clone().into();
        let Ok(metadata) = storage_batch.try_into() else {
            return Ok(None);
        };

        Ok(Some(L1BatchWithMetadata::new(
            header,
            metadata,
            unsorted_factory_deps,
        )))
    }

    pub async fn get_l1_batch_factory_deps(
        &mut self,
        l1_batch_number: L1BatchNumber,
    ) -> sqlx::Result<HashMap<H256, Vec<u8>>> {
        Ok(sqlx::query!(
            r#"
            SELECT
                bytecode_hash,
                bytecode
            FROM
                factory_deps
                INNER JOIN miniblocks ON miniblocks.number = factory_deps.miniblock_number
            WHERE
                miniblocks.l1_batch_number = $1
            "#,
            l1_batch_number.0 as i64
        )
        .fetch_all(self.storage.conn())
        .await?
        .into_iter()
        .map(|row| (H256::from_slice(&row.bytecode_hash), row.bytecode))
        .collect())
    }

    pub async fn delete_initial_writes(
        &mut self,
        last_batch_to_keep: L1BatchNumber,
    ) -> sqlx::Result<()> {
        self.delete_initial_writes_inner(Some(last_batch_to_keep))
            .await
    }

    pub async fn delete_initial_writes_inner(
        &mut self,
        last_batch_to_keep: Option<L1BatchNumber>,
    ) -> sqlx::Result<()> {
        let block_number = last_batch_to_keep.map_or(-1, |number| number.0 as i64);
        sqlx::query!(
            r#"
            DELETE FROM initial_writes
            WHERE
                l1_batch_number > $1
            "#,
            block_number
        )
        .execute(self.storage.conn())
        .await?;
        Ok(())
    }
    /// Deletes all L1 batches from the storage so that the specified batch number is the last one left.
    pub async fn delete_l1_batches(
        &mut self,
        last_batch_to_keep: L1BatchNumber,
    ) -> sqlx::Result<()> {
        self.delete_l1_batches_inner(Some(last_batch_to_keep)).await
    }

    async fn delete_l1_batches_inner(
        &mut self,
        last_batch_to_keep: Option<L1BatchNumber>,
    ) -> sqlx::Result<()> {
        let block_number = last_batch_to_keep.map_or(-1, |number| number.0 as i64);
        sqlx::query!(
            r#"
            DELETE FROM l1_batches
            WHERE
                number > $1
            "#,
            block_number
        )
        .execute(self.storage.conn())
        .await?;
        Ok(())
    }

    /// Deletes all miniblocks from the storage so that the specified miniblock number is the last one left.
    pub async fn delete_miniblocks(
        &mut self,
        last_miniblock_to_keep: MiniblockNumber,
    ) -> sqlx::Result<()> {
        self.delete_miniblocks_inner(Some(last_miniblock_to_keep))
            .await
    }

    async fn delete_miniblocks_inner(
        &mut self,
        last_miniblock_to_keep: Option<MiniblockNumber>,
    ) -> sqlx::Result<()> {
        let block_number = last_miniblock_to_keep.map_or(-1, |number| number.0 as i64);
        sqlx::query!(
            r#"
            DELETE FROM miniblocks
            WHERE
                number > $1
            "#,
            block_number
        )
        .execute(self.storage.conn())
        .await?;
        Ok(())
    }

    /// Returns sum of predicted gas costs on the given L1 batch range.
    /// Panics if the sum doesn't fit into `u32`.
    pub async fn get_l1_batches_predicted_gas(
        &mut self,
        number_range: ops::RangeInclusive<L1BatchNumber>,
        op_type: AggregatedActionType,
    ) -> anyhow::Result<u32> {
        let column_name = match op_type {
            AggregatedActionType::Commit => "predicted_commit_gas_cost",
            AggregatedActionType::PublishProofOnchain => "predicted_prove_gas_cost",
            AggregatedActionType::Execute => "predicted_execute_gas_cost",
        };
        let sql_query_str = format!(
            "SELECT COALESCE(SUM({column_name}), 0) AS sum FROM l1_batches \
             WHERE number BETWEEN $1 AND $2"
        );
        sqlx::query(&sql_query_str)
            .bind(number_range.start().0 as i64)
            .bind(number_range.end().0 as i64)
            .fetch_one(self.storage.conn())
            .await?
            .get::<BigDecimal, &str>("sum")
            .to_u32()
            .context("Sum of predicted gas costs should fit into u32")
    }

    pub async fn update_predicted_l1_batch_commit_gas(
        &mut self,
        number: L1BatchNumber,
        predicted_gas_cost: u32,
    ) -> sqlx::Result<()> {
        sqlx::query!(
            r#"
            UPDATE l1_batches
            SET
                predicted_commit_gas_cost = $2,
                updated_at = NOW()
            WHERE
                number = $1
            "#,
            number.0 as i64,
            predicted_gas_cost as i64
        )
        .execute(self.storage.conn())
        .await?;
        Ok(())
    }

    pub async fn get_miniblock_range_of_l1_batch(
        &mut self,
        l1_batch_number: L1BatchNumber,
    ) -> sqlx::Result<Option<(MiniblockNumber, MiniblockNumber)>> {
        let row = sqlx::query!(
            r#"
            SELECT
                MIN(miniblocks.number) AS "min?",
                MAX(miniblocks.number) AS "max?"
            FROM
                miniblocks
            WHERE
                l1_batch_number = $1
            "#,
            l1_batch_number.0 as i64
        )
        .fetch_one(self.storage.conn())
        .await?;
        let Some(min) = row.min else { return Ok(None) };
        let Some(max) = row.max else { return Ok(None) };
        Ok(Some((
            MiniblockNumber(min as u32),
            MiniblockNumber(max as u32),
        )))
    }

    /// Returns `true` if there exists a non-sealed batch (i.e. there is one+ stored miniblock that isn't assigned
    /// to any batch yet).
    pub async fn pending_batch_exists(&mut self) -> sqlx::Result<bool> {
        let count = sqlx::query_scalar!(
            "SELECT COUNT(miniblocks.number) FROM miniblocks WHERE l1_batch_number IS NULL"
        )
        .fetch_one(self.storage.conn())
        .await?
        .unwrap_or(0);

        Ok(count != 0)
    }

    // methods used for measuring Eth tx stage transition latencies
    // and emitting metrics base on these measured data
    pub async fn oldest_uncommitted_batch_timestamp(&mut self) -> sqlx::Result<Option<u64>> {
        Ok(sqlx::query!(
            r#"
            SELECT
                timestamp
            FROM
                l1_batches
            WHERE
                eth_commit_tx_id IS NULL
                AND number > 0
            ORDER BY
                number
            LIMIT
                1
            "#,
        )
        .fetch_optional(self.storage.conn())
        .await?
        .map(|row| row.timestamp as u64))
    }

    pub async fn oldest_unproved_batch_timestamp(&mut self) -> sqlx::Result<Option<u64>> {
        Ok(sqlx::query!(
            r#"
            SELECT
                timestamp
            FROM
                l1_batches
            WHERE
                eth_prove_tx_id IS NULL
                AND number > 0
            ORDER BY
                number
            LIMIT
                1
            "#,
        )
        .fetch_optional(self.storage.conn())
        .await?
        .map(|row| row.timestamp as u64))
    }

    pub async fn oldest_unexecuted_batch_timestamp(&mut self) -> Result<Option<u64>, sqlx::Error> {
        Ok(sqlx::query!(
            r#"
            SELECT
                timestamp
            FROM
                l1_batches
            WHERE
                eth_execute_tx_id IS NULL
                AND number > 0
            ORDER BY
                number
            LIMIT
                1
            "#,
        )
        .fetch_optional(self.storage.conn())
        .await?
        .map(|row| row.timestamp as u64))
    }

    pub async fn get_batch_protocol_version_id(
        &mut self,
        l1_batch_number: L1BatchNumber,
    ) -> anyhow::Result<Option<ProtocolVersionId>> {
        let Some(row) = sqlx::query!(
            r#"
            SELECT
                protocol_version
            FROM
                l1_batches
            WHERE
                number = $1
            "#,
            l1_batch_number.0 as i64
        )
        .fetch_optional(self.storage.conn())
        .await?
        else {
            return Ok(None);
        };
        let Some(v) = row.protocol_version else {
            return Ok(None);
        };
        Ok(Some((v as u16).try_into()?))
    }

    pub async fn get_miniblock_protocol_version_id(
        &mut self,
        miniblock_number: MiniblockNumber,
    ) -> anyhow::Result<Option<ProtocolVersionId>> {
        let Some(row) = sqlx::query!(
            r#"
            SELECT
                protocol_version
            FROM
                miniblocks
            WHERE
                number = $1
            "#,
            miniblock_number.0 as i64
        )
        .fetch_optional(self.storage.conn())
        .await?
        else {
            return Ok(None);
        };
        let Some(v) = row.protocol_version else {
            return Ok(None);
        };
        Ok(Some((v as u16).try_into()?))
    }

    pub async fn get_miniblock_timestamp(
        &mut self,
        miniblock_number: MiniblockNumber,
    ) -> sqlx::Result<Option<u64>> {
        Ok(sqlx::query!(
            r#"
            SELECT
                timestamp
            FROM
                miniblocks
            WHERE
                number = $1
            "#,
            miniblock_number.0 as i64,
        )
        .fetch_optional(self.storage.conn())
        .await?
        .map(|row| row.timestamp as u64))
    }

    pub async fn set_protocol_version_for_pending_miniblocks(
        &mut self,
        id: ProtocolVersionId,
    ) -> sqlx::Result<()> {
        sqlx::query!(
            r#"
            UPDATE miniblocks
            SET
                protocol_version = $1
            WHERE
                l1_batch_number IS NULL
            "#,
            id as i32,
        )
        .execute(self.storage.conn())
        .await?;
        Ok(())
    }

    pub async fn get_fee_address_for_miniblock(
        &mut self,
        number: MiniblockNumber,
    ) -> sqlx::Result<Option<Address>> {
        let Some(mut fee_account_address) = self.raw_fee_address_for_miniblock(number).await?
        else {
            return Ok(None);
        };

        // FIXME (PLA-728): remove after 2nd phase of `fee_account_address` migration
        #[allow(deprecated)]
        self.maybe_load_fee_address(&mut fee_account_address, number)
            .await?;
        Ok(Some(fee_account_address))
    }

    async fn raw_fee_address_for_miniblock(
        &mut self,
        number: MiniblockNumber,
    ) -> sqlx::Result<Option<Address>> {
        let Some(row) = sqlx::query!(
            r#"
            SELECT
                fee_account_address
            FROM
                miniblocks
            WHERE
                number = $1
            "#,
            number.0 as i32
        )
        .fetch_optional(self.storage.conn())
        .await?
        else {
            return Ok(None);
        };

        Ok(Some(Address::from_slice(&row.fee_account_address)))
    }

    pub async fn get_virtual_blocks_for_miniblock(
        &mut self,
        miniblock_number: MiniblockNumber,
    ) -> sqlx::Result<Option<u32>> {
        Ok(sqlx::query!(
            r#"
            SELECT
                virtual_blocks
            FROM
                miniblocks
            WHERE
                number = $1
            "#,
            miniblock_number.0 as i32
        )
        .fetch_optional(self.storage.conn())
        .await?
        .map(|row| row.virtual_blocks as u32))
    }

    pub async fn get_batch_pubdata(
        &mut self,
        l1_batch_number: L1BatchNumber,
    ) -> anyhow::Result<Option<Vec<u8>>> {
        let Some(l1_batch_with_metadata) = self
            .get_l1_batch_metadata(l1_batch_number)
            .await
            .context("L1 batch pubdata not found: get_l1_batch_metadata()")?
        else {
            return Ok(None);
        };

        Ok(Some(construct_pubdata(&l1_batch_with_metadata)))
    }
}

/// Temporary methods for migrating `fee_account_address`.
#[deprecated(note = "will be removed after the fee address migration is complete")]
impl BlocksDal<'_, '_> {
    pub(crate) async fn maybe_load_fee_address(
        &mut self,
        fee_address: &mut Address,
        miniblock_number: MiniblockNumber,
    ) -> sqlx::Result<()> {
        if *fee_address != Address::default() {
            return Ok(());
        }

        // This clause should be triggered only for non-migrated miniblock rows. After `fee_account_address`
        // is filled for all miniblocks, it won't be called; thus, `fee_account_address` column could be removed
        // from `l1_batches` even with this code present.
        let Some(row) = sqlx::query!(
            r#"
            SELECT
                l1_batches.fee_account_address
            FROM
                l1_batches
                INNER JOIN miniblocks ON miniblocks.l1_batch_number = l1_batches.number
            WHERE
                miniblocks.number = $1
            "#,
            miniblock_number.0 as i32
        )
        .fetch_optional(self.storage.conn())
        .await?
        else {
            return Ok(());
        };

        *fee_address = Address::from_slice(&row.fee_account_address);
        Ok(())
    }

    /// Checks whether `fee_account_address` is migrated for the specified miniblock. Returns
    /// `Ok(None)` if the miniblock doesn't exist.
    pub async fn is_fee_address_migrated(
        &mut self,
        number: MiniblockNumber,
    ) -> sqlx::Result<Option<bool>> {
        Ok(self
            .raw_fee_address_for_miniblock(number)
            .await?
            .map(|address| address != Address::default()))
    }

    /// Copies `fee_account_address` for pending miniblocks (ones without an associated L1 batch)
    /// from the last L1 batch. Returns the number of affected rows.
    pub async fn copy_fee_account_address_for_pending_miniblocks(&mut self) -> sqlx::Result<u64> {
        let execution_result = sqlx::query!(
            r#"
            UPDATE miniblocks
            SET
                fee_account_address = (
                    SELECT
                        l1_batches.fee_account_address
                    FROM
                        l1_batches
                    ORDER BY
                        l1_batches.number DESC
                    LIMIT
                        1
                )
            WHERE
                l1_batch_number IS NULL
                AND fee_account_address = '\x0000000000000000000000000000000000000000'::bytea
            "#
        )
        .execute(self.storage.conn())
        .await?;

        Ok(execution_result.rows_affected())
    }

    pub async fn check_l1_batches_have_fee_account_address(&mut self) -> sqlx::Result<bool> {
        let count = sqlx::query_scalar!(
            r#"
            SELECT COUNT(*)
            FROM information_schema.columns
            WHERE table_name = 'l1_batches' AND column_name = 'fee_account_address'
            "#
        )
        .fetch_one(self.storage.conn())
        .await?
        .unwrap_or(0);

        Ok(count > 0)
    }

    /// Copies `fee_account_address` for miniblocks in the given range from the L1 batch they belong to.
    /// Returns the number of affected rows.
    pub async fn copy_fee_account_address_for_miniblocks(
        &mut self,
        numbers: ops::RangeInclusive<MiniblockNumber>,
    ) -> sqlx::Result<u64> {
        let execution_result = sqlx::query!(
            r#"
            UPDATE miniblocks
            SET
                fee_account_address = l1_batches.fee_account_address
            FROM
                l1_batches
            WHERE
                l1_batches.number = miniblocks.l1_batch_number
                AND miniblocks.number BETWEEN $1 AND $2
                AND miniblocks.fee_account_address = '\x0000000000000000000000000000000000000000'::bytea
            "#,
            numbers.start().0 as i64,
            numbers.end().0 as i64
        )
        .execute(self.storage.conn())
        .await?;

        Ok(execution_result.rows_affected())
    }

    /// Sets `fee_account_address` for an L1 batch. Should only be used in tests.
    pub async fn set_l1_batch_fee_address(
        &mut self,
        l1_batch: L1BatchNumber,
        fee_account_address: Address,
    ) -> sqlx::Result<()> {
        sqlx::query!(
            r#"
            UPDATE l1_batches
            SET
                fee_account_address = $1::bytea
            WHERE
                number = $2
            "#,
            fee_account_address.as_bytes(),
            l1_batch.0 as i64
        )
        .execute(self.storage.conn())
        .await?;
        Ok(())
    }
}

/// These methods should only be used for tests.
impl BlocksDal<'_, '_> {
    // The actual l1 batch hash is only set by the metadata calculator.
    pub async fn set_l1_batch_hash(
        &mut self,
        batch_num: L1BatchNumber,
        hash: H256,
    ) -> sqlx::Result<()> {
        sqlx::query!(
            r#"
            UPDATE l1_batches
            SET
                hash = $1
            WHERE
                number = $2
            "#,
            hash.as_bytes(),
            batch_num.0 as i64
        )
        .execute(self.storage.conn())
        .await?;
        Ok(())
    }

    pub async fn insert_mock_l1_batch(&mut self, header: &L1BatchHeader) -> anyhow::Result<()> {
        self.insert_l1_batch(
            header,
            &[],
            Default::default(),
            &[],
            &[],
            Default::default(),
        )
        .await
    }

    /// Deletes all miniblocks and L1 batches, including the genesis ones. Should only be used in tests.
    pub async fn delete_genesis(&mut self) -> anyhow::Result<()> {
        self.delete_miniblocks_inner(None)
            .await
            .context("delete_miniblocks_inner()")?;
        self.delete_l1_batches_inner(None)
            .await
            .context("delete_l1_batches_inner()")?;
        self.delete_initial_writes_inner(None)
            .await
            .context("delete_initial_writes_inner()")?;
        Ok(())
    }
}

#[cfg(test)]
mod tests {
    use zksync_contracts::BaseSystemContractsHashes;
    use zksync_types::{
        l2_to_l1_log::{L2ToL1Log, UserL2ToL1Log},
        Address, ProtocolVersion, ProtocolVersionId,
    };

    use super::*;
    use crate::{tests::create_miniblock_header, ConnectionPool};

    #[tokio::test]
    async fn loading_l1_batch_header() {
        let pool = ConnectionPool::test_pool().await;
        let mut conn = pool.access_storage().await.unwrap();
        conn.protocol_versions_dal()
            .save_protocol_version_with_tx(ProtocolVersion::default())
            .await;

        let mut header = L1BatchHeader::new(
            L1BatchNumber(1),
            100,
            BaseSystemContractsHashes {
                bootloader: H256::repeat_byte(1),
                default_aa: H256::repeat_byte(42),
            },
            ProtocolVersionId::latest(),
        );
        header.l1_tx_count = 3;
        header.l2_tx_count = 5;
        header.l2_to_l1_logs.push(UserL2ToL1Log(L2ToL1Log {
            shard_id: 0,
            is_service: false,
            tx_number_in_block: 2,
            sender: Address::repeat_byte(2),
            key: H256::repeat_byte(3),
            value: H256::zero(),
        }));
        header.l2_to_l1_messages.push(vec![22; 22]);
        header.l2_to_l1_messages.push(vec![33; 33]);

        conn.blocks_dal()
            .insert_mock_l1_batch(&header)
            .await
            .unwrap();

        let loaded_header = conn
            .blocks_dal()
            .get_l1_batch_header(L1BatchNumber(1))
            .await
            .unwrap()
            .unwrap();
        assert_eq!(loaded_header.number, header.number);
        assert_eq!(loaded_header.timestamp, header.timestamp);
        assert_eq!(loaded_header.l1_tx_count, header.l1_tx_count);
        assert_eq!(loaded_header.l2_tx_count, header.l2_tx_count);
        assert_eq!(loaded_header.l2_to_l1_logs, header.l2_to_l1_logs);
        assert_eq!(loaded_header.l2_to_l1_messages, header.l2_to_l1_messages);

        assert!(conn
            .blocks_dal()
            .get_l1_batch_header(L1BatchNumber(2))
            .await
            .unwrap()
            .is_none());
    }

    #[tokio::test]
    async fn getting_predicted_gas() {
        let pool = ConnectionPool::test_pool().await;
        let mut conn = pool.access_storage().await.unwrap();
        conn.protocol_versions_dal()
            .save_protocol_version_with_tx(ProtocolVersion::default())
            .await;
        let mut header = L1BatchHeader::new(
            L1BatchNumber(1),
            100,
            BaseSystemContractsHashes::default(),
            ProtocolVersionId::default(),
        );
        let mut predicted_gas = BlockGasCount {
            commit: 2,
            prove: 3,
            execute: 10,
        };
        conn.blocks_dal()
            .insert_l1_batch(&header, &[], predicted_gas, &[], &[], Default::default())
            .await
            .unwrap();

        header.number = L1BatchNumber(2);
        header.timestamp += 100;
        predicted_gas += predicted_gas;
        conn.blocks_dal()
            .insert_l1_batch(&header, &[], predicted_gas, &[], &[], Default::default())
            .await
            .unwrap();

        let action_types_and_predicted_gas = [
            (AggregatedActionType::Execute, 10),
            (AggregatedActionType::Commit, 2),
            (AggregatedActionType::PublishProofOnchain, 3),
        ];
        for (action_type, expected_gas) in action_types_and_predicted_gas {
            let gas = conn
                .blocks_dal()
                .get_l1_batches_predicted_gas(L1BatchNumber(1)..=L1BatchNumber(1), action_type)
                .await
                .unwrap();
            assert_eq!(gas, expected_gas);

            let gas = conn
                .blocks_dal()
                .get_l1_batches_predicted_gas(L1BatchNumber(2)..=L1BatchNumber(2), action_type)
                .await
                .unwrap();
            assert_eq!(gas, 2 * expected_gas);

            let gas = conn
                .blocks_dal()
                .get_l1_batches_predicted_gas(L1BatchNumber(1)..=L1BatchNumber(2), action_type)
                .await
                .unwrap();
            assert_eq!(gas, 3 * expected_gas);
        }
    }

    #[allow(deprecated)] // that's the whole point
    #[tokio::test]
    async fn checking_fee_account_address_in_l1_batches() {
        let pool = ConnectionPool::test_pool().await;
        let mut conn = pool.access_storage().await.unwrap();
        assert!(conn
            .blocks_dal()
            .check_l1_batches_have_fee_account_address()
            .await
            .unwrap());
    }

    #[allow(deprecated)] // that's the whole point
    #[tokio::test]
    async fn ensuring_fee_account_address_for_miniblocks() {
        let pool = ConnectionPool::test_pool().await;
        let mut conn = pool.access_storage().await.unwrap();
        conn.protocol_versions_dal()
            .save_protocol_version_with_tx(ProtocolVersion::default())
            .await;

        for number in [1, 2] {
            let l1_batch = L1BatchHeader::new(
                L1BatchNumber(number),
                100,
                BaseSystemContractsHashes {
                    bootloader: H256::repeat_byte(1),
                    default_aa: H256::repeat_byte(42),
                },
                ProtocolVersionId::latest(),
            );
            let miniblock = MiniblockHeader {
                fee_account_address: Address::default(),
                ..create_miniblock_header(number)
            };
            conn.blocks_dal()
                .insert_miniblock(&miniblock)
                .await
                .unwrap();
            conn.blocks_dal()
                .insert_mock_l1_batch(&l1_batch)
                .await
                .unwrap();
            conn.blocks_dal()
                .mark_miniblocks_as_executed_in_l1_batch(L1BatchNumber(number))
                .await
                .unwrap();

            assert_eq!(
                conn.blocks_dal()
                    .is_fee_address_migrated(miniblock.number)
                    .await
                    .unwrap(),
                Some(false)
            );
        }

        // Manually set `fee_account_address` for the inserted L1 batches.
        conn.blocks_dal()
            .set_l1_batch_fee_address(L1BatchNumber(1), Address::repeat_byte(0x23))
            .await
            .unwrap();
        conn.blocks_dal()
            .set_l1_batch_fee_address(L1BatchNumber(2), Address::repeat_byte(0x42))
            .await
            .unwrap();

        // Add a pending miniblock.
        let miniblock = MiniblockHeader {
            fee_account_address: Address::default(),
            ..create_miniblock_header(3)
        };
        conn.blocks_dal()
            .insert_miniblock(&miniblock)
            .await
            .unwrap();

        let rows_affected = conn
            .blocks_dal()
            .copy_fee_account_address_for_miniblocks(MiniblockNumber(0)..=MiniblockNumber(100))
            .await
            .unwrap();

        assert_eq!(rows_affected, 2);
        let first_miniblock_addr = conn
            .blocks_dal()
            .raw_fee_address_for_miniblock(MiniblockNumber(1))
            .await
            .unwrap()
            .expect("No fee address for block #1");
        assert_eq!(first_miniblock_addr, Address::repeat_byte(0x23));
        let second_miniblock_addr = conn
            .blocks_dal()
            .raw_fee_address_for_miniblock(MiniblockNumber(2))
            .await
            .unwrap()
            .expect("No fee address for block #1");
        assert_eq!(second_miniblock_addr, Address::repeat_byte(0x42));
        // The pending miniblock should not be affected.
        let pending_miniblock_addr = conn
            .blocks_dal()
            .raw_fee_address_for_miniblock(MiniblockNumber(3))
            .await
            .unwrap()
            .expect("No fee address for block #3");
        assert_eq!(pending_miniblock_addr, Address::default());
        assert_eq!(
            conn.blocks_dal()
                .is_fee_address_migrated(MiniblockNumber(3))
                .await
                .unwrap(),
            Some(false)
        );

        let rows_affected = conn
            .blocks_dal()
            .copy_fee_account_address_for_pending_miniblocks()
            .await
            .unwrap();
        assert_eq!(rows_affected, 1);

        let pending_miniblock_addr = conn
            .blocks_dal()
            .raw_fee_address_for_miniblock(MiniblockNumber(3))
            .await
            .unwrap()
            .expect("No fee address for block #3");
        assert_eq!(pending_miniblock_addr, Address::repeat_byte(0x42));

        for number in 1..=3 {
            assert_eq!(
                conn.blocks_dal()
                    .is_fee_address_migrated(MiniblockNumber(number))
                    .await
                    .unwrap(),
                Some(true)
            );
        }
    }
}<|MERGE_RESOLUTION|>--- conflicted
+++ resolved
@@ -12,13 +12,9 @@
     block::{BlockGasCount, L1BatchHeader, MiniblockHeader},
     circuit::CircuitStatistic,
     commitment::{L1BatchMetadata, L1BatchWithMetadata},
-<<<<<<< HEAD
-    utils::construct_pubdata,
-    Address, L1BatchNumber, LogQuery, MiniblockNumber, ProtocolVersionId, H256, U256,
-=======
+    utils,
     zk_evm_types::LogQuery,
     Address, L1BatchNumber, MiniblockNumber, ProtocolVersionId, H256, U256,
->>>>>>> 6f9eb9f0
 };
 
 use crate::{
@@ -2166,7 +2162,7 @@
             return Ok(None);
         };
 
-        Ok(Some(construct_pubdata(&l1_batch_with_metadata)))
+        Ok(Some(utils::construct_pubdata(&l1_batch_with_metadata)))
     }
 }
 
