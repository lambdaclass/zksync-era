use zksync_config::ContractsConfig;

use crate::{envy_load, FromEnv};

impl FromEnv for ContractsConfig {
    fn from_env() -> anyhow::Result<Self> {
        let mut contracts: ContractsConfig = envy_load("contracts", "CONTRACTS_")?;
        // Note: we are renaming the bridge, the address remains the same
        // These two config variables should always have the same value.
        // TODO(EVM-578): double check and potentially forbid both of them being `None`.

        contracts.l2_erc20_bridge_addr = contracts
            .l2_erc20_bridge_addr
            .or(contracts.l2_shared_bridge_addr);
        contracts.l2_shared_bridge_addr = contracts
            .l2_shared_bridge_addr
            .or(contracts.l2_erc20_bridge_addr);

        if let (Some(legacy_addr), Some(shared_addr)) = (
            contracts.l2_erc20_bridge_addr,
            contracts.l2_shared_bridge_addr,
        ) {
            if legacy_addr != shared_addr {
                panic!("L2 erc20 bridge address and L2 shared bridge address are different.");
            }
        }

        Ok(contracts)
    }
}

#[cfg(test)]
mod tests {
    use zksync_system_constants::SHARED_BRIDGE_ETHER_TOKEN_ADDRESS;

    use super::*;
    use crate::test_utils::{addr, EnvMutex};

    static MUTEX: EnvMutex = EnvMutex::new();

    fn expected_config() -> ContractsConfig {
        ContractsConfig {
            governance_addr: addr("d8dA6BF26964aF9D7eEd9e03E53415D37aA96045"),
            verifier_addr: addr("34782eE00206EAB6478F2692caa800e4A581687b"),
            default_upgrade_addr: addr("0x5e6d086f5ec079adff4fb3774cdf3e8d6a34f7e9"),
            diamond_proxy_addr: addr("F00B988a98Ca742e7958DeF9F7823b5908715f4a"),
            validator_timelock_addr: addr("F00B988a98Ca742e7958DeF9F7823b5908715f4a"),
            l1_erc20_bridge_proxy_addr: Some(addr("8656770FA78c830456B00B4fFCeE6b1De0e1b888")),
            l2_erc20_bridge_addr: Some(addr("8656770FA78c830456B00B4fFCeE6b1De0e1b888")),
            l1_weth_bridge_proxy_addr: Some(addr("8656770FA78c830456B00B4fFCeE6b1De0e1b888")),
            l2_weth_bridge_addr: Some(addr("8656770FA78c830456B00B4fFCeE6b1De0e1b888")),
<<<<<<< HEAD
            l1_shared_bridge_proxy_addr: addr("8656770FA78c830456B00B4fFCeE6b1De0e1b888"),
            l2_shared_bridge_addr: addr("8656770FA78c830456B00B4fFCeE6b1De0e1b888"),
=======
            l1_shared_bridge_proxy_addr: Some(addr("8656770FA78c830456B00B4fFCeE6b1De0e1b888")),
            l2_shared_bridge_addr: Some(addr("8656770FA78c830456B00B4fFCeE6b1De0e1b888")),
>>>>>>> ae9ecc2b
            l2_testnet_paymaster_addr: Some(addr("FC073319977e314F251EAE6ae6bE76B0B3BAeeCF")),
            l1_multicall3_addr: addr("0xcA11bde05977b3631167028862bE2a173976CA11"),
            base_token_addr: Some(SHARED_BRIDGE_ETHER_TOKEN_ADDRESS),
        }
    }

    #[test]
    fn from_env() {
        let mut lock = MUTEX.lock();
        let config = r#"
CONTRACTS_GOVERNANCE_ADDR="0xd8dA6BF26964aF9D7eEd9e03E53415D37aA96045"
CONTRACTS_VERIFIER_ADDR="0x34782eE00206EAB6478F2692caa800e4A581687b"
CONTRACTS_DEFAULT_UPGRADE_ADDR="0x5e6d086f5ec079adff4fb3774cdf3e8d6a34f7e9"
CONTRACTS_DIAMOND_PROXY_ADDR="0xF00B988a98Ca742e7958DeF9F7823b5908715f4a"
CONTRACTS_VALIDATOR_TIMELOCK_ADDR="0xF00B988a98Ca742e7958DeF9F7823b5908715f4a"
CONTRACTS_L1_ERC20_BRIDGE_PROXY_ADDR="0x8656770FA78c830456B00B4fFCeE6b1De0e1b888"
CONTRACTS_L2_ERC20_BRIDGE_ADDR="0x8656770FA78c830456B00B4fFCeE6b1De0e1b888"
CONTRACTS_L1_WETH_BRIDGE_PROXY_ADDR="0x8656770FA78c830456B00B4fFCeE6b1De0e1b888"
CONTRACTS_L2_WETH_BRIDGE_ADDR="0x8656770FA78c830456B00B4fFCeE6b1De0e1b888"
CONTRACTS_L2_TESTNET_PAYMASTER_ADDR="FC073319977e314F251EAE6ae6bE76B0B3BAeeCF"
CONTRACTS_L1_MULTICALL3_ADDR="0xcA11bde05977b3631167028862bE2a173976CA11"
CONTRACTS_L1_SHARED_BRIDGE_PROXY_ADDR="0x8656770FA78c830456B00B4fFCeE6b1De0e1b888"
CONTRACTS_L2_SHARED_BRIDGE_ADDR="0x8656770FA78c830456B00B4fFCeE6b1De0e1b888"
CONTRACTS_BASE_TOKEN_ADDR="0x0000000000000000000000000000000000000001"
        "#;
        lock.set_env(config);

        let actual = ContractsConfig::from_env().unwrap();
        assert_eq!(actual, expected_config());
    }
}<|MERGE_RESOLUTION|>--- conflicted
+++ resolved
@@ -49,13 +49,8 @@
             l2_erc20_bridge_addr: Some(addr("8656770FA78c830456B00B4fFCeE6b1De0e1b888")),
             l1_weth_bridge_proxy_addr: Some(addr("8656770FA78c830456B00B4fFCeE6b1De0e1b888")),
             l2_weth_bridge_addr: Some(addr("8656770FA78c830456B00B4fFCeE6b1De0e1b888")),
-<<<<<<< HEAD
-            l1_shared_bridge_proxy_addr: addr("8656770FA78c830456B00B4fFCeE6b1De0e1b888"),
-            l2_shared_bridge_addr: addr("8656770FA78c830456B00B4fFCeE6b1De0e1b888"),
-=======
             l1_shared_bridge_proxy_addr: Some(addr("8656770FA78c830456B00B4fFCeE6b1De0e1b888")),
             l2_shared_bridge_addr: Some(addr("8656770FA78c830456B00B4fFCeE6b1De0e1b888")),
->>>>>>> ae9ecc2b
             l2_testnet_paymaster_addr: Some(addr("FC073319977e314F251EAE6ae6bE76B0B3BAeeCF")),
             l1_multicall3_addr: addr("0xcA11bde05977b3631167028862bE2a173976CA11"),
             base_token_addr: Some(SHARED_BRIDGE_ETHER_TOKEN_ADDRESS),
