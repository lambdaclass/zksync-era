--- conflicted
+++ resolved
@@ -51,7 +51,6 @@
                 Err(_) => None,
             },
             authenticated: env::var(format!("{}AUTHENTICATED", prefix))?.parse()?,
-<<<<<<< HEAD
             eigenda_cert_and_blob_verifier_addr: H160::from_str(&env::var(format!(
                 "{}EIGENDA_CERT_AND_BLOB_VERIFIER_ADDR",
                 prefix
@@ -60,12 +59,6 @@
                 "{}CERT_VERIFIER_ADDR",
                 prefix
             ))?)?,
-=======
-            cert_verifier_addr: H160::from_str(&env::var(format!(
-                "{}CERT_VERIFIER_ADDR",
-                prefix
-            ))?)?,
->>>>>>> cb90b737
             blob_version: env::var(format!("{}BLOB_VERSION", prefix))?.parse()?,
             polynomial_form: match env::var(format!("{}POLYNOMIAL_FORM", prefix))?.as_str() {
                 "Coeff" => zksync_config::configs::da_client::eigen::PolynomialForm::Coeff,
@@ -300,10 +293,7 @@
             DA_DISPERSER_RPC="http://localhost:8080"
             DA_EIGENDA_ETH_RPC="http://localhost:8545"
             DA_AUTHENTICATED=false
-<<<<<<< HEAD
             DA_EIGENDA_CERT_AND_BLOB_VERIFIER_ADDR="0x0000000000000000000000000000000000001234"
-=======
->>>>>>> cb90b737
             DA_CERT_VERIFIER_ADDR="0x0000000000000000000000000000000000012345"
             DA_BLOB_VERSION="0"
             DA_POLYNOMIAL_FORM="Coeff"
@@ -317,18 +307,12 @@
                 disperser_rpc: "http://localhost:8080".to_string(),
                 eigenda_eth_rpc: Some(SensitiveUrl::from_str("http://localhost:8545").unwrap()),
                 authenticated: false,
-<<<<<<< HEAD
                 eigenda_cert_and_blob_verifier_addr: "0x0000000000000000000000000000000000001234"
                     .parse()
                     .unwrap(),
                 cert_verifier_addr: "0x0000000000000000000000000000000000012345"
                     .parse()
                     .unwrap(),
-=======
-                cert_verifier_addr: "0x0000000000000000000000000000000000012345"
-                    .parse()
-                    .unwrap(),
->>>>>>> cb90b737
                 blob_version: 0,
                 polynomial_form: zksync_config::configs::da_client::eigen::PolynomialForm::Coeff,
             })
