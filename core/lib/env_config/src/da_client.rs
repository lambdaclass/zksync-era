--- conflicted
+++ resolved
@@ -2,18 +2,13 @@
 
 use zksync_config::configs::{
     da_client::{
-<<<<<<< HEAD
-        avail::AvailSecrets, DAClientConfig, AVAIL_CLIENT_CONFIG_NAME, EIGENDA_CLIENT_CONFIG_NAME,
-        OBJECT_STORE_CLIENT_CONFIG_NAME,
-=======
         avail::{
             AvailClientConfig, AvailSecrets, AVAIL_FULL_CLIENT_NAME, AVAIL_GAS_RELAY_CLIENT_NAME,
         },
         celestia::CelestiaSecrets,
         eigen::EigenSecrets,
         DAClientConfig, AVAIL_CLIENT_CONFIG_NAME, CELESTIA_CLIENT_CONFIG_NAME,
-        EIGEN_CLIENT_CONFIG_NAME, OBJECT_STORE_CLIENT_CONFIG_NAME,
->>>>>>> 6adb2249
+        EIGENDA_CLIENT_CONFIG_NAME, EIGEN_CLIENT_CONFIG_NAME, OBJECT_STORE_CLIENT_CONFIG_NAME,
     },
     secrets::DataAvailabilitySecrets,
     AvailConfig,
