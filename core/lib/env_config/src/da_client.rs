use std::env;

use zksync_config::{
    configs::{
        da_client::{
            avail::{
                AvailClientConfig, AvailSecrets, AVAIL_FULL_CLIENT_NAME,
                AVAIL_GAS_RELAY_CLIENT_NAME,
            },
            celestia::CelestiaSecrets,
            eigen::{EigenSecrets, EIGEN_DISPERSER_CLIENT_NAME, EIGEN_MEMSTORE_CLIENT_NAME},
            DAClientConfig, AVAIL_CLIENT_CONFIG_NAME, CELESTIA_CLIENT_CONFIG_NAME,
            EIGEN_CLIENT_CONFIG_NAME, OBJECT_STORE_CLIENT_CONFIG_NAME,
        },
        secrets::DataAvailabilitySecrets,
        AvailConfig,
    },
    EigenConfig,
};

use crate::{envy_load, FromEnv};

impl FromEnv for DAClientConfig {
    fn from_env() -> anyhow::Result<Self> {
        let client_tag = env::var("DA_CLIENT")?;
        let config = match client_tag.as_str() {
            AVAIL_CLIENT_CONFIG_NAME => Self::Avail(AvailConfig {
                bridge_api_url: env::var("DA_BRIDGE_API_URL").ok().unwrap(),
                timeout_ms: env::var("DA_TIMEOUT_MS")?.parse()?,
                config: match env::var("DA_AVAIL_CLIENT_TYPE")?.as_str() {
                    AVAIL_FULL_CLIENT_NAME => {
                        AvailClientConfig::FullClient(envy_load("da_avail_full_client", "DA_")?)
                    }
                    AVAIL_GAS_RELAY_CLIENT_NAME => {
                        AvailClientConfig::GasRelay(envy_load("da_avail_gas_relay", "DA_")?)
                    }
                    _ => anyhow::bail!("Unknown Avail DA client type"),
                },
            }),
            CELESTIA_CLIENT_CONFIG_NAME => Self::Celestia(envy_load("da_celestia_config", "DA_")?),
            EIGEN_CLIENT_CONFIG_NAME => match env::var("DA_EIGEN_CLIENT_TYPE")?.as_str() {
                EIGEN_DISPERSER_CLIENT_NAME => Self::Eigen(EigenConfig::Disperser(envy_load(
                    "da_eigen_config_disperser",
                    "DA_",
                )?)),
                EIGEN_MEMSTORE_CLIENT_NAME => Self::Eigen(EigenConfig::MemStore(envy_load(
                    "da_eigen_config_memstore",
                    "DA_",
                )?)),
                _ => anyhow::bail!("Unknown Eigen DA client type"),
            },
            OBJECT_STORE_CLIENT_CONFIG_NAME => {
                Self::ObjectStore(envy_load("da_object_store", "DA_")?)
            }
            _ => anyhow::bail!("Unknown DA client name: {}", client_tag),
        };

        Ok(config)
    }
}

impl FromEnv for DataAvailabilitySecrets {
    fn from_env() -> anyhow::Result<Self> {
        let client_tag = std::env::var("DA_CLIENT")?;
        let secrets = match client_tag.as_str() {
            AVAIL_CLIENT_CONFIG_NAME => {
                let seed_phrase: Option<zksync_basic_types::secrets::SeedPhrase> =
                    env::var("DA_SECRETS_SEED_PHRASE")
                        .ok()
                        .map(|s| s.parse().unwrap());
                let gas_relay_api_key: Option<zksync_basic_types::secrets::APIKey> =
                    env::var("DA_SECRETS_GAS_RELAY_API_KEY")
                        .ok()
                        .map(|s| s.parse().unwrap());
                if seed_phrase.is_none() && gas_relay_api_key.is_none() {
                    anyhow::bail!("No secrets provided for Avail DA client");
                }
                Self::Avail(AvailSecrets {
                    seed_phrase,
                    gas_relay_api_key,
                })
            }
            CELESTIA_CLIENT_CONFIG_NAME => {
                let private_key = env::var("DA_SECRETS_PRIVATE_KEY")
                    .map_err(|e| anyhow::format_err!("Celestia private key not found: {}", e))?
                    .parse()
                    .map_err(|e| anyhow::format_err!("failed to parse the private key: {}", e))?;
                Self::Celestia(CelestiaSecrets { private_key })
            }
            EIGEN_CLIENT_CONFIG_NAME => {
                let private_key = env::var("DA_SECRETS_PRIVATE_KEY")
                    .map_err(|e| anyhow::format_err!("Eigen private key not found: {}", e))?
                    .parse()
                    .map_err(|e| anyhow::format_err!("failed to parse the private key: {}", e))?;
                Self::Eigen(EigenSecrets { private_key })
            }

            _ => anyhow::bail!("Unknown DA client name: {}", client_tag),
        };

        Ok(secrets)
    }
}

#[cfg(test)]
mod tests {
    use zksync_config::{
        configs::{
            da_client::{
                avail::{AvailClientConfig, AvailDefaultConfig},
                eigen::{DisperserConfig, MemStoreConfig},
                DAClientConfig::{self, ObjectStore},
            },
            object_store::ObjectStoreMode::GCS,
        },
        AvailConfig, CelestiaConfig, EigenConfig, ObjectStoreConfig,
    };

    use super::*;
    use crate::test_utils::EnvMutex;

    static MUTEX: EnvMutex = EnvMutex::new();

    fn expected_object_store_da_client_config(url: String, max_retries: u16) -> DAClientConfig {
        ObjectStore(ObjectStoreConfig {
            mode: GCS {
                bucket_base_url: url,
            },
            max_retries,
            local_mirror_path: None,
        })
    }

    #[test]
    fn from_env_object_store() {
        let mut lock = MUTEX.lock();
        let config = r#"
            DA_CLIENT="ObjectStore"

            DA_BUCKET_BASE_URL="sometestpath"
            DA_MODE="GCS"
            DA_MAX_RETRIES="5"
        "#;
        lock.set_env(config);
        let actual = DAClientConfig::from_env().unwrap();
        assert_eq!(
            actual,
            expected_object_store_da_client_config("sometestpath".to_string(), 5)
        );
    }

    fn expected_avail_da_layer_config(
        api_node_url: &str,
        bridge_api_url: &str,
        app_id: u32,
        timeout_ms: usize,
    ) -> DAClientConfig {
        DAClientConfig::Avail(AvailConfig {
            bridge_api_url: bridge_api_url.to_string(),
            timeout_ms,
            config: AvailClientConfig::FullClient(AvailDefaultConfig {
                api_node_url: api_node_url.to_string(),
                app_id,
            }),
        })
    }

    #[test]
    fn from_env_avail_client() {
        let mut lock = MUTEX.lock();
        let config = r#"
            DA_CLIENT="Avail"
            DA_AVAIL_CLIENT_TYPE="FullClient"

            DA_BRIDGE_API_URL="localhost:54321"
            DA_TIMEOUT_MS="2000"

            DA_API_NODE_URL="localhost:12345"
            DA_APP_ID="1"
        "#;

        lock.set_env(config);

        let actual = DAClientConfig::from_env().unwrap();
        assert_eq!(
            actual,
            expected_avail_da_layer_config(
                "localhost:12345",
                "localhost:54321",
                "1".parse::<u32>().unwrap(),
                "2000".parse::<usize>().unwrap(),
            )
        );
    }

    #[test]
    fn from_env_avail_secrets() {
        let mut lock = MUTEX.lock();
        let config = r#"
            DA_CLIENT="Avail"
            DA_SECRETS_SEED_PHRASE="bottom drive obey lake curtain smoke basket hold race lonely fit walk"
        "#;

        lock.set_env(config);

        let (actual_seed, actual_key) = match DataAvailabilitySecrets::from_env().unwrap() {
            DataAvailabilitySecrets::Avail(avail) => (avail.seed_phrase, avail.gas_relay_api_key),
            _ => {
                panic!("Avail config expected")
            }
        };
        assert_eq!(
            (actual_seed.unwrap(), actual_key),
            (
                "bottom drive obey lake curtain smoke basket hold race lonely fit walk"
                    .parse()
                    .unwrap(),
                None
            )
        );
    }

    fn expected_celestia_da_layer_config(
        api_node_url: &str,
        namespace: &str,
        chain_id: &str,
        timeout_ms: u64,
    ) -> DAClientConfig {
        DAClientConfig::Celestia(CelestiaConfig {
            api_node_url: api_node_url.to_string(),
            namespace: namespace.to_string(),
            chain_id: chain_id.to_string(),
            timeout_ms,
        })
    }

    #[test]
    fn from_env_celestia_client() {
        let mut lock = MUTEX.lock();
        let config = r#"
            DA_CLIENT="Celestia"
            DA_API_NODE_URL="localhost:12345"
            DA_NAMESPACE="0x1234567890abcdef"
            DA_CHAIN_ID="mocha-4"
            DA_TIMEOUT_MS="7000"
        "#;
        lock.set_env(config);

        let actual = DAClientConfig::from_env().unwrap();
        assert_eq!(
            actual,
            expected_celestia_da_layer_config(
                "localhost:12345",
                "0x1234567890abcdef",
                "mocha-4",
                7000
            )
        );
    }

    #[test]
    fn from_env_eigen_client() {
        let mut lock = MUTEX.lock();
        let config = r#"
            DA_CLIENT="Eigen"
<<<<<<< HEAD
            DA_EIGEN_CLIENT_TYPE="MemStore"
            DA_MAX_BLOB_SIZE_BYTES=10
            DA_BLOB_EXPIRATION=20
            DA_GET_LATENCY=30
            DA_PUT_LATENCY=40
        "#;
        lock.set_env(config);

        let actual = DAClientConfig::from_env().unwrap();
        assert_eq!(
            actual,
            DAClientConfig::Eigen(EigenConfig::MemStore(MemStoreConfig {
                max_blob_size_bytes: 10,
                blob_expiration: 20,
                get_latency: 30,
                put_latency: 40,
            }))
        );
    }

    #[test]
    fn from_env_eigen_client_remote() {
        let mut lock = MUTEX.lock();
        let config = r#"
            DA_CLIENT="Eigen"
            DA_EIGEN_CLIENT_TYPE="Disperser"
            DA_DISPERSER_RPC="http://localhost:8080"
            DA_ETH_CONFIRMATION_DEPTH=0
            DA_EIGENDA_ETH_RPC="http://localhost:8545"
            DA_EIGENDA_SVC_MANAGER_ADDRESS="0x123"
            DA_BLOB_SIZE_LIMIT=1000
            DA_STATUS_QUERY_TIMEOUT=2
            DA_STATUS_QUERY_INTERVAL=3
            DA_WAIT_FOR_FINALIZATION=true
            DA_AUTHENTICATED=false
=======
            DA_RPC_NODE_URL="localhost:12345"
            DA_INCLUSION_POLLING_INTERVAL_MS="1000"
            DA_AUTHENTICATED_DISPERSAL="true"
>>>>>>> 5b8665bf
        "#;
        lock.set_env(config);

        let actual = DAClientConfig::from_env().unwrap();
        assert_eq!(
            actual,
<<<<<<< HEAD
            DAClientConfig::Eigen(EigenConfig::Disperser(DisperserConfig {
                custom_quorum_numbers: None,
                disperser_rpc: "http://localhost:8080".to_string(),
                eth_confirmation_depth: 0,
                eigenda_eth_rpc: "http://localhost:8545".to_string(),
                eigenda_svc_manager_address: "0x123".to_string(),
                blob_size_limit: 1000,
                status_query_timeout: 2,
                status_query_interval: 3,
                wait_for_finalization: true,
                authenticated: false,
            }))
=======
            DAClientConfig::Eigen(EigenConfig {
                rpc_node_url: "localhost:12345".to_string(),
                inclusion_polling_interval_ms: 1000,
                authenticated_dispersal: true,
            })
>>>>>>> 5b8665bf
        );
    }

    #[test]
    fn from_env_celestia_secrets() {
        let mut lock = MUTEX.lock();
        let config = r#"
            DA_CLIENT="Celestia"
            DA_SECRETS_PRIVATE_KEY="f55baf7c0e4e33b1d78fbf52f069c426bc36cff1aceb9bc8f45d14c07f034d73"
        "#;

        lock.set_env(config);

        let DataAvailabilitySecrets::Celestia(actual) =
            DataAvailabilitySecrets::from_env().unwrap()
        else {
            panic!("expected Celestia config")
        };
        assert_eq!(
            actual.private_key,
            "f55baf7c0e4e33b1d78fbf52f069c426bc36cff1aceb9bc8f45d14c07f034d73"
                .parse()
                .unwrap()
        );
    }
}<|MERGE_RESOLUTION|>--- conflicted
+++ resolved
@@ -259,11 +259,10 @@
     }
 
     #[test]
-    fn from_env_eigen_client() {
+    fn from_env_eigen_client_memstore() {
         let mut lock = MUTEX.lock();
         let config = r#"
             DA_CLIENT="Eigen"
-<<<<<<< HEAD
             DA_EIGEN_CLIENT_TYPE="MemStore"
             DA_MAX_BLOB_SIZE_BYTES=10
             DA_BLOB_EXPIRATION=20
@@ -299,18 +298,12 @@
             DA_STATUS_QUERY_INTERVAL=3
             DA_WAIT_FOR_FINALIZATION=true
             DA_AUTHENTICATED=false
-=======
-            DA_RPC_NODE_URL="localhost:12345"
-            DA_INCLUSION_POLLING_INTERVAL_MS="1000"
-            DA_AUTHENTICATED_DISPERSAL="true"
->>>>>>> 5b8665bf
-        "#;
-        lock.set_env(config);
-
-        let actual = DAClientConfig::from_env().unwrap();
-        assert_eq!(
-            actual,
-<<<<<<< HEAD
+        "#;
+        lock.set_env(config);
+
+        let actual = DAClientConfig::from_env().unwrap();
+        assert_eq!(
+            actual,
             DAClientConfig::Eigen(EigenConfig::Disperser(DisperserConfig {
                 custom_quorum_numbers: None,
                 disperser_rpc: "http://localhost:8080".to_string(),
@@ -323,13 +316,6 @@
                 wait_for_finalization: true,
                 authenticated: false,
             }))
-=======
-            DAClientConfig::Eigen(EigenConfig {
-                rpc_node_url: "localhost:12345".to_string(),
-                inclusion_polling_interval_ms: 1000,
-                authenticated_dispersal: true,
-            })
->>>>>>> 5b8665bf
         );
     }
 
