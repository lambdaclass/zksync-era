use std::{env, num::ParseIntError, str::FromStr};

use anyhow::Context;
use zksync_basic_types::{url::SensitiveUrl, H160};
use zksync_config::{
    configs::{
        da_client::{
            avail::{
                AvailClientConfig, AvailSecrets, AVAIL_FULL_CLIENT_NAME,
                AVAIL_GAS_RELAY_CLIENT_NAME,
            },
            celestia::CelestiaSecrets,
            eigen::EigenSecrets,
            DAClientConfig, AVAIL_CLIENT_CONFIG_NAME, CELESTIA_CLIENT_CONFIG_NAME,
            EIGEN_CLIENT_CONFIG_NAME, NO_DA_CLIENT_CONFIG_NAME, OBJECT_STORE_CLIENT_CONFIG_NAME,
        },
        secrets::DataAvailabilitySecrets,
        AvailConfig,
    },
    EigenConfig,
};

use crate::{envy_load, FromEnv};

pub fn da_client_config_from_env(prefix: &str) -> anyhow::Result<DAClientConfig> {
    let client_tag = env::var(format!("{}CLIENT", prefix))?;
    let config = match client_tag.as_str() {
        AVAIL_CLIENT_CONFIG_NAME => DAClientConfig::Avail(AvailConfig {
            bridge_api_url: env::var(format!("{}BRIDGE_API_URL", prefix))?,
            timeout_ms: env::var(format!("{}TIMEOUT_MS", prefix))?.parse()?,
            config: match env::var(format!("{}AVAIL_CLIENT_TYPE", prefix))?.as_str() {
                AVAIL_FULL_CLIENT_NAME => {
                    AvailClientConfig::FullClient(envy_load("da_avail_full_client", prefix)?)
                }
                AVAIL_GAS_RELAY_CLIENT_NAME => {
                    AvailClientConfig::GasRelay(envy_load("da_avail_gas_relay", prefix)?)
                }
                _ => anyhow::bail!("Unknown Avail DA client type"),
            },
        }),
        CELESTIA_CLIENT_CONFIG_NAME => {
            DAClientConfig::Celestia(envy_load("da_celestia_config", prefix)?)
        }
        EIGEN_CLIENT_CONFIG_NAME => DAClientConfig::Eigen(EigenConfig {
            disperser_rpc: env::var(format!("{}DISPERSER_RPC", prefix))?,
            settlement_layer_confirmation_depth: env::var(format!(
                "{}SETTLEMENT_LAYER_CONFIRMATION_DEPTH",
                prefix
            ))?
            .parse()?,
            eigenda_eth_rpc: match env::var(format!("{}EIGENDA_ETH_RPC", prefix)) {
                // Use a specific L1 RPC URL for the EigenDA client.
                Ok(url) => Some(SensitiveUrl::from_str(&url)?),
                // Err means that the environment variable is not set.
                // Use zkSync default L1 RPC for the EigenDA client.
                Err(_) => None,
            },
            eigenda_svc_manager_address: H160::from_str(&env::var(format!(
                "{}EIGENDA_SVC_MANAGER_ADDRESS",
                prefix
            ))?)?,
            wait_for_finalization: env::var(format!("{}WAIT_FOR_FINALIZATION", prefix))?.parse()?,
            authenticated: env::var(format!("{}AUTHENTICATED", prefix))?.parse()?,
            points_source: match env::var(format!("{}POINTS_SOURCE", prefix))?.as_str() {
                "Path" => zksync_config::configs::da_client::eigen::PointsSource::Path(env::var(
                    format!("{}POINTS_PATH", prefix),
                )?),
                "Url" => zksync_config::configs::da_client::eigen::PointsSource::Url((
                    env::var(format!("{}POINTS_LINK_G1", prefix))?,
                    env::var(format!("{}POINTS_LINK_G2", prefix))?,
                )),
                _ => anyhow::bail!("Unknown Eigen points type"),
            },
<<<<<<< HEAD
            eigenda_registry_addr: H160::from_str(&env::var(format!(
                "{}EIGENDA_REGISTRY_ADDR",
                prefix
            ))?)?,
=======
            custom_quorum_numbers: match env::var(format!("{}CUSTOM_QUORUM_NUMBERS", prefix)) {
                Ok(numbers) => numbers
                    .split(',')
                    .map(|s| s.parse().map_err(|e: ParseIntError| anyhow::anyhow!(e)))
                    .collect::<anyhow::Result<Vec<_>>>()?,
                Err(_) => vec![],
            },
>>>>>>> 91e04fb6
        }),
        OBJECT_STORE_CLIENT_CONFIG_NAME => {
            DAClientConfig::ObjectStore(envy_load("da_object_store", prefix)?)
        }
        NO_DA_CLIENT_CONFIG_NAME => DAClientConfig::NoDA,
        _ => anyhow::bail!("Unknown DA client name: {}", client_tag),
    };

    Ok(config)
}

impl FromEnv for DAClientConfig {
    fn from_env() -> anyhow::Result<Self> {
        da_client_config_from_env("DA_")
    }
}

pub fn da_client_secrets_from_env(prefix: &str) -> anyhow::Result<DataAvailabilitySecrets> {
    let client_tag = env::var(format!("{}CLIENT", prefix))?;
    let secrets = match client_tag.as_str() {
        AVAIL_CLIENT_CONFIG_NAME => {
            let seed_phrase: Option<zksync_basic_types::secrets::SeedPhrase> =
                env::var(format!("{}SECRETS_SEED_PHRASE", prefix))
                    .ok()
                    .map(Into::into);
            let gas_relay_api_key: Option<zksync_basic_types::secrets::APIKey> =
                env::var(format!("{}SECRETS_GAS_RELAY_API_KEY", prefix))
                    .ok()
                    .map(Into::into);
            if seed_phrase.is_none() && gas_relay_api_key.is_none() {
                anyhow::bail!("No secrets provided for Avail DA client");
            }
            DataAvailabilitySecrets::Avail(AvailSecrets {
                seed_phrase,
                gas_relay_api_key,
            })
        }
        CELESTIA_CLIENT_CONFIG_NAME => {
            let private_key = env::var(format!("{}SECRETS_PRIVATE_KEY", prefix))
                .context("Celestia private key not found")?
                .into();
            DataAvailabilitySecrets::Celestia(CelestiaSecrets { private_key })
        }
        EIGEN_CLIENT_CONFIG_NAME => {
            let private_key = env::var(format!("{}SECRETS_PRIVATE_KEY", prefix))
                .context("Eigen private key not found")?
                .into();
            DataAvailabilitySecrets::Eigen(EigenSecrets { private_key })
        }

        _ => anyhow::bail!("Unknown DA client name: {}", client_tag),
    };

    Ok(secrets)
}

impl FromEnv for DataAvailabilitySecrets {
    fn from_env() -> anyhow::Result<Self> {
        da_client_secrets_from_env("DA_")
    }
}

#[cfg(test)]
mod tests {
    use std::str::FromStr;

    use zksync_basic_types::url::SensitiveUrl;
    use zksync_config::{
        configs::{
            da_client::{
                avail::{AvailClientConfig, AvailDefaultConfig},
                eigen::PointsSource,
                DAClientConfig::{self, ObjectStore},
            },
            object_store::ObjectStoreMode::GCS,
        },
        AvailConfig, CelestiaConfig, EigenConfig, ObjectStoreConfig,
    };

    use super::*;
    use crate::test_utils::EnvMutex;

    static MUTEX: EnvMutex = EnvMutex::new();

    fn expected_object_store_da_client_config(url: String, max_retries: u16) -> DAClientConfig {
        ObjectStore(ObjectStoreConfig {
            mode: GCS {
                bucket_base_url: url,
            },
            max_retries,
            local_mirror_path: None,
        })
    }

    #[test]
    fn from_env_object_store() {
        let mut lock = MUTEX.lock();
        let config = r#"
            DA_CLIENT="ObjectStore"

            DA_BUCKET_BASE_URL="sometestpath"
            DA_MODE="GCS"
            DA_MAX_RETRIES="5"
        "#;
        lock.set_env(config);
        let actual = DAClientConfig::from_env().unwrap();
        assert_eq!(
            actual,
            expected_object_store_da_client_config("sometestpath".to_string(), 5)
        );
    }

    fn expected_avail_da_layer_config(
        api_node_url: &str,
        bridge_api_url: &str,
        app_id: u32,
        timeout_ms: usize,
    ) -> DAClientConfig {
        DAClientConfig::Avail(AvailConfig {
            bridge_api_url: bridge_api_url.to_string(),
            timeout_ms,
            config: AvailClientConfig::FullClient(AvailDefaultConfig {
                api_node_url: api_node_url.to_string(),
                app_id,
                finality_state: None,
            }),
        })
    }

    #[test]
    fn from_env_avail_client() {
        let mut lock = MUTEX.lock();
        let config = r#"
            DA_CLIENT="Avail"
            DA_AVAIL_CLIENT_TYPE="FullClient"

            DA_BRIDGE_API_URL="localhost:54321"
            DA_TIMEOUT_MS="2000"

            DA_API_NODE_URL="localhost:12345"
            DA_APP_ID="1"
        "#;

        lock.set_env(config);

        let actual = DAClientConfig::from_env().unwrap();
        assert_eq!(
            actual,
            expected_avail_da_layer_config(
                "localhost:12345",
                "localhost:54321",
                "1".parse::<u32>().unwrap(),
                "2000".parse::<usize>().unwrap(),
            )
        );
    }

    #[test]
    fn from_env_avail_secrets() {
        let mut lock = MUTEX.lock();
        let config = r#"
            DA_CLIENT="Avail"
            DA_SECRETS_SEED_PHRASE="bottom drive obey lake curtain smoke basket hold race lonely fit walk"
        "#;

        lock.set_env(config);

        let (actual_seed, actual_key) = match DataAvailabilitySecrets::from_env().unwrap() {
            DataAvailabilitySecrets::Avail(avail) => (avail.seed_phrase, avail.gas_relay_api_key),
            _ => {
                panic!("Avail config expected")
            }
        };
        assert_eq!(
            (actual_seed.unwrap(), actual_key),
            (
                "bottom drive obey lake curtain smoke basket hold race lonely fit walk".into(),
                None
            )
        );
    }

    fn expected_celestia_da_layer_config(
        api_node_url: &str,
        namespace: &str,
        chain_id: &str,
        timeout_ms: u64,
    ) -> DAClientConfig {
        DAClientConfig::Celestia(CelestiaConfig {
            api_node_url: api_node_url.to_string(),
            namespace: namespace.to_string(),
            chain_id: chain_id.to_string(),
            timeout_ms,
        })
    }

    #[test]
    fn from_env_celestia_client() {
        let mut lock = MUTEX.lock();
        let config = r#"
            DA_CLIENT="Celestia"
            DA_API_NODE_URL="localhost:12345"
            DA_NAMESPACE="0x1234567890abcdef"
            DA_CHAIN_ID="mocha-4"
            DA_TIMEOUT_MS="7000"
        "#;
        lock.set_env(config);

        let actual = DAClientConfig::from_env().unwrap();
        assert_eq!(
            actual,
            expected_celestia_da_layer_config(
                "localhost:12345",
                "0x1234567890abcdef",
                "mocha-4",
                7000
            )
        );
    }

    #[test]
    fn from_env_eigen_client() {
        let mut lock = MUTEX.lock();
        let config = r#"
            DA_CLIENT="Eigen"
            DA_DISPERSER_RPC="http://localhost:8080"
            DA_SETTLEMENT_LAYER_CONFIRMATION_DEPTH=0
            DA_EIGENDA_ETH_RPC="http://localhost:8545"
            DA_EIGENDA_SVC_MANAGER_ADDRESS="0x0000000000000000000000000000000000000123"
            DA_WAIT_FOR_FINALIZATION=true
            DA_AUTHENTICATED=false
            DA_POINTS_SOURCE="Path"
            DA_POINTS_PATH="resources"
<<<<<<< HEAD
            DA_EIGENDA_REGISTRY_ADDR="0x0000000000000000000000000000000000001234"
=======
            DA_CUSTOM_QUORUM_NUMBERS="2"
>>>>>>> 91e04fb6
        "#;
        lock.set_env(config);

        let actual = DAClientConfig::from_env().unwrap();
        assert_eq!(
            actual,
            DAClientConfig::Eigen(EigenConfig {
                disperser_rpc: "http://localhost:8080".to_string(),
                settlement_layer_confirmation_depth: 0,
                eigenda_eth_rpc: Some(SensitiveUrl::from_str("http://localhost:8545").unwrap()),
                eigenda_svc_manager_address: "0x0000000000000000000000000000000000000123"
                    .parse()
                    .unwrap(),
                wait_for_finalization: true,
                authenticated: false,
                points_source: PointsSource::Path("resources".to_string()),
<<<<<<< HEAD
                eigenda_registry_addr: "0x0000000000000000000000000000000000001234"
                    .parse()
                    .unwrap(),
=======
                custom_quorum_numbers: vec![2],
>>>>>>> 91e04fb6
            })
        );
    }

    #[test]
    fn from_env_celestia_secrets() {
        let mut lock = MUTEX.lock();
        let config = r#"
            DA_CLIENT="Celestia"
            DA_SECRETS_PRIVATE_KEY="f55baf7c0e4e33b1d78fbf52f069c426bc36cff1aceb9bc8f45d14c07f034d73"
        "#;

        lock.set_env(config);

        let DataAvailabilitySecrets::Celestia(actual) =
            DataAvailabilitySecrets::from_env().unwrap()
        else {
            panic!("expected Celestia config")
        };
        assert_eq!(
            actual.private_key,
            "f55baf7c0e4e33b1d78fbf52f069c426bc36cff1aceb9bc8f45d14c07f034d73".into()
        );
    }
}<|MERGE_RESOLUTION|>--- conflicted
+++ resolved
@@ -71,12 +71,6 @@
                 )),
                 _ => anyhow::bail!("Unknown Eigen points type"),
             },
-<<<<<<< HEAD
-            eigenda_registry_addr: H160::from_str(&env::var(format!(
-                "{}EIGENDA_REGISTRY_ADDR",
-                prefix
-            ))?)?,
-=======
             custom_quorum_numbers: match env::var(format!("{}CUSTOM_QUORUM_NUMBERS", prefix)) {
                 Ok(numbers) => numbers
                     .split(',')
@@ -84,7 +78,10 @@
                     .collect::<anyhow::Result<Vec<_>>>()?,
                 Err(_) => vec![],
             },
->>>>>>> 91e04fb6
+            eigenda_registry_addr: H160::from_str(&env::var(format!(
+                "{}EIGENDA_REGISTRY_ADDR",
+                prefix
+            ))?)?,
         }),
         OBJECT_STORE_CLIENT_CONFIG_NAME => {
             DAClientConfig::ObjectStore(envy_load("da_object_store", prefix)?)
@@ -318,11 +315,8 @@
             DA_AUTHENTICATED=false
             DA_POINTS_SOURCE="Path"
             DA_POINTS_PATH="resources"
-<<<<<<< HEAD
+            DA_CUSTOM_QUORUM_NUMBERS="2"
             DA_EIGENDA_REGISTRY_ADDR="0x0000000000000000000000000000000000001234"
-=======
-            DA_CUSTOM_QUORUM_NUMBERS="2"
->>>>>>> 91e04fb6
         "#;
         lock.set_env(config);
 
@@ -339,13 +333,10 @@
                 wait_for_finalization: true,
                 authenticated: false,
                 points_source: PointsSource::Path("resources".to_string()),
-<<<<<<< HEAD
+                custom_quorum_numbers: vec![2],
                 eigenda_registry_addr: "0x0000000000000000000000000000000000001234"
                     .parse()
                     .unwrap(),
-=======
-                custom_quorum_numbers: vec![2],
->>>>>>> 91e04fb6
             })
         );
     }
