use zksync_config::configs::chain::{
    CircuitBreakerConfig, MempoolConfig, NetworkConfig, OperationsManagerConfig, StateKeeperConfig,
};

use crate::{envy_load, FromEnv};

impl FromEnv for NetworkConfig {
    fn from_env() -> anyhow::Result<Self> {
        envy_load("network", "CHAIN_ETH_")
    }
}

impl FromEnv for StateKeeperConfig {
    fn from_env() -> anyhow::Result<Self> {
        envy_load("state_keeper", "CHAIN_STATE_KEEPER_")
    }
}

impl FromEnv for OperationsManagerConfig {
    fn from_env() -> anyhow::Result<Self> {
        envy_load("operations_manager", "CHAIN_OPERATIONS_MANAGER_")
    }
}

impl FromEnv for CircuitBreakerConfig {
    fn from_env() -> anyhow::Result<Self> {
        envy_load("circuit_breaker", "CHAIN_CIRCUIT_BREAKER_")
    }
}

impl FromEnv for MempoolConfig {
    fn from_env() -> anyhow::Result<Self> {
        envy_load("mempool", "CHAIN_MEMPOOL_")
    }
}

#[cfg(test)]
mod tests {
    use zksync_basic_types::L2ChainId;
    use zksync_config::configs::chain::{FeeModelVersion, L1BatchCommitDataGeneratorMode};

    use super::*;
    use crate::test_utils::{addr, hash, EnvMutex};

    static MUTEX: EnvMutex = EnvMutex::new();
    const VALIDIUM_L1_BATCH_COMMIT_DATA_GENERATOR_MODE: &str = "Validium";
    const ROLLUP_L1_BATCH_COMMIT_DATA_GENERATOR_MODE: &str = "Rollup";

    fn expected_network_config() -> NetworkConfig {
        NetworkConfig {
            network: "localhost".parse().unwrap(),
            zksync_network: "localhost".to_string(),
            zksync_network_id: L2ChainId::from(270),
        }
    }

    #[test]
    fn network_from_env() {
        let mut lock = MUTEX.lock();
        let config = r#"
            CHAIN_ETH_NETWORK="localhost"
            CHAIN_ETH_ZKSYNC_NETWORK="localhost"
            CHAIN_ETH_ZKSYNC_NETWORK_ID=270
        "#;
        lock.set_env(config);

        let actual = NetworkConfig::from_env().unwrap();
        assert_eq!(actual, expected_network_config());
    }

    fn expected_state_keeper_config(
        l1_batch_commit_data_generator_mode: L1BatchCommitDataGeneratorMode,
    ) -> StateKeeperConfig {
        StateKeeperConfig {
            transaction_slots: 50,
            block_commit_deadline_ms: 2500,
            miniblock_commit_deadline_ms: 1000,
            miniblock_seal_queue_capacity: 10,
            max_single_tx_gas: 1_000_000,
            max_allowed_l2_tx_gas_limit: 2_000_000_000,
            close_block_at_eth_params_percentage: 0.2,
            close_block_at_gas_percentage: 0.8,
            close_block_at_geometry_percentage: 0.5,
            reject_tx_at_eth_params_percentage: 0.8,
            reject_tx_at_geometry_percentage: 0.3,
            fee_account_addr: addr("de03a0B5963f75f1C8485B355fF6D30f3093BDE7"),
            reject_tx_at_gas_percentage: 0.5,
            minimal_l2_gas_price: 100000000,
            compute_overhead_part: 0.0,
            pubdata_overhead_part: 1.0,
            batch_overhead_l1_gas: 800_000,
            max_gas_per_batch: 200_000_000,
            max_pubdata_per_batch: 100_000,
            fee_model_version: FeeModelVersion::V2,
            validation_computational_gas_limit: 10_000_000,
            save_call_traces: false,
            virtual_blocks_interval: 1,
            virtual_blocks_per_miniblock: 1,
            upload_witness_inputs_to_gcs: false,
            enum_index_migration_chunk_size: Some(2_000),
<<<<<<< HEAD
            l1_batch_commit_data_generator_mode,
=======
            bootloader_hash: Some(hash(
                "0x010007ede999d096c84553fb514d3d6ca76fbf39789dda76bfeda9f3ae06236e",
            )),
            default_aa_hash: Some(hash(
                "0x0100055b041eb28aff6e3a6e0f37c31fd053fc9ef142683b05e5f0aee6934066",
            )),
>>>>>>> e26091a1
        }
    }

    fn state_keeper_config(l1_batch_commit_data_generator_mode: &str) -> String {
        format!(
            r#"
            CHAIN_STATE_KEEPER_TRANSACTION_SLOTS="50"
            CHAIN_STATE_KEEPER_FEE_ACCOUNT_ADDR="0xde03a0B5963f75f1C8485B355fF6D30f3093BDE7"
            CHAIN_STATE_KEEPER_MAX_SINGLE_TX_GAS="1000000"
            CHAIN_STATE_KEEPER_MAX_ALLOWED_L2_TX_GAS_LIMIT="2000000000"
            CHAIN_STATE_KEEPER_CLOSE_BLOCK_AT_GEOMETRY_PERCENTAGE="0.5"
            CHAIN_STATE_KEEPER_CLOSE_BLOCK_AT_GAS_PERCENTAGE="0.8"
            CHAIN_STATE_KEEPER_CLOSE_BLOCK_AT_ETH_PARAMS_PERCENTAGE="0.2"
            CHAIN_STATE_KEEPER_REJECT_TX_AT_GEOMETRY_PERCENTAGE="0.3"
            CHAIN_STATE_KEEPER_REJECT_TX_AT_ETH_PARAMS_PERCENTAGE="0.8"
            CHAIN_STATE_KEEPER_REJECT_TX_AT_GAS_PERCENTAGE="0.5"
            CHAIN_STATE_KEEPER_BLOCK_COMMIT_DEADLINE_MS="2500"
            CHAIN_STATE_KEEPER_MINIBLOCK_COMMIT_DEADLINE_MS="1000"
            CHAIN_STATE_KEEPER_MINIBLOCK_SEAL_QUEUE_CAPACITY="10"
            CHAIN_STATE_KEEPER_MINIMAL_L2_GAS_PRICE="100000000"
            CHAIN_STATE_KEEPER_COMPUTE_OVERHEAD_PART="0.0"
            CHAIN_STATE_KEEPER_PUBDATA_OVERHEAD_PART="1.0"
            CHAIN_STATE_KEEPER_BATCH_OVERHEAD_L1_GAS="800000"
            CHAIN_STATE_KEEPER_MAX_GAS_PER_BATCH="200000000"
            CHAIN_STATE_KEEPER_MAX_PUBDATA_PER_BATCH="100000"
            CHAIN_STATE_KEEPER_FEE_MODEL_VERSION="V2"
            CHAIN_STATE_KEEPER_VALIDATION_COMPUTATIONAL_GAS_LIMIT="10000000"
            CHAIN_STATE_KEEPER_SAVE_CALL_TRACES="false"
            CHAIN_STATE_KEEPER_UPLOAD_WITNESS_INPUTS_TO_GCS="false"
            CHAIN_STATE_KEEPER_ENUM_INDEX_MIGRATION_CHUNK_SIZE="2000"
            CHAIN_STATE_KEEPER_VIRTUAL_BLOCKS_PER_MINIBLOCK="1"
            CHAIN_STATE_KEEPER_VIRTUAL_BLOCKS_INTERVAL="1"
<<<<<<< HEAD
            CHAIN_STATE_KEEPER_L1_BATCH_COMMIT_DATA_GENERATOR_MODE="{l1_batch_commit_data_generator_mode}"
        "#
        )
    }

    fn _state_keeper_from_env(config: &str, expected_config: StateKeeperConfig) {
        let mut lock = MUTEX.lock();
=======
            CHAIN_STATE_KEEPER_BOOTLOADER_HASH=0x010007ede999d096c84553fb514d3d6ca76fbf39789dda76bfeda9f3ae06236e
            CHAIN_STATE_KEEPER_DEFAULT_AA_HASH=0x0100055b041eb28aff6e3a6e0f37c31fd053fc9ef142683b05e5f0aee6934066
        "#;
>>>>>>> e26091a1
        lock.set_env(config);

        let actual = StateKeeperConfig::from_env().unwrap();
        assert_eq!(actual, expected_config);
    }

    #[test]
    fn state_keeper_from_env() {
        _state_keeper_from_env(
            &state_keeper_config(ROLLUP_L1_BATCH_COMMIT_DATA_GENERATOR_MODE),
            expected_state_keeper_config(L1BatchCommitDataGeneratorMode::Rollup),
        );
        _state_keeper_from_env(
            &state_keeper_config(VALIDIUM_L1_BATCH_COMMIT_DATA_GENERATOR_MODE),
            expected_state_keeper_config(L1BatchCommitDataGeneratorMode::Validium),
        );
    }

    fn expected_mempool_config() -> MempoolConfig {
        MempoolConfig {
            sync_interval_ms: 10,
            sync_batch_size: 1000,
            capacity: 1_000_000,
            stuck_tx_timeout: 10,
            remove_stuck_txs: true,
            delay_interval: 100,
        }
    }

    #[test]
    fn mempool_from_env() {
        let mut lock = MUTEX.lock();
        let config = r#"
            CHAIN_MEMPOOL_SYNC_INTERVAL_MS="10"
            CHAIN_MEMPOOL_SYNC_BATCH_SIZE="1000"
            CHAIN_MEMPOOL_STUCK_TX_TIMEOUT="10"
            CHAIN_MEMPOOL_REMOVE_STUCK_TXS="true"
            CHAIN_MEMPOOL_DELAY_INTERVAL="100"
            CHAIN_MEMPOOL_CAPACITY="1000000"
        "#;
        lock.set_env(config);

        let actual = MempoolConfig::from_env().unwrap();
        assert_eq!(actual, expected_mempool_config());
    }

    fn expected_circuit_breaker_config() -> CircuitBreakerConfig {
        CircuitBreakerConfig {
            sync_interval_ms: 1000,
            http_req_max_retry_number: 5,
            http_req_retry_interval_sec: 2,
            replication_lag_limit_sec: Some(10),
        }
    }

    #[test]
    fn circuit_breaker_from_env() {
        let mut lock = MUTEX.lock();
        let config = r#"
            CHAIN_CIRCUIT_BREAKER_SYNC_INTERVAL_MS="1000"
            CHAIN_CIRCUIT_BREAKER_HTTP_REQ_MAX_RETRY_NUMBER="5"
            CHAIN_CIRCUIT_BREAKER_HTTP_REQ_RETRY_INTERVAL_SEC="2"
            CHAIN_CIRCUIT_BREAKER_REPLICATION_LAG_LIMIT_SEC="10"
        "#;
        lock.set_env(config);

        let actual = CircuitBreakerConfig::from_env().unwrap();
        assert_eq!(actual, expected_circuit_breaker_config());
    }

    #[test]
    fn default_state_keeper_mode() {
        assert_eq!(
            StateKeeperConfig::default().l1_batch_commit_data_generator_mode,
            L1BatchCommitDataGeneratorMode::Rollup
        );
    }
}<|MERGE_RESOLUTION|>--- conflicted
+++ resolved
@@ -98,16 +98,13 @@
             virtual_blocks_per_miniblock: 1,
             upload_witness_inputs_to_gcs: false,
             enum_index_migration_chunk_size: Some(2_000),
-<<<<<<< HEAD
-            l1_batch_commit_data_generator_mode,
-=======
             bootloader_hash: Some(hash(
                 "0x010007ede999d096c84553fb514d3d6ca76fbf39789dda76bfeda9f3ae06236e",
             )),
             default_aa_hash: Some(hash(
                 "0x0100055b041eb28aff6e3a6e0f37c31fd053fc9ef142683b05e5f0aee6934066",
             )),
->>>>>>> e26091a1
+            l1_batch_commit_data_generator_mode,
         }
     }
 
@@ -140,7 +137,8 @@
             CHAIN_STATE_KEEPER_ENUM_INDEX_MIGRATION_CHUNK_SIZE="2000"
             CHAIN_STATE_KEEPER_VIRTUAL_BLOCKS_PER_MINIBLOCK="1"
             CHAIN_STATE_KEEPER_VIRTUAL_BLOCKS_INTERVAL="1"
-<<<<<<< HEAD
+            CHAIN_STATE_KEEPER_BOOTLOADER_HASH=0x010007ede999d096c84553fb514d3d6ca76fbf39789dda76bfeda9f3ae06236e
+            CHAIN_STATE_KEEPER_DEFAULT_AA_HASH=0x0100055b041eb28aff6e3a6e0f37c31fd053fc9ef142683b05e5f0aee6934066
             CHAIN_STATE_KEEPER_L1_BATCH_COMMIT_DATA_GENERATOR_MODE="{l1_batch_commit_data_generator_mode}"
         "#
         )
@@ -148,11 +146,6 @@
 
     fn _state_keeper_from_env(config: &str, expected_config: StateKeeperConfig) {
         let mut lock = MUTEX.lock();
-=======
-            CHAIN_STATE_KEEPER_BOOTLOADER_HASH=0x010007ede999d096c84553fb514d3d6ca76fbf39789dda76bfeda9f3ae06236e
-            CHAIN_STATE_KEEPER_DEFAULT_AA_HASH=0x0100055b041eb28aff6e3a6e0f37c31fd053fc9ef142683b05e5f0aee6934066
-        "#;
->>>>>>> e26091a1
         lock.set_env(config);
 
         let actual = StateKeeperConfig::from_env().unwrap();
