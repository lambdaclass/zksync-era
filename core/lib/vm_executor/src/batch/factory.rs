--- conflicted
+++ resolved
@@ -20,11 +20,7 @@
     executor::{Command, MainBatchExecutor},
     metrics::{TxExecutionStage, BATCH_TIP_METRICS, EXECUTOR_METRICS, KEEPER_METRICS},
 };
-<<<<<<< HEAD
-use crate::shared::InteractionType;
-=======
 use crate::shared::{InteractionType, STORAGE_METRICS};
->>>>>>> 80b37b27
 
 /// The default implementation of [`BatchExecutorFactory`].
 /// Creates real batch executors which maintain the VM (as opposed to the test factories which don't use the VM).
