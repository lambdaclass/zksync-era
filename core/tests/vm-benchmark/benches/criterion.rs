--- conflicted
+++ resolved
@@ -67,34 +67,6 @@
 }
 // Simpler version
 fn benches_in_folder<VM: BenchmarkingVmFactory, const FULL: bool>(c: &mut Criterion) {
-<<<<<<< HEAD
-    bench_fibonacci::<VM, FULL>(c);
-    // let bench = format!(
-    //     "{}/core/tests/vm-benchmark/deployment_benchmarks/send",
-    //     ZKSYNC_HOME
-    // );
-    //
-    // let mut vm = BenchmarkingVm::<Fast>::default();
-    // let code = program_from_file(&bench);
-    // let tx = get_deploy_tx(&code[..]);
-    // let result = vm.run_transaction(&tx);
-    // dbg!(&result.result.is_failed());
-}
-
-// Hardcoded fibonacci benchmark
-fn bench_fibonacci<VM: BenchmarkingVmFactory, const FULL: bool>(c: &mut Criterion) {
-    let bench = format!(
-        "{}/core/tests/vm-benchmark/deployment_benchmarks/fibonacci",
-        ZKSYNC_HOME
-    );
-
-    let mut vm = BenchmarkingVm::<Lambda>::default();
-    let code = program_from_file(&bench);
-    let tx = get_deploy_tx(&code[..]);
-    let result = vm.run_transaction(&tx);
-    dbg!(vm.read_storage(H160::zero(), H256::zero()));
-    dbg!(&result.result);
-=======
     let mut group = c.benchmark_group(VM::LABEL.as_str());
 
     group
@@ -126,13 +98,13 @@
                 BenchmarkingVm::<VM>::default,
                 |mut vm| {
                     let result = vm.run_transaction(black_box(&tx));
+                    dbg!(vm.read_storage(H160::zero(), H256::zero()));
                     (vm, result)
                 },
                 BatchSize::LargeInput,
             );
         });
     }
->>>>>>> 7a95f614
 }
 
 fn bench_load_test<VM: BenchmarkingVmFactory>(c: &mut Criterion) {
