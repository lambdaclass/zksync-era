/**
 * Generic tests checking the deployed smart contract behavior.
 *
 * Note: if you are going to write multiple tests checking specific topic (e.g. `CREATE2` behavior or something like this),
 * consider creating a separate suite.
 * Let's try to keep only relatively simple and self-contained tests here.
 */

import { TestMaster } from '../src';
import { deployContract, getTestContract, scaledGasPrice, waitForNewL1Batch } from '../src/helpers';
import { shouldOnlyTakeFee } from '../src/modifiers/balance-checker';

import * as ethers from 'ethers';
import * as zksync from 'zksync-ethers';
import * as elliptic from 'elliptic';
import { RetryProvider } from '../src/retry-provider';

const SECONDS = 1000;
jest.setTimeout(400 * SECONDS);

// TODO: Leave only important ones.
const contracts = {
    counter: getTestContract('Counter'),
    constructor: getTestContract('SimpleConstructor'),
    expensive: getTestContract('Expensive'),
    infinite: getTestContract('InfiniteLoop'),
    create: {
        ...getTestContract('Import'),
        factoryDep: getTestContract('Foo').bytecode
    },
    context: getTestContract('Context'),
    error: getTestContract('SimpleRequire')
};

describe('Smart contract behavior checks', () => {
    let testMaster: TestMaster;
    let alice: zksync.Wallet;

    // Contracts shared in several tests.
    let counterContract: zksync.Contract;
    let expensiveContract: zksync.Contract;

    beforeAll(() => {
        testMaster = TestMaster.getInstance(__filename);
        alice = testMaster.mainAccount();
    });

    test('Should deploy & call a contract', async () => {
        counterContract = await deployContract(alice, contracts.counter, []);
        const feeCheck = await shouldOnlyTakeFee(alice);

        // Change the storage slot and ensure it actually changes.
        expect(counterContract.get()).resolves.toEqual(0n);
        await expect(counterContract.increment(42)).toBeAccepted([feeCheck]);
        expect(counterContract.get()).resolves.toEqual(42n);
    });

    test('Should deploy contract with a constructor', async () => {
        const contract1 = await deployContract(alice, contracts.constructor, [2, 3, false]);
        await expect(contract1.get()).resolves.toEqual(2n * 3n);

        const contract2 = await deployContract(alice, contracts.constructor, [5, 10, false]);
        await expect(contract2.get()).resolves.toEqual(5n * 10n);
    });

    test('Should deploy contract with create', async () => {
        const contractFactory = new zksync.ContractFactory(contracts.create.abi, contracts.create.bytecode, alice);
        const contract = (await contractFactory.deploy({
            customData: {
                factoryDeps: [contracts.create.factoryDep]
            }
        })) as zksync.Contract;
        await contract.waitForDeployment();
        await expect(contract.getFooName()).resolves.toBe('Foo');
    });

    test('Should perform "expensive" contract calls', async () => {
        expensiveContract = await deployContract(alice, contracts.expensive, []);
        //  Check that the transaction that is too expensive would be rejected by the API server.
        await expect(expensiveContract.expensive(15000)).toBeRejected();
    });

    test('Should perform underpriced "expensive" contract calls', async () => {
        //  Check that processable transaction may fail with "out of gas" error.
        // To do so, we estimate gas for arg "1" and supply it to arg "20".
        // This guarantees that transaction won't fail during verification.
        const lowGasLimit = await expensiveContract.expensive.estimateGas(1);
        await expect(
            expensiveContract.expensive(20, {
                gasLimit: lowGasLimit
            })
        ).toBeReverted();
    });

    test('Should fail an infinite loop transaction', async () => {
        if (testMaster.isFastMode()) {
            // TODO: This test currently doesn't work on stage (ZKD-552).
            console.log(`This test is disabled. If you see this line, please check if the issue is resolved`);
            return;
        }

        const gasPrice = await scaledGasPrice(alice);
        const infiniteLoop = await deployContract(alice, contracts.infinite, []);

        // Test eth_call first
        // TODO: provide a proper error for transactions that consume too much gas.
        // await expect(infiniteLoop.callStatic.infiniteLoop()).toBeRejected('cannot estimate transaction: out of gas');
        // ...and then an actual transaction
        await expect(infiniteLoop.infiniteLoop({ gasLimit: 1_000_000, gasPrice })).toBeReverted([]);
    });

    test('Should test reverting storage logs', async () => {
        // In this test we check that if transaction reverts, it rolls back the storage slots.
        const prevValue = await counterContract.get();
        const gasPrice = await scaledGasPrice(alice);

<<<<<<< HEAD
        // We manually provide a constant, since otherwise the exception would be thrown
        // while estimating gas
=======
        // We manually provide a gas limit and gas price, since otherwise the exception would be thrown
        // while querying zks_estimateFee.
>>>>>>> a21d89e0
        await expect(counterContract.incrementWithRevert(5, true, { gasLimit: 5000000, gasPrice })).toBeReverted();

        // The tx has been reverted, so the value Should not have been changed:
        const newValue = await counterContract.get();
        expect(newValue).toEqual(prevValue); // The counter has changed despite the revert
    });

    test('Should not allow invalid constructor calldata', async () => {
        const randomWrongArgs = [12, 12, true];
        await expect(deployContract(alice, contracts.counter, randomWrongArgs)).toBeRejected(
            'incorrect number of arguments to constructor'
        );
    });

    test('Should not allow invalid contract bytecode', async () => {
        // In this test we ensure that bytecode validity is checked by server.

        // Helpers to interact with the RPC API directly.
        const send = (tx: any) => alice.provider.send('eth_sendRawTransaction', [zksync.utils.serializeEip712(tx)]);
        const call = (tx: any) => alice.provider.send('eth_call', [alice.provider.getRpcTransaction(tx)]);
        const estimateGas = (tx: any) => alice.provider.send('eth_estimateGas', [alice.provider.getRpcTransaction(tx)]);
        // Prepares an invalid serialized transaction with the bytecode of provided length.
        const invalidTx = (length: number) => invalidBytecodeTestTransaction(alice.provider, [new Uint8Array(length)]);

        const txWithUnchunkableBytecode = await invalidTx(17);
        const unchunkableError = 'Bytecode length is not divisible by 32';
        await expect(send(txWithUnchunkableBytecode)).toBeRejected(unchunkableError);

        /*
        Ethers v6 error handling is not capable of handling this format of messages.
        See: https://github.com/ethers-io/ethers.js/blob/main/src.ts/providers/provider-jsonrpc.ts#L976
        {
          code: 3,
          message: 'Failed to serialize transaction: factory dependency #0 is invalid: Bytecode length is not divisible by 32'
        }
         */
        await expect(call(txWithUnchunkableBytecode)).toBeRejected(/*unchunkableError*/);
        await expect(estimateGas(txWithUnchunkableBytecode)).toBeRejected(/*unchunkableError*/);

        const txWithBytecodeWithEvenChunks = await invalidTx(64);
        const evenChunksError = 'Bytecode has even number of 32-byte words';
        await expect(send(txWithBytecodeWithEvenChunks)).toBeRejected(evenChunksError);

        /*
        {
          code: 3,
          message: 'Failed to serialize transaction: factory dependency #0 is invalid: Bytecode has even number of 32-byte words'
        }
         */
        await expect(call(txWithBytecodeWithEvenChunks)).toBeRejected(/*evenChunksError*/);
        await expect(estimateGas(txWithBytecodeWithEvenChunks)).toBeRejected(/*evenChunksError*/);

        const longBytecodeLen = zksync.utils.MAX_BYTECODE_LEN_BYTES + 32;
        const txWithTooLongBytecode = await invalidTx(longBytecodeLen);
        const tooLongBytecodeError = `Bytecode too long: ${longBytecodeLen} bytes, while max ${zksync.utils.MAX_BYTECODE_LEN_BYTES} allowed`;
        await expect(send(txWithTooLongBytecode)).toBeRejected(tooLongBytecodeError);
        /*
        {
          code: 3,
          message: 'Failed to serialize transaction: factory dependency #0 is invalid: Bytecode too long: 2097152 bytes, while max 2097120 allowed'
        }
         */
        await expect(call(txWithTooLongBytecode)).toBeRejected(/*tooLongBytecodeError*/);
        await expect(estimateGas(txWithTooLongBytecode)).toBeRejected(/*tooLongBytecodeError*/);
    });

    test('Should interchangeably use ethers for eth calls', async () => {
        // In this test we make sure that we can use `ethers` `Contract` object and provider
        // to do an `eth_Call` and send transactions to ZKsync contract.
        // This check is important to ensure that external apps do not have to use our SDK and
        // can keep using `ethers` on their side.

        const rpcAddress = testMaster.environment().l2NodeUrl;
        const provider = new RetryProvider(rpcAddress);
        const wallet = new ethers.Wallet(alice.privateKey, provider);
        const ethersBasedContract = new ethers.Contract(
            await counterContract.getAddress(),
            counterContract.interface,
            wallet
        );

        const oldValue = await ethersBasedContract.get();
        await expect(ethersBasedContract.increment(1)).toBeAccepted([]);
        expect(ethersBasedContract.get()).resolves.toEqual(oldValue + 1n);
    });

    test('Should check that eth_call works with custom block tags', async () => {
        // Retrieve value normally.
        counterContract = await deployContract(alice, contracts.counter, []);
        const counterValue = await counterContract.get();

        // Check current block tag.
        await expect(counterContract.get.staticCall({ blockTag: 'pending' })).resolves.toEqual(counterValue);

        /*
        Ethers v6 error handling is not capable of handling this format of messages.
        See: https://github.com/ethers-io/ethers.js/blob/main/src.ts/providers/provider-jsonrpc.ts#L976
        {
          "code": -32602,
          "message": "Block with such an ID doesn't exist yet"
        }
         */
        // Block from the future.
        await expect(counterContract.get.staticCall({ blockTag: 1000000000 }))
            .toBeRejected
            //"Block with such an ID doesn't exist yet"
            ();

        // Genesis block
        await expect(counterContract.get.staticCall({ blockTag: 0 })).toBeRejected('could not decode result data');
    });

    test('Should correctly process msg.value inside constructor and in ethCall', async () => {
        const value = 1n;

        // Check that value provided to the constructor is processed.
        const contextContract = await deployContract(alice, contracts.context, [], undefined, { value });
        await expect(contextContract.valueOnCreate()).resolves.toEqual(value);

        // Check that value provided to `eth_Call` is processed.
        // This call won't return anything, but will throw if it'll result in a revert.
        await contextContract.requireMsgValue.staticCall(value, {
            value
        });
    });

    test('Should return correct error during fee estimation', async () => {
        const errorContract = await deployContract(alice, contracts.error, []);

        /*
         {
           "code": 3,
           "message": "execution reverted: longlonglonglonglonglonglonglonglonglonglonglonglonglonglonglonglonglonglonglonglonglonglonglonglonglonglonglonglonglonglonglonglonglonglonglonglonglonglonglonglonglonglonglonglonglonglonglonglonglong",
           "data": "0x08c379a0000000000000000000000000000000000000000000000000000000000000002000000000000000000000000000000000000000000000000000000000000000c86c6f6e676c6f6e676c6f6e676c6f6e676c6f6e676c6f6e676c6f6e676c6f6e676c6f6e676c6f6e676c6f6e676c6f6e676c6f6e676c6f6e676c6f6e676c6f6e676c6f6e676c6f6e676c6f6e676c6f6e676c6f6e676c6f6e676c6f6e676c6f6e676c6f6e676c6f6e676c6f6e676c6f6e676c6f6e676c6f6e676c6f6e676c6f6e676c6f6e676c6f6e676c6f6e676c6f6e676c6f6e676c6f6e676c6f6e676c6f6e676c6f6e676c6f6e676c6f6e676c6f6e676c6f6e676c6f6e676c6f6e676c6f6e676c6f6e676c6f6e67000000000000000000000000000000000000000000000000"
         }
         */
        await expect(errorContract.require_long.estimateGas()).toBeRevertedEstimateGas(/*'longlonglong'*/);
        await expect(errorContract.require_long()).toBeRevertedEthCall(/*'longlonglong'*/);
        await expect(errorContract.new_error.estimateGas()).toBeRevertedEstimateGas(
            undefined,
            '0x157bea60000000000000000000000000000000000000000000000000000000000000000100000000000000000000000000000000000000000000000000000000000000020000000000000000000000000000000000000000000000000000000000000001000000000000000000000000000000000000000000000000000000000000008000000000000000000000000000000000000000000000000000000000000000046461746100000000000000000000000000000000000000000000000000000000'
        );
        // execution reverted: TestError(uint256,uint256,uint256,string)
        await expect(errorContract.new_error.staticCall())
            .toBeRevertedEthCall
            /*
            undefined,
            '0x157bea60000000000000000000000000000000000000000000000000000000000000000100000000000000000000000000000000000000000000000000000000000000020000000000000000000000000000000000000000000000000000000000000001000000000000000000000000000000000000000000000000000000000000008000000000000000000000000000000000000000000000000000000000000000046461746100000000000000000000000000000000000000000000000000000000'
            */
            ();
    });

    test('Should check block properties for tx execution', async () => {
        if (testMaster.isFastMode()) {
            // This test requires a new L1 batch to be created, which may be very time consuming on stage.
            return;
        }

        // This test checks that block properties are correctly provided to the smart contracts.
        // Note that inside the VM we use l1 batches, not l2 blocks.
        // Also we have to use the `pending` block tag for eth calls, because by default it's "latest" and
        // will correspond to the last *sealed* batch (e.g. previous one).

        const contextContract = await deployContract(alice, contracts.context, []);
        const deploymentBlock = await contextContract.deploymentTransaction()!.blockNumber!;
        const deploymentBlockInfo = await alice.provider.getBlock(deploymentBlock);
        // If batch was not sealed, its number may not be present in the receipt.
        const deploymentl1Batch = deploymentBlockInfo.l1BatchNumber ?? (await alice.provider.getL1BatchNumber()) + 1;

        // Check that block gas limit is correct.
        const blockGasLimit = await contextContract.getBlockGasLimit({ blockTag: 'pending' });
        expect(blockGasLimit).toBeGreaterThan(0n);

        // Record values from the contract right after deployment to compare them with new ones later.
        const initialL1Batch = await contextContract.getBlockNumber({
            blockTag: 'pending'
        });
        const initialTimestamp = await contextContract.getBlockTimestamp({
            blockTag: 'pending'
        });
        // Soft check to verify that `tx.gasprice` doesn't revert.
        await contextContract.getTxGasPrice({ blockTag: 'pending' });

        // Check that current number of L1 batch on contract has sane value.
        // Here and below we use "gte"/"gt" instead of strict checks because tests are executed in parallel
        // and we can't guarantee a certain block commitment order.
        expect(initialL1Batch).toBeGreaterThanOrEqual(deploymentl1Batch);

        // Wait till the new L1 batch is created.
        await waitForNewL1Batch(alice);

        // Now we're sure than a new L1 batch is created, we may check the new properties.
        const newL1Batch = await contextContract.getBlockNumber({
            blockTag: 'pending'
        });
        const newTimestamp = await contextContract.getBlockTimestamp({
            blockTag: 'pending'
        });

        expect(newL1Batch).toBeGreaterThan(initialL1Batch); // New L1 batch number must be strictly greater
        expect(newTimestamp).toBeGreaterThanOrEqual(initialTimestamp); // New timestamp must not be less than previous one

        // And finally check block properties for the actual contract execution (not `eth_call`).
        const acceptedBlockLag = 20n;
        const acceptedTimestampLag = 600n;
        await expect(contextContract.checkBlockNumber(newL1Batch, newL1Batch + acceptedBlockLag)).toBeAccepted([]);
        // `newTimestamp` was received from the API, so actual timestamp in the state keeper may be lower.
        // This is why we use `initialTimestamp` here.
        await expect(
            contextContract.checkBlockTimestamp(initialTimestamp, initialTimestamp + acceptedTimestampLag)
        ).toBeAccepted([]);
    });

    test('Should successfully publish a large packable bytecode', async () => {
        // The rough length of the packed bytecode should be 350_000 / 4 = 87500,
        // which should fit into a batch
        const BYTECODE_LEN = 350_016 + 32; // +32 to ensure validity of the bytecode

        // Our current packing algorithm uses 8-byte chunks for dictionary and
        // so in order to make an effectively-packable bytecode, we need to have bytecode
        // consist of the same 2 types of 8-byte chunks.
        // Note, that instead of having 1 type of 8-byte chunks, we need 2 in order to have
        // a unique bytecode for each test run.
        const CHUNK_TYPE_1 = '00000000';
        const CHUNK_TYPE_2 = 'ffffffff';

        let bytecode = '0x';
        while (bytecode.length < BYTECODE_LEN * 2 + 2) {
            if (Math.random() < 0.5) {
                bytecode += CHUNK_TYPE_1;
            } else {
                bytecode += CHUNK_TYPE_2;
            }
        }

        await expect(
            alice.sendTransaction({
                to: alice.address,
                customData: {
                    factoryDeps: [bytecode]
                }
            })
        ).toBeAccepted([]);
    });

    test('Should reject tx with not enough gas for publishing bytecode', async () => {
        // Send a transaction with big unique factory dep and provide gas enough for validation but not for bytecode publishing.
        // Transaction should be rejected by API.

        const BYTECODE_LEN = 50016;
        const bytecode = ethers.hexlify(ethers.randomBytes(BYTECODE_LEN));

        // Estimate gas for "no-op". It's a good estimate for validation gas.
        const gasLimit = await alice.estimateGas({
            to: alice.address,
            data: '0x'
        });

        await expect(
            alice.sendTransaction({
                to: alice.address,
                gasLimit,
                customData: {
                    factoryDeps: [bytecode]
                }
            })
        ).toBeRejected('not enough gas to publish compressed bytecodes');
    });

    test('Should check secp256r1 precompile', async () => {
        const ec = new elliptic.ec('p256');

        const privateKeyHex = '519b423d715f8b581f4fa8ee59f4771a5b44c8130b4e3eacca54a56dda72b464';
        const privateKey = Buffer.from(privateKeyHex, 'hex');

        const message =
            '0x5905238877c77421f73e43ee3da6f2d9e2ccad5fc942dcec0cbd25482935faaf416983fe165b1a045ee2bcd2e6dca3bdf46c4310a7461f9a37960ca672d3feb5473e253605fb1ddfd28065b53cb5858a8ad28175bf9bd386a5e471ea7a65c17cc934a9d791e91491eb3754d03799790fe2d308d16146d5c9b0d0debd97d79ce8';
        const digest = ethers.getBytes(ethers.keccak256(message));
        const signature = ec.sign(digest, privateKey);

        const publicKeyHex =
            '0x1ccbe91c075fc7f4f033bfa248db8fccd3565de94bbfb12f3c59ff46c271bf83ce4014c68811f9a21a1fdb2c0e6113e06db7ca93b7404e78dc7ccd5ca89a4ca9';

        // Check that verification succeeds.
        const res = await alice.provider.call({
            to: '0x0000000000000000000000000000000000000100',
            data: ethers.concat([
                digest,
                '0x' + signature.r.toString('hex'),
                '0x' + signature.s.toString('hex'),
                publicKeyHex
            ])
        });
        expect(res).toEqual('0x0000000000000000000000000000000000000000000000000000000000000001');

        // Send the transaction.
        const tx = await alice.sendTransaction({
            to: '0x0000000000000000000000000000000000000100',
            data: ethers.concat([
                digest,
                '0x' + signature.r.toString('hex'),
                '0x' + signature.s.toString('hex'),
                publicKeyHex
            ])
        });
        const receipt = await tx.wait();
        expect(receipt.status).toEqual(1);
    });

    afterAll(async () => {
        await testMaster.deinitialize();
    });
});

async function invalidBytecodeTestTransaction(
    provider: zksync.Provider,
    factoryDeps: Uint8Array[]
): Promise<ethers.TransactionRequest> {
    const chainId = (await provider.getNetwork()).chainId;

    const gasPrice = await provider.getGasPrice();
    const address = zksync.Wallet.createRandom().address;
    const tx: ethers.TransactionRequest = {
        to: address,
        from: address,
        nonce: 0,

        gasLimit: 300000n,

        data: '0x',
        value: 0,
        chainId,

        type: 113,

        maxPriorityFeePerGas: gasPrice,
        maxFeePerGas: gasPrice,

        customData: {
            gasPerPubdata: zksync.utils.DEFAULT_GAS_PER_PUBDATA_LIMIT,
            factoryDeps,
            customSignature: new Uint8Array(17)
        }
    };

    return tx;
}<|MERGE_RESOLUTION|>--- conflicted
+++ resolved
@@ -114,13 +114,8 @@
         const prevValue = await counterContract.get();
         const gasPrice = await scaledGasPrice(alice);
 
-<<<<<<< HEAD
-        // We manually provide a constant, since otherwise the exception would be thrown
-        // while estimating gas
-=======
         // We manually provide a gas limit and gas price, since otherwise the exception would be thrown
         // while querying zks_estimateFee.
->>>>>>> a21d89e0
         await expect(counterContract.incrementWithRevert(5, true, { gasLimit: 5000000, gasPrice })).toBeReverted();
 
         // The tx has been reverted, so the value Should not have been changed:
