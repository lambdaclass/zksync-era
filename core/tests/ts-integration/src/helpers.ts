import * as fs from 'fs';
import * as zksync from 'zksync-web3';
import * as ethers from 'ethers';
import * as hre from 'hardhat';
import { ZkSyncArtifact } from '@matterlabs/hardhat-zksync-solc/dist/src/types';

/**
 * Loads the test contract
 *
 * @param name Name of the contract, e.g. `Counter`
 * @returns Artifact containing the bytecode and ABI of the contract.
 */
export function getTestContract(name: string): ZkSyncArtifact {
    const artifact = hre.artifacts.readArtifactSync(name);
    return artifact as ZkSyncArtifact;
}

/**
 * Loads the `*.sol` file for a test contract.
 *
 * @param relativePath Path relative to the `ts-integration/contracts` folder (e.g. `contra).
 * @returns Conta
 */
export function getContractSource(relativePath: string): string {
    const contractPath = `${process.env.ZKSYNC_HOME}/core/tests/ts-integration/contracts/${relativePath}`;
    const source = fs.readFileSync(contractPath, 'utf8');
    return source;
}

/**
 * Performs a contract deployment
 *
 * @param initiator Wallet from which contract should be deployed
 * @param artifact ABI and bytecode of the contract
 * @param args Constructor arguments for the contract
 * @param deploymentType Optional: should be set to `createAccount` if deployed contract would represent an account.
 * @param overrides Optional: overrides for the deployment transaction.
 * @returns Deployed contract object (with `initiator` wallet attached).
 */
export async function deployContract(
    initiator: zksync.Wallet,
    artifact: ZkSyncArtifact,
    args: any[],
    deploymentType?: zksync.types.DeploymentType,
    overrides: any = {}
): Promise<zksync.Contract> {
    const contractFactory = new zksync.ContractFactory(artifact.abi, artifact.bytecode, initiator, deploymentType);
    const contract = await contractFactory.deploy(...args, overrides);
    await contract.deployed();
    return contract;
}

/**
 * Just performs a transaction. Can be used when you don't care about a particular action,
 * but just need a transaction to be executed.
 *
 * @param wallet Wallet to send a transaction from. Should have enough balance to cover the fee.
 * @returns Transaction receipt.
 */
export async function anyTransaction(wallet: zksync.Wallet): Promise<ethers.providers.TransactionReceipt> {
    return await wallet.transfer({ to: wallet.address, amount: 0 }).then((tx) => tx.wait());
}

/**
 * Waits until a new L1 batch is created on zkSync node.
 * This function attempts to trigger this action by sending an additional transaction,
 * however it may not be enough in some env (e.g. if some testnet is configured to utilize the block capacity).
 *
 * @param wallet Wallet to send transaction from. Should have enough balance to cover the fee.
 */
export async function waitForNewL1Batch(wallet: zksync.Wallet): Promise<zksync.types.TransactionReceipt> {
    // Send a dummy transaction and wait until the new L1 batch is created.
    const oldReceipt = await anyTransaction(wallet);
    // Invariant: even with 1 transaction, l1 batch must be eventually sealed, so this loop must exit.
    while (!(await wallet.provider.getTransactionReceipt(oldReceipt.transactionHash)).l1BatchNumber) {
        await zksync.utils.sleep(wallet.provider.pollingInterval);
    }
    return await wallet.provider.getTransactionReceipt(oldReceipt.transactionHash);
}
/**
 * Waits until the requested block is finalized.
 *
 * @param wallet Wallet to use to poll the server.
 * @param blockNumber Number of block.
 */
export async function waitUntilBlockFinalized(wallet: zksync.Wallet, blockNumber: number) {
    while (true) {
        const block = await wallet.provider.getBlock('finalized');
        if (blockNumber <= block.number) {
            break;
        } else {
            await zksync.utils.sleep(wallet.provider.pollingInterval);
        }
    }
}

/**
 * Returns an increased gas price to decrease chances of L1 transactions being stuck
 *
 * @param wallet Wallet to use to fetch the gas price.
 * @returns Scaled gas price.
 */
export async function scaledGasPrice(wallet: ethers.Wallet | zksync.Wallet): Promise<ethers.BigNumber> {
    const gasPrice = await wallet.getGasPrice();
    // Increase by 40%.
    return gasPrice.mul(140).div(100);
}

/**
 * Returns if it is runnning in Validium Mode.
 *
 * @returns Boolean that indicates whether it is Validium mode.
 */
<<<<<<< HEAD
export async function isValidium(): Promise<boolean> {
=======
export async function getIsValidium(): Promise<boolean> {
>>>>>>> ea1c727f
    const filePath = `${process.env.ZKSYNC_HOME}/etc/env/dev.env`;

    try {
        const fileContent = await fs.promises.readFile(filePath, 'utf-8');
<<<<<<< HEAD
=======
        
>>>>>>> ea1c727f
        const isValidiumMode = fileContent
            .split('\n')
            .map((line) => line.trim().split('='))
            .find((pair) => pair[0] === 'VALIDIUM_MODE');

        return isValidiumMode ? isValidiumMode[1] === 'true' : false;
    } catch (error) {
        console.error(`Error reading or parsing the config file ${filePath}:`, error);
        return false; // Return a default value or handle the error as needed
    }
}<|MERGE_RESOLUTION|>--- conflicted
+++ resolved
@@ -111,19 +111,12 @@
  *
  * @returns Boolean that indicates whether it is Validium mode.
  */
-<<<<<<< HEAD
 export async function isValidium(): Promise<boolean> {
-=======
-export async function getIsValidium(): Promise<boolean> {
->>>>>>> ea1c727f
+
     const filePath = `${process.env.ZKSYNC_HOME}/etc/env/dev.env`;
 
     try {
         const fileContent = await fs.promises.readFile(filePath, 'utf-8');
-<<<<<<< HEAD
-=======
-        
->>>>>>> ea1c727f
         const isValidiumMode = fileContent
             .split('\n')
             .map((line) => line.trim().split('='))
@@ -134,4 +127,4 @@
         console.error(`Error reading or parsing the config file ${filePath}:`, error);
         return false; // Return a default value or handle the error as needed
     }
-}+x}
