--- conflicted
+++ resolved
@@ -79,10 +79,6 @@
             this.l2Provider.pollingInterval = 100;
         }
 
-<<<<<<< HEAD
-        this.mainEthersWallet = new ethers.Wallet("0xe131bc3f481277a8f73d680d9ba404cc6f959e64296e0914dded403030d4f705", this.l1Provider);
-        this.mainSyncWallet = new zksync.Wallet("0xe131bc3f481277a8f73d680d9ba404cc6f959e64296e0914dded403030d4f705", this.l2Provider, this.l1Provider);
-=======
         this.mainEthersWallet = new ethers.Wallet(
             '0xe131bc3f481277a8f73d680d9ba404cc6f959e64296e0914dded403030d4f705',
             this.l1Provider
@@ -92,7 +88,6 @@
             this.l2Provider,
             this.l1Provider
         );
->>>>>>> eafbb3a2
     }
 
     // Returns the required amount of L1 ETH
@@ -290,22 +285,6 @@
 
         // Deposit ERC20.
         const erc20DepositPromise = this.mainSyncWallet
-<<<<<<< HEAD
-            .deposit({
-                to: this.mainEthersWallet.address,
-                token: erc20Token,
-                amount: l2erc20DepositAmount,
-                approveERC20: true,
-                // approveOverrides: {
-                //     nonce: nonce++,
-                //     gasPrice
-                // },
-                // overrides: {  
-                //     nonce: nonce++,
-                //     gasPrice
-                // }
-            }, erc20Token)
-=======
             .deposit(
                 {
                     to: this.mainEthersWallet.address,
@@ -323,7 +302,6 @@
                 },
                 erc20Token
             )
->>>>>>> eafbb3a2
             .then((tx) => {
                 // Note: there is an `approve` tx, not listed here.
                 this.reporter.debug(`Sent ERC20 deposit transaction. Hash: ${tx.hash}, nonce: ${tx.nonce}`);
