--- conflicted
+++ resolved
@@ -245,22 +245,6 @@
         if (!l2ETHAmountToDeposit.isZero() && !this.env.nativeErc20Testing) {
             // Given that we've already sent a number of transactions,
             // we have to correctly send nonce.
-<<<<<<< HEAD
-            const depositHandle = await this.mainSyncWallet
-                .deposit({
-                    token: zksync.utils.ETH_ADDRESS,
-                    amount: l2ETHAmountToDeposit,
-                    overrides: {
-                        nonce: nonce++,
-                        gasPrice
-                    }
-                })
-                .then((tx) => {
-                    const amount = ethers.utils.formatEther(l2ETHAmountToDeposit);
-                    this.reporter.debug(`Sent ETH deposit. Nonce ${tx.nonce}, amount: ${amount}, hash: ${tx.hash}`);
-                    tx.wait();
-                });
-=======
             const txDeposit = await this.mainSyncWallet.deposit({
                 token: zksync.utils.ETH_ADDRESS,
                 amount: l2ETHAmountToDeposit,
@@ -281,7 +265,6 @@
 
             // Add this promise to the list of L1 tx promises.
             l1TxPromises.push(depositHandle);
->>>>>>> e11df5e3
         }
 
         // Define values for handling ERC20 transfers/deposits.
@@ -291,10 +274,6 @@
         // Mint ERC20.
         const l1Erc20ABI = ['function mint(address to, uint256 amount)'];
         const l1Erc20Contract = new ethers.Contract(erc20Token, l1Erc20ABI, this.mainEthersWallet);
-<<<<<<< HEAD
-        const erc20MintPromise = await l1Erc20Contract
-            .mint(this.mainSyncWallet.address, erc20MintAmount, {
-=======
 
         let txMint = await l1Erc20Contract.mint(this.mainSyncWallet.address, erc20MintAmount, {
             nonce: nonce++,
@@ -308,52 +287,31 @@
         });
 
         // Deposit ERC20.
-        let txDepositErc20 = await this.mainSyncWallet.deposit({
-            token: erc20Token,
-            amount: l2erc20DepositAmount,
-            approveERC20: true,
-            approveOverrides: {
->>>>>>> e11df5e3
-                nonce: nonce++,
-                gasPrice
+        let txDepositErc20 = await this.mainSyncWallet.deposit(
+            {
+                token: erc20Token,
+                amount: l2erc20DepositAmount,
+                approveERC20: true,
+                approveOverrides: {
+                    nonce: nonce++,
+                    gasPrice
+                },
+                overrides: {
+                    nonce: nonce++,
+                    gasPrice
+                }
             },
-            overrides: {
-                nonce: nonce++,
-                gasPrice
-            }
-        });
+            this.env.nativeErc20Testing ? erc20Token : undefined
+        );
         this.reporter.debug(
             `Sent ERC20 deposit transaction. Hash: ${txDepositErc20.hash}, nonce: ${txDepositErc20.nonce}`
         );
 
-<<<<<<< HEAD
-        // Deposit ERC20.
-        const approveOverrides = { nonce: nonce++, gasPrice };
-        const overrides = { nonce: nonce++, gasPrice };
-        const erc20DepositPromise = await this.mainSyncWallet
-            .deposit(
-                {
-                    to: this.mainEthersWallet.address,
-                    token: erc20Token,
-                    amount: l2erc20DepositAmount,
-                    approveERC20: true,
-                    approveOverrides,
-                    overrides
-                },
-                this.env.nativeErc20Testing ? erc20Token : undefined
-            )
-            .then((tx) => {
-                // Note: there is an `approve` tx, not listed here.
-                this.reporter.debug(`Sent ERC20 deposit transaction. Hash: ${tx.hash}, nonce: ${tx.nonce}`);
-                return tx.wait();
-            });
-=======
         const erc20DepositPromise = txDepositErc20.wait().then((tx: any) => {
             // Note: there is an `approve` tx, not listed here.
             this.reporter?.debug(`Obtained receipt for ERC20 deposit transaction. Hash: ${tx.transactionHash}`);
             return tx;
         });
->>>>>>> e11df5e3
 
         // Send ETH on L1.
         const ethTransfers = await sendTransfers(
