--- conflicted
+++ resolved
@@ -64,15 +64,11 @@
             this.l2Provider.pollingInterval = 5000;
         }
 
-<<<<<<< HEAD
-        this.mainWallet = new zksync.Wallet("0xe131bc3f481277a8f73d680d9ba404cc6f959e64296e0914dded403030d4f705", this.l2Provider, this.l1Provider);
-=======
         this.mainWallet = new zksync.Wallet(
             '0xe131bc3f481277a8f73d680d9ba404cc6f959e64296e0914dded403030d4f705',
             this.l2Provider,
             this.l1Provider
         );
->>>>>>> eafbb3a2
     }
 
     /**
