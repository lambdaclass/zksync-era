--- conflicted
+++ resolved
@@ -4,11 +4,8 @@
 import { claimEtherBack } from './context-owner';
 import { RetryProvider } from './retry-provider';
 import { Reporter } from './reporter';
-<<<<<<< HEAD
 import { isNetworkLocal } from 'utils';
-=======
 import { bigIntReviver } from './helpers';
->>>>>>> 2fa2249d
 
 /**
  * Test master is a singleton class (per suite) that is capable of providing wallets to the suite.
