--- conflicted
+++ resolved
@@ -7,15 +7,9 @@
     utils::{get_batch_base_fee, StorageWritesDeduplicator},
 };
 use zksync_types::{
-<<<<<<< HEAD
     block::BlockGasCount, fee_model::BatchFeeInput,
-    storage_writes_deduplicator::StorageWritesDeduplicator,
-    tx::tx_execution_info::ExecutionMetrics, vm_trace::Call, Address, L1BatchNumber, L2BlockNumber,
+    Address, L1BatchNumber, L2BlockNumber,
     ProtocolVersionId, Transaction, H256,
-=======
-    block::BlockGasCount, fee_model::BatchFeeInput, Address, L1BatchNumber, L2BlockNumber,
-    ProtocolVersionId, Transaction,
->>>>>>> f9ef00e7
 };
 
 pub(crate) use self::{l1_batch_updates::L1BatchUpdates, l2_block_updates::L2BlockUpdates};
