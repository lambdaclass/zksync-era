--- conflicted
+++ resolved
@@ -512,19 +512,6 @@
     let tx = alice.deploy_loadnext_tx();
     assert_executed(&executor.execute_tx(tx.tx).await.unwrap());
 
-<<<<<<< HEAD
-    let txn = &executor
-        .execute_tx(alice.loadnext_custom_writes_call(
-            tx.address, 1,
-            1_000_000, // We provide enough gas for tx to be executed, but not enough for the call to be successful.
-        ))
-        .await
-        .unwrap();
-
-    dbg!(&txn);
-
-    assert_reverted(txn);
-=======
     assert_reverted(
         &executor
             .execute_tx(alice.loadnext_custom_initial_writes_call(
@@ -534,7 +521,6 @@
             .await
             .unwrap(),
     );
->>>>>>> f3a2517a
     executor.finish_batch().await.unwrap();
 }
 
