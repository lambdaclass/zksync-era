--- conflicted
+++ resolved
@@ -14,20 +14,15 @@
     MultiVMTracer, VmInstance,
 };
 use zksync_shared_metrics::{InteractionType, TxStage, APP_METRICS};
-<<<<<<< HEAD
-use zksync_state::{OwnedStorage, ReadStorage, StorageView};
 use zksync_types::{
-    event::extract_bytecodes_marked_as_known, vm::FastVmMode, vm_trace::Call, Transaction,
+    vm::FastVmMode, Transaction,
 };
-use zksync_utils::bytecode::CompressedBytecodeInfo;
-=======
-use zksync_types::{vm::FastVmMode, Transaction};
->>>>>>> f9ef00e7
 
 use super::{BatchExecutor, BatchExecutorHandle, Command, TxExecutionResult};
 use crate::{
     metrics::{TxExecutionStage, BATCH_TIP_METRICS, EXECUTOR_METRICS, KEEPER_METRICS},
     types::ExecutionMetricsForCriteria,
+    updates::l2_block_updates::extract_bytecodes_marked_as_known,
 };
 
 /// The default implementation of [`BatchExecutor`].
@@ -190,29 +185,20 @@
 
         // Execute the transaction.
         let latency = KEEPER_METRICS.tx_execution_time[&TxExecutionStage::Execution].start();
-<<<<<<< HEAD
-        let (tx_result, compressed_bytecodes, call_tracer_result) =
-            if self.optional_bytecode_compression {
-                self.execute_tx_in_vm_with_optional_compression(tx, vm)
-            } else {
-                self.execute_tx_in_vm(tx, vm)
-            };
+        let output = if self.optional_bytecode_compression {
+            self.execute_tx_in_vm_with_optional_compression(tx, vm)?
+        } else {
+            self.execute_tx_in_vm(tx, vm)?
+        };
 
         let factory_deps_marked_as_known =
-            extract_bytecodes_marked_as_known(&tx_result.logs.events);
+            extract_bytecodes_marked_as_known(&output.tx_result.logs.events);
         let preimages = vm.ask_decommitter(factory_deps_marked_as_known.clone());
         let new_known_factory_deps = factory_deps_marked_as_known
             .into_iter()
             .zip(preimages)
             .collect();
 
-=======
-        let output = if self.optional_bytecode_compression {
-            self.execute_tx_in_vm_with_optional_compression(tx, vm)?
-        } else {
-            self.execute_tx_in_vm(tx, vm)?
-        };
->>>>>>> f9ef00e7
         latency.observe();
         APP_METRICS.processed_txs[&TxStage::StateKeeper].inc();
         APP_METRICS.processed_l1_txs[&TxStage::StateKeeper].inc_by(tx.is_l1().into());
@@ -239,12 +225,8 @@
             compressed_bytecodes,
             call_tracer_result: calls,
             gas_remaining,
-<<<<<<< HEAD
             new_known_factory_deps,
-        }
-=======
         })
->>>>>>> f9ef00e7
     }
 
     fn rollback_last_tx<S: ReadStorage>(&self, vm: &mut VmInstance<S, HistoryEnabled>) {
