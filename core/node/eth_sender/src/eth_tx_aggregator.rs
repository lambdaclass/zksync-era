use tokio::sync::watch;
use zksync_config::configs::eth_sender::SenderConfig;
use zksync_contracts::BaseSystemContractsHashes;
use zksync_dal::{Connection, ConnectionPool, Core, CoreDal};
use zksync_eth_client::{BoundEthInterface, CallFunctionArgs};
use zksync_l1_contract_interface::{
    i_executor::{
        commit::kzg::{KzgInfo, ZK_SYNC_BYTES_PER_BLOB},
        methods::CommitBatches,
    },
    multicall3::{Multicall3Call, Multicall3Result},
    Tokenizable, Tokenize,
};
use zksync_shared_metrics::BlockL1Stage;
use zksync_types::{
    aggregated_operations::AggregatedActionType,
    commitment::{L1BatchWithMetadata, SerializeCommitment},
    eth_sender::{EthTx, EthTxBlobSidecar, EthTxBlobSidecarV1, SidecarBlobV1},
    ethabi::{Function, Token},
    l2_to_l1_log::UserL2ToL1Log,
    protocol_version::{L1VerifierConfig, PACKED_SEMVER_MINOR_MASK},
    pubdata_da::PubdataDA,
    settlement::SettlementMode,
    web3::{contract::Error as Web3ContractError, BlockNumber},
    Address, L2ChainId, ProtocolVersionId, SLChainId, H256, U256,
};

use super::aggregated_operations::AggregatedOperation;
use crate::{
    metrics::{PubdataKind, METRICS},
    utils::agg_l1_batch_base_cost,
    zksync_functions::ZkSyncFunctions,
    Aggregator, EthSenderError,
};

/// Data queried from L1 using multicall contract.
#[derive(Debug)]
#[allow(dead_code)]
pub struct MulticallData {
    pub base_system_contracts_hashes: BaseSystemContractsHashes,
    pub verifier_address: Address,
    pub protocol_version_id: ProtocolVersionId,
}

/// The component is responsible for aggregating l1 batches into eth_txs:
/// Such as CommitBlocks, PublishProofBlocksOnchain and ExecuteBlock
/// These eth_txs will be used as a queue for generating signed txs and send them later
#[derive(Debug)]
pub struct EthTxAggregator {
    aggregator: Aggregator,
    eth_client: Box<dyn BoundEthInterface>,
    config: SenderConfig,
    timelock_contract_address: Address,
    l1_multicall3_address: Address,
    pub(super) state_transition_chain_contract: Address,
    functions: ZkSyncFunctions,
    base_nonce: u64,
    base_nonce_custom_commit_sender: Option<u64>,
    rollup_chain_id: L2ChainId,
    /// If set to `Some` node is operating in the 4844 mode with two operator
    /// addresses at play: the main one and the custom address for sending commit
    /// transactions. The `Some` then contains the address of this custom operator
    /// address.
    custom_commit_sender_addr: Option<Address>,
    pool: ConnectionPool<Core>,
<<<<<<< HEAD

    /// Indicates that the nonce of the operator from DB should be ignored.
    /// Two params for two operators
    ///         // FIXME: remove this hack when in production
    ignore_db_nonce_0: bool,
    ignore_db_nonce_1: bool,
=======
    settlement_mode: SettlementMode,
    sl_chain_id: SLChainId,
>>>>>>> 202abd64
}

struct TxData {
    calldata: Vec<u8>,
    sidecar: Option<EthTxBlobSidecar>,
}

impl EthTxAggregator {
    #[allow(clippy::too_many_arguments)]
    pub async fn new(
        pool: ConnectionPool<Core>,
        config: SenderConfig,
        aggregator: Aggregator,
        eth_client: Box<dyn BoundEthInterface>,
        timelock_contract_address: Address,
        l1_multicall3_address: Address,
        state_transition_chain_contract: Address,
        rollup_chain_id: L2ChainId,
        custom_commit_sender_addr: Option<Address>,
        settlement_mode: SettlementMode,
    ) -> Self {
        let eth_client = eth_client.for_component("eth_tx_aggregator");
        let functions = ZkSyncFunctions::default();
        let base_nonce = eth_client.pending_nonce().await.unwrap().as_u64();

        let base_nonce_custom_commit_sender = match custom_commit_sender_addr {
            Some(addr) => Some(
                (*eth_client)
                    .as_ref()
                    .nonce_at_for_account(addr, BlockNumber::Pending)
                    .await
                    .unwrap()
                    .as_u64(),
            ),
            None => None,
        };
<<<<<<< HEAD
        let ignore_db_nonce = config.ignore_db_nonce.unwrap_or_default();
        println!("\n\nIGNORE DB NONCE: {}", ignore_db_nonce);
=======

        let sl_chain_id = (*eth_client).as_ref().fetch_chain_id().await.unwrap();

>>>>>>> 202abd64
        Self {
            ignore_db_nonce_0: ignore_db_nonce,
            ignore_db_nonce_1: ignore_db_nonce,
            config,
            aggregator,
            eth_client,
            timelock_contract_address,
            l1_multicall3_address,
            state_transition_chain_contract,
            functions,
            base_nonce,
            base_nonce_custom_commit_sender,
            rollup_chain_id,
            custom_commit_sender_addr,
            pool,
            settlement_mode,
            sl_chain_id,
        }
    }

    pub async fn run(mut self, stop_receiver: watch::Receiver<bool>) -> anyhow::Result<()> {
        let pool = self.pool.clone();
        loop {
            let mut storage = pool.connection_tagged("eth_sender").await.unwrap();

            if *stop_receiver.borrow() {
                tracing::info!("Stop signal received, eth_tx_aggregator is shutting down");
                break;
            }

            if let Err(err) = self.loop_iteration(&mut storage).await {
                // Web3 API request failures can cause this,
                // and anything more important is already properly reported.
                tracing::warn!("eth_sender error {err:?}");
            }

            tokio::time::sleep(self.config.aggregate_tx_poll_period()).await;
        }
        Ok(())
    }

    pub(super) async fn get_multicall_data(&mut self) -> Result<MulticallData, EthSenderError> {
        let calldata = self.generate_calldata_for_multicall();
        let args = CallFunctionArgs::new(&self.functions.aggregate3.name, calldata).for_contract(
            self.l1_multicall3_address,
            &self.functions.multicall_contract,
        );
        let aggregate3_result: Token = args.call((*self.eth_client).as_ref()).await?;
        self.parse_multicall_data(aggregate3_result)
    }

    // Multicall's aggregate function accepts 1 argument - arrays of different contract calls.
    // The role of the method below is to tokenize input for multicall, which is actually a vector of tokens.
    // Each token describes a specific contract call.
    pub(super) fn generate_calldata_for_multicall(&self) -> Vec<Token> {
        const ALLOW_FAILURE: bool = false;

        // First zksync contract call
        let get_l2_bootloader_hash_input = self
            .functions
            .get_l2_bootloader_bytecode_hash
            .encode_input(&[])
            .unwrap();
        let get_bootloader_hash_call = Multicall3Call {
            target: self.state_transition_chain_contract,
            allow_failure: ALLOW_FAILURE,
            calldata: get_l2_bootloader_hash_input,
        };

        // Second zksync contract call
        let get_l2_default_aa_hash_input = self
            .functions
            .get_l2_default_account_bytecode_hash
            .encode_input(&[])
            .unwrap();
        let get_default_aa_hash_call = Multicall3Call {
            target: self.state_transition_chain_contract,
            allow_failure: ALLOW_FAILURE,
            calldata: get_l2_default_aa_hash_input,
        };

        // Third zksync contract call
        let get_verifier_params_input = self
            .functions
            .get_verifier_params
            .encode_input(&[])
            .unwrap();
        let get_verifier_params_call = Multicall3Call {
            target: self.state_transition_chain_contract,
            allow_failure: ALLOW_FAILURE,
            calldata: get_verifier_params_input,
        };

        // Fourth zksync contract call
        let get_verifier_input = self.functions.get_verifier.encode_input(&[]).unwrap();
        let get_verifier_call = Multicall3Call {
            target: self.state_transition_chain_contract,
            allow_failure: ALLOW_FAILURE,
            calldata: get_verifier_input,
        };

        // Fifth zksync contract call
        let get_protocol_version_input = self
            .functions
            .get_protocol_version
            .encode_input(&[])
            .unwrap();
        let get_protocol_version_call = Multicall3Call {
            target: self.state_transition_chain_contract,
            allow_failure: ALLOW_FAILURE,
            calldata: get_protocol_version_input,
        };

        // Convert structs into tokens and return vector with them
        vec![
            get_bootloader_hash_call.into_token(),
            get_default_aa_hash_call.into_token(),
            get_verifier_params_call.into_token(),
            get_verifier_call.into_token(),
            get_protocol_version_call.into_token(),
        ]
    }

    // The role of the method below is to de-tokenize multicall call's result, which is actually a token.
    // This token is an array of tuples like `(bool, bytes)`, that contain the status and result for each contract call.
    pub(super) fn parse_multicall_data(
        &self,
        token: Token,
    ) -> Result<MulticallData, EthSenderError> {
        let parse_error = |tokens: &[Token]| {
            Err(EthSenderError::Parse(Web3ContractError::InvalidOutputType(
                format!("Failed to parse multicall token: {:?}", tokens),
            )))
        };

        if let Token::Array(call_results) = token {
            // 5 calls are aggregated in multicall
            if call_results.len() != 5 {
                return parse_error(&call_results);
            }
            let mut call_results_iterator = call_results.into_iter();

            let multicall3_bootloader =
                Multicall3Result::from_token(call_results_iterator.next().unwrap())?.return_data;

            if multicall3_bootloader.len() != 32 {
                return Err(EthSenderError::Parse(Web3ContractError::InvalidOutputType(
                    format!(
                        "multicall3 bootloader hash data is not of the len of 32: {:?}",
                        multicall3_bootloader
                    ),
                )));
            }
            let bootloader = H256::from_slice(&multicall3_bootloader);

            let multicall3_default_aa =
                Multicall3Result::from_token(call_results_iterator.next().unwrap())?.return_data;
            if multicall3_default_aa.len() != 32 {
                return Err(EthSenderError::Parse(Web3ContractError::InvalidOutputType(
                    format!(
                        "multicall3 default aa hash data is not of the len of 32: {:?}",
                        multicall3_default_aa
                    ),
                )));
            }
            let default_aa = H256::from_slice(&multicall3_default_aa);
            let base_system_contracts_hashes = BaseSystemContractsHashes {
                bootloader,
                default_aa,
            };

            call_results_iterator.next().unwrap();

            let multicall3_verifier_address =
                Multicall3Result::from_token(call_results_iterator.next().unwrap())?.return_data;
            if multicall3_verifier_address.len() != 32 {
                return Err(EthSenderError::Parse(Web3ContractError::InvalidOutputType(
                    format!(
                        "multicall3 verifier address data is not of the len of 32: {:?}",
                        multicall3_verifier_address
                    ),
                )));
            }
            let verifier_address = Address::from_slice(&multicall3_verifier_address[12..]);

            let multicall3_protocol_version =
                Multicall3Result::from_token(call_results_iterator.next().unwrap())?.return_data;
            if multicall3_protocol_version.len() != 32 {
                return Err(EthSenderError::Parse(Web3ContractError::InvalidOutputType(
                    format!(
                        "multicall3 protocol version data is not of the len of 32: {:?}",
                        multicall3_protocol_version
                    ),
                )));
            }

            let protocol_version = U256::from_big_endian(&multicall3_protocol_version);
            // In case the protocol version is smaller than `PACKED_SEMVER_MINOR_MASK`, it will mean that it is
            // equal to the `protocol_version_id` value, since it the interface from before the semver was supported.
            let protocol_version_id = if protocol_version < U256::from(PACKED_SEMVER_MINOR_MASK) {
                ProtocolVersionId::try_from(protocol_version.as_u32() as u16).unwrap()
            } else {
                ProtocolVersionId::try_from_packed_semver(protocol_version).unwrap()
            };

            return Ok(MulticallData {
                base_system_contracts_hashes,
                verifier_address,
                protocol_version_id,
            });
        }
        parse_error(&[token])
    }

    /// Loads current verifier config on L1
    async fn get_recursion_scheduler_level_vk_hash(
        &mut self,
        verifier_address: Address,
    ) -> Result<H256, EthSenderError> {
        let get_vk_hash = &self.functions.verification_key_hash;
        let vk_hash: H256 = CallFunctionArgs::new(&get_vk_hash.name, ())
            .for_contract(verifier_address, &self.functions.verifier_contract)
            .call((*self.eth_client).as_ref())
            .await?;
        Ok(vk_hash)
    }

    #[tracing::instrument(skip_all, name = "EthTxAggregator::loop_iteration")]
    async fn loop_iteration(
        &mut self,
        storage: &mut Connection<'_, Core>,
    ) -> Result<(), EthSenderError> {
        let MulticallData {
            base_system_contracts_hashes,
            verifier_address,
            protocol_version_id,
        } = self.get_multicall_data().await.map_err(|err| {
            tracing::error!("Failed to get multicall data {err:?}");
            err
        })?;
        let contracts_are_pre_shared_bridge = protocol_version_id.is_pre_shared_bridge();

        let recursion_scheduler_level_vk_hash = self
            .get_recursion_scheduler_level_vk_hash(verifier_address)
            .await
            .map_err(|err| {
                tracing::error!("Failed to get VK hash from the Verifier {err:?}");
                err
            })?;
        let l1_verifier_config = L1VerifierConfig {
            recursion_scheduler_level_vk_hash,
        };
        if let Some(agg_op) = self
            .aggregator
            .get_next_ready_operation(
                storage,
                base_system_contracts_hashes,
                protocol_version_id,
                l1_verifier_config,
            )
            .await
        {
            if self.config.tx_aggregation_paused {
                tracing::info!(
                    "Skipping sending operation of type {} for batches {}-{} \
                as tx_aggregation_paused=true",
                    agg_op.get_action_type(),
                    agg_op.l1_batch_range().start(),
                    agg_op.l1_batch_range().end()
                );
                return Ok(());
            }
            if self.config.tx_aggregation_only_prove_and_execute && !agg_op.is_prove_or_execute() {
                tracing::info!(
                    "Skipping sending commit operation for batches {}-{} \
                as tx_aggregation_only_prove_and_execute=true",
                    agg_op.l1_batch_range().start(),
                    agg_op.l1_batch_range().end()
                );
                return Ok(());
            }
            let tx = self
                .save_eth_tx(storage, &agg_op, contracts_are_pre_shared_bridge, false)
                .await?;
            Self::report_eth_tx_saving(storage, &agg_op, &tx).await;
        }
        Ok(())
    }

    async fn report_eth_tx_saving(
        storage: &mut Connection<'_, Core>,
        aggregated_op: &AggregatedOperation,
        tx: &EthTx,
    ) {
        let l1_batch_number_range = aggregated_op.l1_batch_range();
        tracing::info!(
            "eth_tx with ID {} for op {} was saved for L1 batches {l1_batch_number_range:?}",
            tx.id,
            aggregated_op.get_action_caption()
        );

        if let AggregatedOperation::Commit(_, l1_batches, _) = aggregated_op {
            for batch in l1_batches {
                METRICS.pubdata_size[&PubdataKind::StateDiffs]
                    .observe(batch.metadata.state_diffs_compressed.len());
                METRICS.pubdata_size[&PubdataKind::UserL2ToL1Logs]
                    .observe(batch.header.l2_to_l1_logs.len() * UserL2ToL1Log::SERIALIZED_SIZE);
                METRICS.pubdata_size[&PubdataKind::LongL2ToL1Messages]
                    .observe(batch.header.l2_to_l1_messages.iter().map(Vec::len).sum());
                METRICS.pubdata_size[&PubdataKind::RawPublishedBytecodes]
                    .observe(batch.raw_published_factory_deps.iter().map(Vec::len).sum());
            }
        }

        let range_size = l1_batch_number_range.end().0 - l1_batch_number_range.start().0 + 1;
        METRICS.block_range_size[&aggregated_op.get_action_type().into()]
            .observe(range_size.into());
        METRICS
            .track_eth_tx_metrics(storage, BlockL1Stage::Saved, tx)
            .await;
    }

    fn encode_aggregated_op(
        &self,
        op: &AggregatedOperation,
        contracts_are_pre_shared_bridge: bool,
    ) -> TxData {
        let operation_is_pre_shared_bridge = op.protocol_version().is_pre_shared_bridge();

        // The post shared bridge contracts support pre-shared bridge operations, but vice versa is not true.
        if contracts_are_pre_shared_bridge {
            assert!(operation_is_pre_shared_bridge);
        }

        let mut args = vec![Token::Uint(self.rollup_chain_id.as_u64().into())];

        let (calldata, sidecar) = match op {
            AggregatedOperation::Commit(last_committed_l1_batch, l1_batches, pubdata_da) => {
                let commit_batches = CommitBatches {
                    last_committed_l1_batch,
                    l1_batches,
                    pubdata_da: *pubdata_da,
                    mode: self.aggregator.mode(),
                };
                let commit_data_base = commit_batches.into_tokens();

                let (encoding_fn, commit_data) = if contracts_are_pre_shared_bridge {
                    (&self.functions.pre_shared_bridge_commit, commit_data_base)
                } else {
                    args.extend(commit_data_base);
                    (
                        self.functions
                            .post_shared_bridge_commit
                            .as_ref()
                            .expect("Missing ABI for commitBatchesSharedBridge"),
                        args,
                    )
                };

                let l1_batch_for_sidecar = if PubdataDA::Blobs == self.aggregator.pubdata_da() {
                    Some(l1_batches[0].clone())
                } else {
                    None
                };

                Self::encode_commit_data(encoding_fn, &commit_data, l1_batch_for_sidecar)
            }
            AggregatedOperation::PublishProofOnchain(op) => {
                let calldata = if contracts_are_pre_shared_bridge {
                    self.functions
                        .pre_shared_bridge_prove
                        .encode_input(&op.into_tokens())
                        .expect("Failed to encode prove transaction data")
                } else {
                    args.extend(op.into_tokens());
                    self.functions
                        .post_shared_bridge_prove
                        .as_ref()
                        .expect("Missing ABI for proveBatchesSharedBridge")
                        .encode_input(&args)
                        .expect("Failed to encode prove transaction data")
                };
                (calldata, None)
            }
            AggregatedOperation::Execute(op) => {
                let calldata = if contracts_are_pre_shared_bridge {
                    self.functions
                        .pre_shared_bridge_execute
                        .encode_input(&op.into_tokens())
                        .expect("Failed to encode execute transaction data")
                } else {
                    args.extend(op.into_tokens());
                    self.functions
                        .post_shared_bridge_execute
                        .as_ref()
                        .expect("Missing ABI for executeBatchesSharedBridge")
                        .encode_input(&args)
                        .expect("Failed to encode execute transaction data")
                };
                (calldata, None)
            }
        };
        TxData { calldata, sidecar }
    }

    fn encode_commit_data(
        commit_fn: &Function,
        commit_payload: &[Token],
        l1_batch: Option<L1BatchWithMetadata>,
    ) -> (Vec<u8>, Option<EthTxBlobSidecar>) {
        let calldata = commit_fn
            .encode_input(commit_payload)
            .expect("Failed to encode commit transaction data");

        let sidecar = match l1_batch {
            None => None,
            Some(l1_batch) => {
                let sidecar = l1_batch
                    .header
                    .pubdata_input
                    .clone()
                    .unwrap()
                    .chunks(ZK_SYNC_BYTES_PER_BLOB)
                    .map(|blob| {
                        let kzg_info = KzgInfo::new(blob);
                        SidecarBlobV1 {
                            blob: kzg_info.blob.to_vec(),
                            commitment: kzg_info.kzg_commitment.to_vec(),
                            proof: kzg_info.blob_proof.to_vec(),
                            versioned_hash: kzg_info.versioned_hash.to_vec(),
                        }
                    })
                    .collect::<Vec<SidecarBlobV1>>();

                let eth_tx_blob_sidecar = EthTxBlobSidecarV1 { blobs: sidecar };
                Some(eth_tx_blob_sidecar.into())
            }
        };

        (calldata, sidecar)
    }

    pub(super) async fn save_eth_tx(
        &mut self,
        storage: &mut Connection<'_, Core>,
        aggregated_op: &AggregatedOperation,
        contracts_are_pre_shared_bridge: bool,
        is_gateway: bool,
    ) -> Result<EthTx, EthSenderError> {
        let mut transaction = storage.start_transaction().await.unwrap();
        let op_type = aggregated_op.get_action_type();
        // We may be using a custom sender for commit transactions, so use this
        // var whatever it actually is: a `None` for single-addr operator or `Some`
        // for multi-addr operator in 4844 mode.
        let sender_addr = match op_type {
            AggregatedActionType::Commit => self.custom_commit_sender_addr,
            _ => None,
        };
        let nonce = self.get_next_nonce(&mut transaction, sender_addr).await?;
        let encoded_aggregated_op =
            self.encode_aggregated_op(aggregated_op, contracts_are_pre_shared_bridge);
        let l1_batch_number_range = aggregated_op.l1_batch_range();

        let predicted_gas_for_batches = transaction
            .blocks_dal()
            .get_l1_batches_predicted_gas(l1_batch_number_range.clone(), op_type)
            .await
            .unwrap();
        let eth_tx_predicted_gas = agg_l1_batch_base_cost(op_type) + predicted_gas_for_batches;

        let eth_tx = transaction
            .eth_sender_dal()
            .save_eth_tx(
                nonce,
                encoded_aggregated_op.calldata,
                op_type,
                self.timelock_contract_address,
                eth_tx_predicted_gas,
                sender_addr,
                encoded_aggregated_op.sidecar,
                is_gateway,
            )
            .await
            .unwrap();

        transaction
            .eth_sender_dal()
            .set_chain_id(eth_tx.id, self.sl_chain_id.0)
            .await
            .unwrap();

        transaction
            .blocks_dal()
            .set_eth_tx_id(l1_batch_number_range, eth_tx.id, op_type)
            .await
            .unwrap();
        transaction.commit().await.unwrap();
        Ok(eth_tx)
    }

    async fn get_next_nonce(
        &mut self,
        storage: &mut Connection<'_, Core>,
        from_addr: Option<Address>,
    ) -> Result<u64, EthSenderError> {
<<<<<<< HEAD
        let no_unsent_txs = storage
            .eth_sender_dal()
            .get_unsent_txs()
            .await
            .unwrap()
            .is_empty();

=======
        let is_gateway = self.settlement_mode.is_gateway();
>>>>>>> 202abd64
        let db_nonce = storage
            .eth_sender_dal()
            .get_next_nonce(from_addr, is_gateway)
            .await
            .unwrap()
            .unwrap_or(0);
        // FIXME: refactor this
        // The below is a big hack that tries to solve the following problem:
        // - When migrating to sync layer the nonce drops to 0
        // - Just erasing nonce everywhere to 0 during migration does not really help as the next_db_nonce becomes 1.
        // - Delete all the transaction to not have this issue does not help
        Ok(if from_addr.is_none() {
            if self.ignore_db_nonce_0 && self.base_nonce == 0 && no_unsent_txs {
                self.ignore_db_nonce_0 = false;

                self.base_nonce
            } else {
                self.ignore_db_nonce_0 = false;

                db_nonce
            }
        } else if self.ignore_db_nonce_1 {
            let base_nonce = self
                .base_nonce_custom_commit_sender
                .expect("custom base nonce is expected to be initialized; qed");

            self.ignore_db_nonce_1 = false;

            if base_nonce == 0 && no_unsent_txs {
                base_nonce
            } else {
                db_nonce
            }
        } else {
            self.ignore_db_nonce_1 = false;

            db_nonce
        })
    }
}<|MERGE_RESOLUTION|>--- conflicted
+++ resolved
@@ -63,17 +63,8 @@
     /// address.
     custom_commit_sender_addr: Option<Address>,
     pool: ConnectionPool<Core>,
-<<<<<<< HEAD
-
-    /// Indicates that the nonce of the operator from DB should be ignored.
-    /// Two params for two operators
-    ///         // FIXME: remove this hack when in production
-    ignore_db_nonce_0: bool,
-    ignore_db_nonce_1: bool,
-=======
     settlement_mode: SettlementMode,
     sl_chain_id: SLChainId,
->>>>>>> 202abd64
 }
 
 struct TxData {
@@ -110,17 +101,10 @@
             ),
             None => None,
         };
-<<<<<<< HEAD
-        let ignore_db_nonce = config.ignore_db_nonce.unwrap_or_default();
-        println!("\n\nIGNORE DB NONCE: {}", ignore_db_nonce);
-=======
 
         let sl_chain_id = (*eth_client).as_ref().fetch_chain_id().await.unwrap();
 
->>>>>>> 202abd64
         Self {
-            ignore_db_nonce_0: ignore_db_nonce,
-            ignore_db_nonce_1: ignore_db_nonce,
             config,
             aggregator,
             eth_client,
@@ -561,7 +545,7 @@
     }
 
     pub(super) async fn save_eth_tx(
-        &mut self,
+        &self,
         storage: &mut Connection<'_, Core>,
         aggregated_op: &AggregatedOperation,
         contracts_are_pre_shared_bridge: bool,
@@ -619,58 +603,26 @@
     }
 
     async fn get_next_nonce(
-        &mut self,
+        &self,
         storage: &mut Connection<'_, Core>,
         from_addr: Option<Address>,
     ) -> Result<u64, EthSenderError> {
-<<<<<<< HEAD
-        let no_unsent_txs = storage
-            .eth_sender_dal()
-            .get_unsent_txs()
-            .await
-            .unwrap()
-            .is_empty();
-
-=======
         let is_gateway = self.settlement_mode.is_gateway();
->>>>>>> 202abd64
         let db_nonce = storage
             .eth_sender_dal()
             .get_next_nonce(from_addr, is_gateway)
             .await
             .unwrap()
             .unwrap_or(0);
-        // FIXME: refactor this
-        // The below is a big hack that tries to solve the following problem:
-        // - When migrating to sync layer the nonce drops to 0
-        // - Just erasing nonce everywhere to 0 during migration does not really help as the next_db_nonce becomes 1.
-        // - Delete all the transaction to not have this issue does not help
+        // Between server starts we can execute some txs using operator account or remove some txs from the database
+        // At the start we have to consider this fact and get the max nonce.
         Ok(if from_addr.is_none() {
-            if self.ignore_db_nonce_0 && self.base_nonce == 0 && no_unsent_txs {
-                self.ignore_db_nonce_0 = false;
-
-                self.base_nonce
-            } else {
-                self.ignore_db_nonce_0 = false;
-
-                db_nonce
-            }
-        } else if self.ignore_db_nonce_1 {
-            let base_nonce = self
-                .base_nonce_custom_commit_sender
-                .expect("custom base nonce is expected to be initialized; qed");
-
-            self.ignore_db_nonce_1 = false;
-
-            if base_nonce == 0 && no_unsent_txs {
-                base_nonce
-            } else {
-                db_nonce
-            }
+            db_nonce.max(self.base_nonce)
         } else {
-            self.ignore_db_nonce_1 = false;
-
-            db_nonce
+            db_nonce.max(
+                self.base_nonce_custom_commit_sender
+                    .expect("custom base nonce is expected to be initialized; qed"),
+            )
         })
     }
 }