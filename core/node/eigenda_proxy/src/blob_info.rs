--- conflicted
+++ resolved
@@ -2,9 +2,6 @@
 
 use rlp::{Decodable, DecoderError, Encodable, Rlp, RlpStream};
 
-<<<<<<< HEAD
-#[derive(Debug, Clone)]
-=======
 use crate::{
     common::G1Commitment as DisperserG1Commitment,
     disperser::{
@@ -28,8 +25,7 @@
     }
 }
 
-#[derive(Debug)]
->>>>>>> d4508366
+#[derive(Debug, Clone)]
 pub struct G1Commitment {
     pub x: Vec<u8>,
     pub y: Vec<u8>,
@@ -64,9 +60,6 @@
     }
 }
 
-<<<<<<< HEAD
-#[derive(Debug, Clone)]
-=======
 impl From<DisperserG1Commitment> for G1Commitment {
     fn from(value: DisperserG1Commitment) -> Self {
         Self {
@@ -76,8 +69,7 @@
     }
 }
 
-#[derive(Debug)]
->>>>>>> d4508366
+#[derive(Debug,Clone)]
 pub struct BlobQuorumParam {
     pub quorum_number: u32,
     pub adversary_threshold_percentage: u32,
@@ -118,9 +110,6 @@
     }
 }
 
-<<<<<<< HEAD
-#[derive(Debug, Clone)]
-=======
 impl From<DisperserBlobQuorumParam> for BlobQuorumParam {
     fn from(value: DisperserBlobQuorumParam) -> Self {
         Self {
@@ -131,8 +120,7 @@
         }
     }
 }
-#[derive(Debug)]
->>>>>>> d4508366
+#[derive(Debug,Clone)]
 pub struct BlobHeader {
     pub commitment: G1Commitment,
     pub data_length: u32,
@@ -177,9 +165,6 @@
     }
 }
 
-<<<<<<< HEAD
-#[derive(Debug, Clone)]
-=======
 impl TryFrom<DisperserBlobHeader> for BlobHeader {
     type Error = ConversionError;
     fn try_from(value: DisperserBlobHeader) -> Result<Self, Self::Error> {
@@ -200,8 +185,7 @@
     }
 }
 
-#[derive(Debug)]
->>>>>>> d4508366
+#[derive(Debug,Clone)]
 pub struct BatchHeader {
     pub batch_root: Vec<u8>,
     pub quorum_numbers: Vec<u8>,
@@ -245,9 +229,6 @@
     }
 }
 
-<<<<<<< HEAD
-#[derive(Debug, Clone)]
-=======
 impl From<DisperserBatchHeader> for BatchHeader {
     fn from(value: DisperserBatchHeader) -> Self {
         Self {
@@ -259,8 +240,7 @@
     }
 }
 
-#[derive(Debug)]
->>>>>>> d4508366
+#[derive(Debug,Clone)]
 pub struct BatchMetadata {
     pub batch_header: BatchHeader,
     pub signatory_record_hash: Vec<u8>,
@@ -305,9 +285,6 @@
     }
 }
 
-<<<<<<< HEAD
-#[derive(Debug, Clone)]
-=======
 impl TryFrom<DisperserBatchMetadata> for BatchMetadata {
     type Error = ConversionError;
     fn try_from(value: DisperserBatchMetadata) -> Result<Self, Self::Error> {
@@ -324,8 +301,7 @@
     }
 }
 
-#[derive(Debug)]
->>>>>>> d4508366
+#[derive(Debug,Clone)]
 pub struct BlobVerificationProof {
     pub batch_id: u32,
     pub blob_index: u32,
@@ -372,9 +348,6 @@
     }
 }
 
-<<<<<<< HEAD
-#[derive(Debug, Clone)]
-=======
 impl TryFrom<DisperserBlobVerificationProof> for BlobVerificationProof {
     type Error = ConversionError;
     fn try_from(value: DisperserBlobVerificationProof) -> Result<Self, Self::Error> {
@@ -391,8 +364,7 @@
     }
 }
 
-#[derive(Debug)]
->>>>>>> d4508366
+#[derive(Debug,Clone)]
 pub struct BlobInfo {
     pub blob_header: BlobHeader,
     pub blob_verification_proof: BlobVerificationProof,
