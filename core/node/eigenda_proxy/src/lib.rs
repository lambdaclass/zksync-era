--- conflicted
+++ resolved
@@ -1,10 +1,3 @@
-<<<<<<< HEAD
-use std::{net::SocketAddr, sync::Arc};
-=======
-mod common;
-mod disperser;
->>>>>>> 4a19f545
-
 use std::net::SocketAddr;
 use anyhow::Context as _;
 use axum::{
@@ -17,6 +10,8 @@
 
 mod errors;
 mod request_processor;
+mod common;
+mod disperser;
 
 pub async fn run_server(mut stop_receiver: watch::Receiver<bool>) -> anyhow::Result<()> {
     // TODO: Replace port for config
