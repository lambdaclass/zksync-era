//! Ethereum watcher polls the Ethereum node for the relevant events, such as priority operations (aka L1 transactions),
//! protocol upgrades etc.
//! New events are accepted to the ZKsync network once they have the sufficient amount of L1 confirmations.

use std::time::Duration;

use anyhow::Context as _;
use tokio::sync::watch;
use zksync_dal::{Connection, ConnectionPool, Core, CoreDal, DalError};
use zksync_system_constants::PRIORITY_EXPIRATION;
use zksync_types::{
<<<<<<< HEAD
    abi::ZkChainSpecificUpgradeData, ethabi::Contract, l1::L1Tx,
    protocol_version::ProtocolSemanticVersion, web3::BlockNumber as Web3BlockNumber, PriorityOpId,
=======
    ethabi::Contract, protocol_version::ProtocolSemanticVersion,
    web3::BlockNumber as Web3BlockNumber, PriorityOpId,
>>>>>>> c291a2b2
};

pub use self::client::EthHttpQueryClient;
use self::{
    client::{EthClient, RETRY_LIMIT},
    event_processors::{EventProcessor, EventProcessorError, PriorityOpsEventProcessor},
    metrics::METRICS,
};
use crate::event_processors::{DecentralizedUpgradesEventProcessor, EventsSource};

mod client;
mod event_processors;
mod metrics;
#[cfg(test)]
mod tests;

#[derive(Debug)]
struct EthWatchState {
    last_seen_protocol_version: ProtocolSemanticVersion,
    next_expected_priority_id: PriorityOpId,
}

/// Ethereum watcher component.
#[derive(Debug)]
pub struct EthWatch {
    l1_client: Box<dyn EthClient>,
    sl_client: Box<dyn EthClient>,
    poll_interval: Duration,
    event_processors: Vec<Box<dyn EventProcessor>>,
    pool: ConnectionPool<Core>,
}

impl EthWatch {
    #[allow(clippy::too_many_arguments)]
    pub async fn new(
        chain_admin_contract: &Contract,
        l1_client: Box<dyn EthClient>,
        sl_client: Box<dyn EthClient>,
        pool: ConnectionPool<Core>,
        poll_interval: Duration,
<<<<<<< HEAD
        priority_merkle_tree: SyncMerkleTree<L1Tx>,
        chain_specific_data: Option<ZkChainSpecificUpgradeData>,
=======
>>>>>>> c291a2b2
    ) -> anyhow::Result<Self> {
        let mut storage = pool.connection_tagged("eth_watch").await?;
        let state = Self::initialize_state(&mut storage).await?;
        tracing::info!("initialized state: {state:?}");
        drop(storage);

        let priority_ops_processor =
            PriorityOpsEventProcessor::new(state.next_expected_priority_id)?;
        let decentralized_upgrades_processor = DecentralizedUpgradesEventProcessor::new(
            state.last_seen_protocol_version,
            chain_admin_contract,
            chain_specific_data,
        );
        let event_processors: Vec<Box<dyn EventProcessor>> = vec![
            Box::new(priority_ops_processor),
            Box::new(decentralized_upgrades_processor),
        ];

        Ok(Self {
            l1_client,
            sl_client,
            poll_interval,
            event_processors,
            pool,
        })
    }

    #[tracing::instrument(name = "EthWatch::initialize_state", skip_all)]
    async fn initialize_state(storage: &mut Connection<'_, Core>) -> anyhow::Result<EthWatchState> {
        let next_expected_priority_id: PriorityOpId = storage
            .transactions_dal()
            .last_priority_id()
            .await?
            .map_or(PriorityOpId(0), |e| e + 1);

        let last_seen_protocol_version = storage
            .protocol_versions_dal()
            .latest_semantic_version()
            .await?
            .context("expected at least one (genesis) version to be present in DB")?;

        Ok(EthWatchState {
            next_expected_priority_id,
            last_seen_protocol_version,
        })
    }

    pub async fn run(mut self, mut stop_receiver: watch::Receiver<bool>) -> anyhow::Result<()> {
        let mut timer = tokio::time::interval(self.poll_interval);
        let pool = self.pool.clone();

        while !*stop_receiver.borrow_and_update() {
            tokio::select! {
                _ = timer.tick() => { /* continue iterations */ }
                _ = stop_receiver.changed() => break,
            }
            METRICS.eth_poll.inc();

            let mut storage = pool.connection_tagged("eth_watch").await?;
            match self.loop_iteration(&mut storage).await {
                Ok(()) => { /* everything went fine */ }
                Err(EventProcessorError::Internal(err)) => {
                    tracing::error!("Internal error processing new blocks: {err:?}");
                    return Err(err);
                }
                Err(err) => {
                    // This is an error because otherwise we could potentially miss a priority operation
                    // thus entering priority mode, which is not desired.
                    tracing::error!("Failed to process new blocks: {err}");
                }
            }
        }

        tracing::info!("Stop signal received, eth_watch is shutting down");
        Ok(())
    }

    #[tracing::instrument(name = "EthWatch::loop_iteration", skip_all)]
    async fn loop_iteration(
        &mut self,
        storage: &mut Connection<'_, Core>,
    ) -> Result<(), EventProcessorError> {
        for processor in &mut self.event_processors {
            let client = match processor.event_source() {
                EventsSource::L1 => self.l1_client.as_ref(),
                EventsSource::SL => self.sl_client.as_ref(),
            };
            let chain_id = client.chain_id().await?;
            let finalized_block = client.finalized_block_number().await?;

            let from_block = storage
                .eth_watcher_dal()
                .get_or_set_next_block_to_process(
                    processor.event_type(),
                    chain_id,
                    finalized_block.saturating_sub(PRIORITY_EXPIRATION),
                )
                .await
                .map_err(DalError::generalize)?;

            // There are no new blocks so there is nothing to be done
            if from_block > finalized_block {
                continue;
            }
            let processor_events = client
                .get_events(
                    Web3BlockNumber::Number(from_block.into()),
                    Web3BlockNumber::Number(finalized_block.into()),
                    processor.relevant_topic(),
                    None,
                    RETRY_LIMIT,
                )
                .await?;
            let processed_events_count = processor
                .process_events(
                    storage,
                    &*self.l1_client,
                    &*self.sl_client,
                    processor_events.clone(),
                )
                .await?;

            let next_block_to_process = if processed_events_count == processor_events.len() {
                finalized_block + 1
            } else if processed_events_count == 0 {
                //nothing was processed
                from_block
            } else {
                processor_events[processed_events_count - 1]
                    .block_number
                    .expect("Event block number is missing")
                    .try_into()
                    .unwrap()
            };

            storage
                .eth_watcher_dal()
                .update_next_block_to_process(
                    processor.event_type(),
                    chain_id,
                    next_block_to_process,
                )
                .await
                .map_err(DalError::generalize)?;
        }
        Ok(())
    }
}<|MERGE_RESOLUTION|>--- conflicted
+++ resolved
@@ -9,13 +9,8 @@
 use zksync_dal::{Connection, ConnectionPool, Core, CoreDal, DalError};
 use zksync_system_constants::PRIORITY_EXPIRATION;
 use zksync_types::{
-<<<<<<< HEAD
-    abi::ZkChainSpecificUpgradeData, ethabi::Contract, l1::L1Tx,
-    protocol_version::ProtocolSemanticVersion, web3::BlockNumber as Web3BlockNumber, PriorityOpId,
-=======
-    ethabi::Contract, protocol_version::ProtocolSemanticVersion,
+    abi::ZkChainSpecificUpgradeData, ethabi::Contract, protocol_version::ProtocolSemanticVersion,
     web3::BlockNumber as Web3BlockNumber, PriorityOpId,
->>>>>>> c291a2b2
 };
 
 pub use self::client::EthHttpQueryClient;
@@ -56,11 +51,7 @@
         sl_client: Box<dyn EthClient>,
         pool: ConnectionPool<Core>,
         poll_interval: Duration,
-<<<<<<< HEAD
-        priority_merkle_tree: SyncMerkleTree<L1Tx>,
         chain_specific_data: Option<ZkChainSpecificUpgradeData>,
-=======
->>>>>>> c291a2b2
     ) -> anyhow::Result<Self> {
         let mut storage = pool.connection_tagged("eth_watch").await?;
         let state = Self::initialize_state(&mut storage).await?;
