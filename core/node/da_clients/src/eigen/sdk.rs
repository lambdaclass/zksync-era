use std::{str::FromStr, sync::Arc, time::Duration};

use backon::{ConstantBuilder, Retryable};
use secp256k1::{ecdsa::RecoverableSignature, SecretKey};
use tokio::{
    sync::{mpsc, Mutex},
    time::Instant,
};
use tokio_stream::{wrappers::UnboundedReceiverStream, StreamExt};
use tonic::{
    transport::{Channel, ClientTlsConfig, Endpoint},
    Streaming,
};
use zksync_config::EigenConfig;
use zksync_da_client::types::DAError;

use super::{
    blob_info::BlobInfo,
    disperser::BlobInfo as DisperserBlobInfo,
    verifier::{Verifier, VerifierConfig},
};
use crate::eigen::{
    blob_info,
    disperser::{
        self,
        authenticated_request::Payload::{AuthenticationData, DisperseRequest},
        disperser_client::DisperserClient,
        AuthenticatedReply, BlobAuthHeader,
    },
};

#[derive(Debug, Clone)]
pub(crate) struct RawEigenClient {
    client: Arc<Mutex<DisperserClient<Channel>>>,
    private_key: SecretKey,
    pub config: EigenConfig,
    verifier: Verifier,
}

pub(crate) const DATA_CHUNK_SIZE: usize = 32;
pub(crate) const AVG_BLOCK_TIME: u64 = 12;

impl RawEigenClient {
    const BLOB_SIZE_LIMIT: usize = 1024 * 1024 * 2; // 2 MB

    pub async fn new(private_key: SecretKey, config: EigenConfig) -> anyhow::Result<Self> {
        let endpoint =
            Endpoint::from_str(config.disperser_rpc.as_str())?.tls_config(ClientTlsConfig::new())?;
        let client = Arc::new(Mutex::new(DisperserClient::connect(endpoint).await?));

        let verifier_config = VerifierConfig {
            rpc_url: config.eigenda_eth_rpc.clone(),
            svc_manager_addr: config.eigenda_svc_manager_address.clone(),
<<<<<<< HEAD
            max_blob_size: config.blob_size_limit,
            points: config.points_source.clone(),
            eth_confirmation_depth: config.eth_confirmation_depth.max(0) as u32,
=======
            max_blob_size: Self::BLOB_SIZE_LIMIT as u32,
            path_to_points: config.path_to_points.clone(),
            settlement_layer_confirmation_depth: config.settlement_layer_confirmation_depth.max(0)
                as u32,
>>>>>>> 163c41a4
            private_key: hex::encode(private_key.secret_bytes()),
            chain_id: config.chain_id,
        };
        let verifier = Verifier::new(verifier_config)
            .await
            .map_err(|e| anyhow::anyhow!(format!("Failed to create verifier {:?}", e)))?;
        Ok(RawEigenClient {
            client,
            private_key,
            config,
            verifier,
        })
    }

    pub fn blob_size_limit() -> usize {
        Self::BLOB_SIZE_LIMIT
    }

    async fn dispatch_blob_non_authenticated(&self, data: Vec<u8>) -> anyhow::Result<String> {
        let padded_data = convert_by_padding_empty_byte(&data);
        let request = disperser::DisperseBlobRequest {
            data: padded_data,
            custom_quorum_numbers: vec![],
            account_id: String::default(), // Account Id is not used in non-authenticated mode
        };

        let disperse_reply = self
            .client
            .lock()
            .await
            .disperse_blob(request)
            .await?
            .into_inner();

        Ok(hex::encode(disperse_reply.request_id))
    }

    async fn perform_verification(
        &self,
        blob_info: BlobInfo,
        disperse_elapsed: Duration,
    ) -> anyhow::Result<()> {
        (|| async { self.verifier.verify_certificate(blob_info.clone()).await })
            .retry(
                &ConstantBuilder::default()
                    .with_delay(Duration::from_secs(AVG_BLOCK_TIME))
                    .with_max_times(
                        (self.config.status_query_timeout
                            - disperse_elapsed.as_millis() as u64 / AVG_BLOCK_TIME)
                            as usize,
                    ),
            )
            .await
            .map_err(|_| anyhow::anyhow!("Failed to verify certificate"))
    }

    async fn dispatch_blob_authenticated(&self, data: Vec<u8>) -> anyhow::Result<String> {
        let (tx, rx) = mpsc::unbounded_channel();

        // 1. send DisperseBlobRequest
        let padded_data = convert_by_padding_empty_byte(&data);
        self.disperse_data(padded_data, &tx)?;

        // this await is blocked until the first response on the stream, so we only await after sending the `DisperseBlobRequest`
        let mut response_stream = self
            .client
            .clone()
            .lock()
            .await
            .disperse_blob_authenticated(UnboundedReceiverStream::new(rx))
            .await?;
        let response_stream = response_stream.get_mut();

        // 2. receive BlobAuthHeader
        let blob_auth_header = self.receive_blob_auth_header(response_stream).await?;

        // 3. sign and send BlobAuthHeader
        self.submit_authentication_data(blob_auth_header.clone(), &tx)?;

        // 4. receive DisperseBlobReply
        let reply = response_stream
            .next()
            .await
            .ok_or_else(|| anyhow::anyhow!("No response from server"))?
            .unwrap()
            .payload
            .ok_or_else(|| anyhow::anyhow!("No payload in response"))?;

        let disperser::authenticated_reply::Payload::DisperseReply(disperse_reply) = reply else {
            return Err(anyhow::anyhow!("Unexpected response from server"));
        };
        Ok(hex::encode(disperse_reply.request_id))
    }

    pub async fn get_inclusion_data(&self, blob_id: &str) -> anyhow::Result<String> {
        let disperse_time = Instant::now();
        let blob_info = self.await_for_inclusion(blob_id.to_string()).await?;

        let blob_info = blob_info::BlobInfo::try_from(blob_info)
            .map_err(|e| anyhow::anyhow!("Failed to convert blob info: {}", e))?;

        let disperse_elapsed = Instant::now() - disperse_time;
        let data = self
            .get_blob_data(&hex::encode(rlp::encode(&blob_info)))
            .await?;
        if data.is_none() {
            return Err(anyhow::anyhow!("Failed to get blob data"));
        }
        self.verifier
            .verify_commitment(blob_info.blob_header.commitment.clone(), data.unwrap())
            .map_err(|_| anyhow::anyhow!("Failed to verify commitment"))?;

        self.perform_verification(blob_info.clone(), disperse_elapsed)
            .await?;

        let verification_proof = blob_info.blob_verification_proof.clone();
        let blob_id = format!(
            "{}:{}",
            verification_proof.batch_id, verification_proof.blob_index
        );
        tracing::info!("Blob dispatch confirmed, blob id: {}", blob_id);
        Ok(hex::encode(rlp::encode(&blob_info)))
    }

    pub async fn dispatch_blob(&self, data: Vec<u8>) -> anyhow::Result<String> {
        if self.config.authenticated {
            self.dispatch_blob_authenticated(data).await
        } else {
            self.dispatch_blob_non_authenticated(data).await
        }
    }

    fn disperse_data(
        &self,
        data: Vec<u8>,
        tx: &mpsc::UnboundedSender<disperser::AuthenticatedRequest>,
    ) -> anyhow::Result<()> {
        let req = disperser::AuthenticatedRequest {
            payload: Some(DisperseRequest(disperser::DisperseBlobRequest {
                data,
                custom_quorum_numbers: vec![],
                account_id: get_account_id(&self.private_key),
            })),
        };

        tx.send(req)
            .map_err(|e| anyhow::anyhow!("Failed to send DisperseBlobRequest: {}", e))
    }

    fn submit_authentication_data(
        &self,
        blob_auth_header: BlobAuthHeader,
        tx: &mpsc::UnboundedSender<disperser::AuthenticatedRequest>,
    ) -> anyhow::Result<()> {
        // TODO: replace challenge_parameter with actual auth header when it is available
        let digest = zksync_basic_types::web3::keccak256(
            &blob_auth_header.challenge_parameter.to_be_bytes(),
        );
        let signature: RecoverableSignature = secp256k1::Secp256k1::signing_only()
            .sign_ecdsa_recoverable(
                &secp256k1::Message::from_slice(&digest[..])?,
                &self.private_key,
            );
        let (recovery_id, sig) = signature.serialize_compact();

        let mut signature = Vec::with_capacity(65);
        signature.extend_from_slice(&sig);
        signature.push(recovery_id.to_i32() as u8);

        let req = disperser::AuthenticatedRequest {
            payload: Some(AuthenticationData(disperser::AuthenticationData {
                authentication_data: signature,
            })),
        };

        tx.send(req)
            .map_err(|e| anyhow::anyhow!("Failed to send AuthenticationData: {}", e))
    }

    async fn receive_blob_auth_header(
        &self,
        response_stream: &mut Streaming<AuthenticatedReply>,
    ) -> anyhow::Result<disperser::BlobAuthHeader> {
        let reply = response_stream
            .next()
            .await
            .ok_or_else(|| anyhow::anyhow!("No response from server"))?;

        let Ok(reply) = reply else {
            return Err(anyhow::anyhow!("Err from server: {:?}", reply));
        };

        let reply = reply
            .payload
            .ok_or_else(|| anyhow::anyhow!("No payload in response"))?;

        if let disperser::authenticated_reply::Payload::BlobAuthHeader(blob_auth_header) = reply {
            Ok(blob_auth_header)
        } else {
            Err(anyhow::anyhow!("Unexpected response from server"))
        }
    }

    async fn await_for_inclusion(&self, request_id: String) -> anyhow::Result<DisperserBlobInfo> {
        let polling_request = disperser::BlobStatusRequest {
            request_id: hex::decode(request_id)?,
        };

        let blob_info = (|| async {
            let resp = self
                .client
                .lock()
                .await
                .get_blob_status(polling_request.clone())
                .await?
                .into_inner();

            match disperser::BlobStatus::try_from(resp.status)? {
                disperser::BlobStatus::Processing | disperser::BlobStatus::Dispersing => {
                    Err(anyhow::anyhow!("Blob is still processing"))
                }
                disperser::BlobStatus::Failed => Err(anyhow::anyhow!("Blob dispatch failed")),
                disperser::BlobStatus::InsufficientSignatures => {
                    Err(anyhow::anyhow!("Insufficient signatures"))
                }
                disperser::BlobStatus::Confirmed => {
                    if !self.config.wait_for_finalization {
                        let blob_info = resp
                            .info
                            .ok_or_else(|| anyhow::anyhow!("No blob header in response"))?;
                        return Ok(blob_info);
                    }
                    Err(anyhow::anyhow!("Blob is still processing"))
                }
                disperser::BlobStatus::Finalized => {
                    let blob_info = resp
                        .info
                        .ok_or_else(|| anyhow::anyhow!("No blob header in response"))?;
                    Ok(blob_info)
                }

                _ => Err(anyhow::anyhow!("Received unknown blob status")),
            }
        })
        .retry(
            &ConstantBuilder::default()
                .with_delay(Duration::from_millis(self.config.status_query_interval))
                .with_max_times(
                    (self.config.status_query_timeout / self.config.status_query_interval) as usize,
                ),
        )
        .when(|e| e.to_string().contains("Blob is still processing"))
        .await?;

        Ok(blob_info)
    }

    pub async fn get_blob_data(&self, blob_info: &str) -> anyhow::Result<Option<Vec<u8>>, DAError> {
        use anyhow::anyhow;
        use zksync_da_client::types::DAError;

        use crate::eigen::blob_info::BlobInfo;

        let commit = hex::decode(blob_info).map_err(|_| DAError {
            error: anyhow!("Failed to decode blob_id"),
            is_retriable: false,
        })?;
        let blob_info: BlobInfo = rlp::decode(&commit).map_err(|_| DAError {
            error: anyhow!("Failed to decode blob_info"),
            is_retriable: false,
        })?;
        let blob_index = blob_info.blob_verification_proof.blob_index;
        let batch_header_hash = blob_info
            .blob_verification_proof
            .batch_medatada
            .batch_header_hash;
        let get_response = self
            .client
            .lock()
            .await
            .retrieve_blob(disperser::RetrieveBlobRequest {
                batch_header_hash,
                blob_index,
            })
            .await
            .map_err(|e| DAError {
                error: anyhow!(e),
                is_retriable: true,
            })?
            .into_inner();

        if get_response.data.is_empty() {
            return Err(DAError {
                error: anyhow!("Failed to get blob data"),
                is_retriable: false,
            });
        }

        let data = remove_empty_byte_from_padded_bytes(&get_response.data);
        Ok(Some(data))
    }
}

fn get_account_id(secret_key: &SecretKey) -> String {
    let public_key =
        secp256k1::PublicKey::from_secret_key(&secp256k1::Secp256k1::new(), secret_key);
    let hex = hex::encode(public_key.serialize_uncompressed());

    format!("0x{}", hex)
}

fn convert_by_padding_empty_byte(data: &[u8]) -> Vec<u8> {
    let parse_size = DATA_CHUNK_SIZE - 1;

    // Calculate the number of chunks
    let data_len = (data.len() + parse_size - 1) / parse_size;

    // Pre-allocate `valid_data` with enough space for all chunks
    let mut valid_data = vec![0u8; data_len * DATA_CHUNK_SIZE];
    let mut valid_end = data_len * DATA_CHUNK_SIZE;

    for (i, chunk) in data.chunks(parse_size).enumerate() {
        let offset = i * DATA_CHUNK_SIZE;
        valid_data[offset] = 0x00; // Set first byte of each chunk to 0x00 for big-endian compliance

        let copy_end = offset + 1 + chunk.len();
        valid_data[offset + 1..copy_end].copy_from_slice(chunk);

        if i == data_len - 1 && chunk.len() < parse_size {
            valid_end = offset + 1 + chunk.len();
        }
    }

    valid_data.truncate(valid_end);
    valid_data
}

fn remove_empty_byte_from_padded_bytes(data: &[u8]) -> Vec<u8> {
    let parse_size = DATA_CHUNK_SIZE;

    // Calculate the number of chunks
    let data_len = (data.len() + parse_size - 1) / parse_size;

    // Pre-allocate `valid_data` with enough space for all chunks
    let mut valid_data = vec![0u8; data_len * (DATA_CHUNK_SIZE - 1)];
    let mut valid_end = data_len * (DATA_CHUNK_SIZE - 1);

    for (i, chunk) in data.chunks(parse_size).enumerate() {
        let offset = i * (DATA_CHUNK_SIZE - 1);

        let copy_end = offset + chunk.len() - 1;
        valid_data[offset..copy_end].copy_from_slice(&chunk[1..]);

        if i == data_len - 1 && chunk.len() < parse_size {
            valid_end = offset + chunk.len() - 1;
        }
    }

    valid_data.truncate(valid_end);
    valid_data
}

#[cfg(test)]
mod test {
    #[test]
    fn test_pad_and_unpad() {
        let data = vec![1, 2, 3, 4, 5, 6, 7, 8, 9];
        let padded_data = super::convert_by_padding_empty_byte(&data);
        let unpadded_data = super::remove_empty_byte_from_padded_bytes(&padded_data);
        assert_eq!(data, unpadded_data);
    }

    #[test]
    fn test_pad_and_unpad_large() {
        let data = vec![1; 1000];
        let padded_data = super::convert_by_padding_empty_byte(&data);
        let unpadded_data = super::remove_empty_byte_from_padded_bytes(&padded_data);
        assert_eq!(data, unpadded_data);
    }

    #[test]
    fn test_pad_and_unpad_empty() {
        let data = Vec::new();
        let padded_data = super::convert_by_padding_empty_byte(&data);
        let unpadded_data = super::remove_empty_byte_from_padded_bytes(&padded_data);
        assert_eq!(data, unpadded_data);
    }
}<|MERGE_RESOLUTION|>--- conflicted
+++ resolved
@@ -51,16 +51,10 @@
         let verifier_config = VerifierConfig {
             rpc_url: config.eigenda_eth_rpc.clone(),
             svc_manager_addr: config.eigenda_svc_manager_address.clone(),
-<<<<<<< HEAD
-            max_blob_size: config.blob_size_limit,
+            max_blob_size: Self::BLOB_SIZE_LIMIT as u32,
             points: config.points_source.clone(),
-            eth_confirmation_depth: config.eth_confirmation_depth.max(0) as u32,
-=======
-            max_blob_size: Self::BLOB_SIZE_LIMIT as u32,
-            path_to_points: config.path_to_points.clone(),
             settlement_layer_confirmation_depth: config.settlement_layer_confirmation_depth.max(0)
                 as u32,
->>>>>>> 163c41a4
             private_key: hex::encode(private_key.secret_bytes()),
             chain_id: config.chain_id,
         };
