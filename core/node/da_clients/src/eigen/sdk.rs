use std::{str::FromStr, sync::Arc, time::Duration};

use backon::{ConstantBuilder, Retryable};
use secp256k1::{ecdsa::RecoverableSignature, SecretKey};
use tokio::{
    sync::{mpsc, Mutex},
    time::Instant,
};
use tokio_stream::{wrappers::UnboundedReceiverStream, StreamExt};
use tonic::{
    transport::{Channel, ClientTlsConfig, Endpoint},
    Streaming,
};
use zksync_config::EigenConfig;
#[cfg(test)]
use zksync_da_client::types::DAError;

use super::{
    blob_info::BlobInfo,
    disperser::BlobInfo as DisperserBlobInfo,
    verifier::{Verifier, VerifierConfig},
};
use crate::eigen::{
    blob_info,
    disperser::{
        self,
        authenticated_request::Payload::{AuthenticationData, DisperseRequest},
        disperser_client::DisperserClient,
        AuthenticatedReply, BlobAuthHeader, DisperseBlobReply,
    },
};

#[derive(Debug, Clone)]
pub(crate) struct RawEigenClient {
    client: Arc<Mutex<DisperserClient<Channel>>>,
    private_key: SecretKey,
    pub config: EigenConfig,
    verifier: Verifier,
}

pub(crate) const DATA_CHUNK_SIZE: usize = 32;
pub(crate) const AVG_BLOCK_TIME: u64 = 12;

impl RawEigenClient {
<<<<<<< HEAD
    pub async fn new(private_key: SecretKey, config: DisperserConfig) -> anyhow::Result<Self> {
=======
    pub(crate) const BUFFER_SIZE: usize = 1000;

    pub async fn new(private_key: SecretKey, config: EigenConfig) -> anyhow::Result<Self> {
>>>>>>> 8d0b9081
        let endpoint =
            Endpoint::from_str(config.disperser_rpc.as_str())?.tls_config(ClientTlsConfig::new())?;
        let client = Arc::new(Mutex::new(
            DisperserClient::connect(endpoint)
                .await
                .map_err(|e| anyhow::anyhow!("Failed to connect to Disperser server: {}", e))?,
        ));

        let verifier_config = VerifierConfig {
            verify_certs: true,
            rpc_url: config.eigenda_eth_rpc.clone(),
            svc_manager_addr: config.eigenda_svc_manager_address.clone(),
            max_blob_size: config.blob_size_limit,
            path_to_points: config.path_to_points.clone(),
            eth_confirmation_depth: config.eth_confirmation_depth.max(0) as u32,
            private_key: hex::encode(private_key.secret_bytes()),
            chain_id: config.chain_id,
        };
        let verifier = Verifier::new(verifier_config)
            .map_err(|e| anyhow::anyhow!(format!("Failed to create verifier {:?}", e)))?;
        Ok(RawEigenClient {
            client,
            private_key,
            config,
            verifier,
        })
    }

    async fn dispatch_blob_non_authenticated(&self, data: Vec<u8>) -> anyhow::Result<String> {
        let padded_data = convert_by_padding_empty_byte(&data);
        let request = disperser::DisperseBlobRequest {
            data: padded_data,
            custom_quorum_numbers: vec![],
            account_id: String::default(), // Account Id is not used in non-authenticated mode
        };

        let disperse_reply = self
            .client
            .lock()
            .await
            .disperse_blob(request)
            .await?
            .into_inner();

        let disperse_time = Instant::now();
        let blob_info = self.await_for_inclusion(disperse_reply).await?;
        let disperse_elapsed = Instant::now() - disperse_time;

        let blob_info = blob_info::BlobInfo::try_from(blob_info)
            .map_err(|e| anyhow::anyhow!("Failed to convert blob info: {}", e))?;
        self.verifier
            .verify_commitment(blob_info.blob_header.commitment.clone(), data)
            .map_err(|_| anyhow::anyhow!("Failed to verify commitment"))?;

        self.loop_verify_certificate(blob_info.clone(), disperse_elapsed)
            .await?;
        let verification_proof = blob_info.blob_verification_proof.clone();
        let blob_id = format!(
            "{}:{}",
            verification_proof.batch_id, verification_proof.blob_index
        );
        tracing::info!("Blob dispatch confirmed, blob id: {}", blob_id);

        Ok(hex::encode(rlp::encode(&blob_info)))
    }

    async fn loop_verify_certificate(
        &self,
        blob_info: BlobInfo,
        disperse_elapsed: Duration,
    ) -> anyhow::Result<()> {
        (|| async { self.verifier.verify_certificate(blob_info.clone()).await })
            .retry(
                &ConstantBuilder::default()
                    .with_delay(Duration::from_secs(AVG_BLOCK_TIME))
                    .with_max_times(
                        (self.config.status_query_timeout
                            - disperse_elapsed.as_millis() as u64 / AVG_BLOCK_TIME)
                            as usize,
                    ),
            )
            .await
            .map_err(|_| anyhow::anyhow!("Failed to verify certificate"))
    }

    async fn dispatch_blob_authenticated(&self, data: Vec<u8>) -> anyhow::Result<String> {
        let (tx, rx) = mpsc::unbounded_channel();

        let disperse_time = Instant::now();

        // 1. send DisperseBlobRequest
        let padded_data = convert_by_padding_empty_byte(&data);
        self.disperse_data(padded_data, &tx)?;

        // this await is blocked until the first response on the stream, so we only await after sending the `DisperseBlobRequest`
        let mut response_stream = self
            .client
            .clone()
            .lock()
            .await
            .disperse_blob_authenticated(UnboundedReceiverStream::new(rx))
            .await?;
        let response_stream = response_stream.get_mut();

        // 2. receive BlobAuthHeader
        let blob_auth_header = self.receive_blob_auth_header(response_stream).await?;

        // 3. sign and send BlobAuthHeader
        self.submit_authentication_data(blob_auth_header.clone(), &tx)?;

        // 4. receive DisperseBlobReply
        let reply = response_stream
            .next()
            .await
            .ok_or_else(|| anyhow::anyhow!("No response from server"))?
            .unwrap()
            .payload
            .ok_or_else(|| anyhow::anyhow!("No payload in response"))?;

        let disperser::authenticated_reply::Payload::DisperseReply(disperse_reply) = reply else {
            return Err(anyhow::anyhow!("Unexpected response from server"));
        };

        // 5. poll for blob status until it reaches the Confirmed state
        let blob_info = self.await_for_inclusion(disperse_reply).await?;

        let blob_info = blob_info::BlobInfo::try_from(blob_info)
            .map_err(|e| anyhow::anyhow!("Failed to convert blob info: {}", e))?;

        let disperse_elapsed = Instant::now() - disperse_time;
        self.verifier
            .verify_commitment(blob_info.blob_header.commitment.clone(), data)
            .map_err(|_| anyhow::anyhow!("Failed to verify commitment"))?;

        self.loop_verify_certificate(blob_info.clone(), disperse_elapsed)
            .await?;

        let verification_proof = blob_info.blob_verification_proof.clone();
        let blob_id = format!(
            "{}:{}",
            verification_proof.batch_id, verification_proof.blob_index
        );
        tracing::info!("Blob dispatch confirmed, blob id: {}", blob_id);
        Ok(hex::encode(rlp::encode(&blob_info)))
    }

    pub async fn dispatch_blob(&self, data: Vec<u8>) -> anyhow::Result<String> {
        if self.config.authenticated {
            self.dispatch_blob_authenticated(data).await
        } else {
            self.dispatch_blob_non_authenticated(data).await
        }
    }

    fn disperse_data(
        &self,
        data: Vec<u8>,
        tx: &mpsc::UnboundedSender<disperser::AuthenticatedRequest>,
    ) -> anyhow::Result<()> {
        let req = disperser::AuthenticatedRequest {
            payload: Some(DisperseRequest(disperser::DisperseBlobRequest {
                data,
                custom_quorum_numbers: vec![],
                account_id: get_account_id(&self.private_key),
            })),
        };

        tx.send(req)
            .map_err(|e| anyhow::anyhow!("Failed to send DisperseBlobRequest: {}", e))
    }

    fn submit_authentication_data(
        &self,
        blob_auth_header: BlobAuthHeader,
        tx: &mpsc::UnboundedSender<disperser::AuthenticatedRequest>,
    ) -> anyhow::Result<()> {
        // TODO: replace challenge_parameter with actual auth header when it is available
        let digest = zksync_basic_types::web3::keccak256(
            &blob_auth_header.challenge_parameter.to_be_bytes(),
        );
        let signature: RecoverableSignature = secp256k1::Secp256k1::signing_only()
            .sign_ecdsa_recoverable(
                &secp256k1::Message::from_slice(&digest[..])?,
                &self.private_key,
            );
        let (recovery_id, sig) = signature.serialize_compact();

        let mut signature = Vec::with_capacity(65);
        signature.extend_from_slice(&sig);
        signature.push(recovery_id.to_i32() as u8);

        let req = disperser::AuthenticatedRequest {
            payload: Some(AuthenticationData(disperser::AuthenticationData {
                authentication_data: signature,
            })),
        };

        tx.send(req)
            .map_err(|e| anyhow::anyhow!("Failed to send AuthenticationData: {}", e))
    }

    async fn receive_blob_auth_header(
        &self,
        response_stream: &mut Streaming<AuthenticatedReply>,
    ) -> anyhow::Result<disperser::BlobAuthHeader> {
        let reply = response_stream
            .next()
            .await
            .ok_or_else(|| anyhow::anyhow!("No response from server"))?;

        let Ok(reply) = reply else {
            return Err(anyhow::anyhow!("Err from server: {:?}", reply));
        };

        let reply = reply
            .payload
            .ok_or_else(|| anyhow::anyhow!("No payload in response"))?;

        if let disperser::authenticated_reply::Payload::BlobAuthHeader(blob_auth_header) = reply {
            Ok(blob_auth_header)
        } else {
            Err(anyhow::anyhow!("Unexpected response from server"))
        }
    }

    async fn await_for_inclusion(
        &self,
<<<<<<< HEAD
=======
        client: DisperserClient<Channel>,
>>>>>>> 8d0b9081
        disperse_blob_reply: DisperseBlobReply,
    ) -> anyhow::Result<DisperserBlobInfo> {
        let polling_request = disperser::BlobStatusRequest {
            request_id: disperse_blob_reply.request_id,
        };

<<<<<<< HEAD
        let start_time = Instant::now();
        while Instant::now() - start_time < Duration::from_millis(self.config.status_query_timeout)
        {
            tokio::time::sleep(Duration::from_millis(self.config.status_query_interval)).await;
            let resp = self
                .client
                .lock()
                .await
=======
        let blob_info = (|| async {
            let mut client_clone = client.clone();
            let resp = client_clone
>>>>>>> 8d0b9081
                .get_blob_status(polling_request.clone())
                .await?
                .into_inner();

            match disperser::BlobStatus::try_from(resp.status)? {
                disperser::BlobStatus::Processing | disperser::BlobStatus::Dispersing => {
                    Err(anyhow::anyhow!("Blob is still processing"))
                }
                disperser::BlobStatus::Failed => Err(anyhow::anyhow!("Blob dispatch failed")),
                disperser::BlobStatus::InsufficientSignatures => {
                    Err(anyhow::anyhow!("Insufficient signatures"))
                }
                disperser::BlobStatus::Confirmed => {
                    if !self.config.wait_for_finalization {
                        let blob_info = resp
                            .info
                            .ok_or_else(|| anyhow::anyhow!("No blob header in response"))?;
                        return Ok(blob_info);
                    }
                    Err(anyhow::anyhow!("Blob is still processing"))
                }
                disperser::BlobStatus::Finalized => {
                    let blob_info = resp
                        .info
                        .ok_or_else(|| anyhow::anyhow!("No blob header in response"))?;
                    Ok(blob_info)
                }

                _ => Err(anyhow::anyhow!("Received unknown blob status")),
            }
        })
        .retry(
            &ConstantBuilder::default()
                .with_delay(Duration::from_millis(self.config.status_query_interval))
                .with_max_times(
                    (self.config.status_query_timeout / self.config.status_query_interval) as usize,
                ),
        )
        .when(|e| e.to_string().contains("Blob is still processing"))
        .await?;

        Ok(blob_info)
    }

    #[cfg(test)]
    pub async fn get_blob_data(&self, blob_id: &str) -> anyhow::Result<Option<Vec<u8>>, DAError> {
        use anyhow::anyhow;
        use zksync_da_client::types::DAError;

        use crate::eigen::blob_info::BlobInfo;

        let commit = hex::decode(blob_id).map_err(|_| DAError {
            error: anyhow!("Failed to decode blob_id"),
            is_retriable: false,
        })?;
        let blob_info: BlobInfo = rlp::decode(&commit).map_err(|_| DAError {
            error: anyhow!("Failed to decode blob_info"),
            is_retriable: false,
        })?;
        let blob_index = blob_info.blob_verification_proof.blob_index;
        let batch_header_hash = blob_info
            .blob_verification_proof
            .batch_medatada
            .batch_header_hash;
        let get_response = self
            .client
            .lock()
            .await
            .retrieve_blob(disperser::RetrieveBlobRequest {
                batch_header_hash,
                blob_index,
            })
            .await
            .map_err(|e| DAError {
                error: anyhow!(e),
                is_retriable: true,
            })?
            .into_inner();

        if get_response.data.is_empty() {
            return Err(DAError {
                error: anyhow!("Failed to get blob data"),
                is_retriable: false,
            });
        }

        let data = remove_empty_byte_from_padded_bytes(&get_response.data);
        Ok(Some(data))
    }
}

fn get_account_id(secret_key: &SecretKey) -> String {
    let public_key =
        secp256k1::PublicKey::from_secret_key(&secp256k1::Secp256k1::new(), secret_key);
    let hex = hex::encode(public_key.serialize_uncompressed());

    format!("0x{}", hex)
}

fn convert_by_padding_empty_byte(data: &[u8]) -> Vec<u8> {
    let parse_size = DATA_CHUNK_SIZE - 1;

    // Calculate the number of chunks
    let data_len = (data.len() + parse_size - 1) / parse_size;

    // Pre-allocate `valid_data` with enough space for all chunks
    let mut valid_data = vec![0u8; data_len * DATA_CHUNK_SIZE];
    let mut valid_end = data_len * DATA_CHUNK_SIZE;

    for (i, chunk) in data.chunks(parse_size).enumerate() {
        let offset = i * DATA_CHUNK_SIZE;
        valid_data[offset] = 0x00; // Set first byte of each chunk to 0x00 for big-endian compliance

        let copy_end = offset + 1 + chunk.len();
        valid_data[offset + 1..copy_end].copy_from_slice(chunk);

        if i == data_len - 1 && chunk.len() < parse_size {
            valid_end = offset + 1 + chunk.len();
        }
    }

    valid_data.truncate(valid_end);
    valid_data
}

#[cfg(test)]
fn remove_empty_byte_from_padded_bytes(data: &[u8]) -> Vec<u8> {
    let parse_size = DATA_CHUNK_SIZE;

    // Calculate the number of chunks
    let data_len = (data.len() + parse_size - 1) / parse_size;

    // Pre-allocate `valid_data` with enough space for all chunks
    let mut valid_data = vec![0u8; data_len * (DATA_CHUNK_SIZE - 1)];
    let mut valid_end = data_len * (DATA_CHUNK_SIZE - 1);

    for (i, chunk) in data.chunks(parse_size).enumerate() {
        let offset = i * (DATA_CHUNK_SIZE - 1);

        let copy_end = offset + chunk.len() - 1;
        valid_data[offset..copy_end].copy_from_slice(&chunk[1..]);

        if i == data_len - 1 && chunk.len() < parse_size {
            valid_end = offset + chunk.len() - 1;
        }
    }

    valid_data.truncate(valid_end);
    valid_data
}

#[cfg(test)]
mod test {
    #[test]
    fn test_pad_and_unpad() {
        let data = vec![1, 2, 3, 4, 5, 6, 7, 8, 9];
        let padded_data = super::convert_by_padding_empty_byte(&data);
        let unpadded_data = super::remove_empty_byte_from_padded_bytes(&padded_data);
        assert_eq!(data, unpadded_data);
    }

    #[test]
    fn test_pad_and_unpad_large() {
        let data = vec![1; 1000];
        let padded_data = super::convert_by_padding_empty_byte(&data);
        let unpadded_data = super::remove_empty_byte_from_padded_bytes(&padded_data);
        assert_eq!(data, unpadded_data);
    }

    #[test]
    fn test_pad_and_unpad_empty() {
        let data = Vec::new();
        let padded_data = super::convert_by_padding_empty_byte(&data);
        let unpadded_data = super::remove_empty_byte_from_padded_bytes(&padded_data);
        assert_eq!(data, unpadded_data);
    }
}<|MERGE_RESOLUTION|>--- conflicted
+++ resolved
@@ -42,13 +42,7 @@
 pub(crate) const AVG_BLOCK_TIME: u64 = 12;
 
 impl RawEigenClient {
-<<<<<<< HEAD
-    pub async fn new(private_key: SecretKey, config: DisperserConfig) -> anyhow::Result<Self> {
-=======
-    pub(crate) const BUFFER_SIZE: usize = 1000;
-
     pub async fn new(private_key: SecretKey, config: EigenConfig) -> anyhow::Result<Self> {
->>>>>>> 8d0b9081
         let endpoint =
             Endpoint::from_str(config.disperser_rpc.as_str())?.tls_config(ClientTlsConfig::new())?;
         let client = Arc::new(Mutex::new(
@@ -276,30 +270,17 @@
 
     async fn await_for_inclusion(
         &self,
-<<<<<<< HEAD
-=======
-        client: DisperserClient<Channel>,
->>>>>>> 8d0b9081
         disperse_blob_reply: DisperseBlobReply,
     ) -> anyhow::Result<DisperserBlobInfo> {
         let polling_request = disperser::BlobStatusRequest {
             request_id: disperse_blob_reply.request_id,
         };
 
-<<<<<<< HEAD
-        let start_time = Instant::now();
-        while Instant::now() - start_time < Duration::from_millis(self.config.status_query_timeout)
-        {
-            tokio::time::sleep(Duration::from_millis(self.config.status_query_interval)).await;
+        let blob_info = (|| async {
             let resp = self
                 .client
                 .lock()
                 .await
-=======
-        let blob_info = (|| async {
-            let mut client_clone = client.clone();
-            let resp = client_clone
->>>>>>> 8d0b9081
                 .get_blob_status(polling_request.clone())
                 .await?
                 .into_inner();
