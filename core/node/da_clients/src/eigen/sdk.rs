--- conflicted
+++ resolved
@@ -29,12 +29,8 @@
 pub struct RawEigenClient {
     client: DisperserClient<Channel>,
     private_key: SecretKey,
-<<<<<<< HEAD
-    config: DisperserConfig,
+    pub config: DisperserConfig,
     verifier: Verifier,
-=======
-    pub config: DisperserConfig,
->>>>>>> f95bc1bd
 }
 
 pub(crate) const DATA_CHUNK_SIZE: usize = 32;
@@ -62,10 +58,7 @@
             client,
             private_key,
             config,
-<<<<<<< HEAD
             verifier,
-=======
->>>>>>> f95bc1bd
         })
     }
 
@@ -250,13 +243,9 @@
             request_id: disperse_blob_reply.request_id,
         };
 
-<<<<<<< HEAD
-        loop {
-=======
         let start_time = Instant::now();
         while Instant::now() - start_time < Duration::from_millis(self.config.status_query_timeout)
         {
->>>>>>> f95bc1bd
             tokio::time::sleep(Duration::from_millis(self.config.status_query_interval)).await;
             let resp = client
                 .get_blob_status(polling_request.clone())
