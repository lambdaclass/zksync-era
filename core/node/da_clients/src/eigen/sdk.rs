use std::{str::FromStr, sync::Arc, time::Duration};

use backon::{ConstantBuilder, Retryable};
use secp256k1::{ecdsa::RecoverableSignature, SecretKey};
use tokio::{
    sync::{mpsc, Mutex},
    time::Instant,
};
use tokio_stream::{wrappers::UnboundedReceiverStream, StreamExt};
use tonic::{
    transport::{Channel, ClientTlsConfig, Endpoint},
    Streaming,
};
use zksync_config::EigenConfig;
use zksync_da_client::types::DAError;
use zksync_eth_client::clients::PKSigningClient;
use zksync_types::{url::SensitiveUrl, K256PrivateKey, SLChainId, H160};
use zksync_web3_decl::client::{Client, DynClient, L1};

use super::{
    blob_info::BlobInfo,
    disperser::BlobInfo as DisperserBlobInfo,
    verifier::{Verifier, VerifierConfig},
};
use crate::eigen::{
    blob_info,
    disperser::{
        self,
        authenticated_request::Payload::{AuthenticationData, DisperseRequest},
        disperser_client::DisperserClient,
        AuthenticatedReply, BlobAuthHeader,
    },
};

#[derive(Debug, Clone)]
pub(crate) struct RawEigenClient {
    client: Arc<Mutex<DisperserClient<Channel>>>,
    private_key: SecretKey,
    pub config: EigenConfig,
    verifier: Verifier,
}

pub(crate) const DATA_CHUNK_SIZE: usize = 32;
pub(crate) const AVG_BLOCK_TIME: u64 = 12;

impl RawEigenClient {
    const BLOB_SIZE_LIMIT: usize = 1024 * 1024 * 2; // 2 MB

    pub async fn new(private_key: SecretKey, config: EigenConfig) -> anyhow::Result<Self> {
        let endpoint =
            Endpoint::from_str(config.disperser_rpc.as_str())?.tls_config(ClientTlsConfig::new())?;
        let client = Arc::new(Mutex::new(DisperserClient::connect(endpoint).await?));

        let verifier_config = VerifierConfig {
            rpc_url: config.eigenda_eth_rpc.clone(),
            svc_manager_addr: config.eigenda_svc_manager_address.clone(),
            max_blob_size: Self::BLOB_SIZE_LIMIT as u32,
            points: config.points_source.clone(),
            settlement_layer_confirmation_depth: config.settlement_layer_confirmation_depth.max(0)
                as u32,
            private_key: hex::encode(private_key.secret_bytes()),
            chain_id: config.chain_id,
        };
<<<<<<< HEAD

        let url = SensitiveUrl::from_str(&verifier_config.rpc_url)?;
        let query_client: Client<L1> = Client::http(url)?.build();
        let query_client = Box::new(query_client) as Box<DynClient<L1>>;
        let signing_client = PKSigningClient::new_raw(
            K256PrivateKey::from_bytes(zksync_types::H256::from_str(
                &verifier_config.private_key,
            )?)?,
            H160::from_str(&verifier_config.svc_manager_addr)?,
            Verifier::DEFAULT_PRIORITY_FEE_PER_GAS,
            SLChainId(verifier_config.chain_id),
            query_client,
        );

        let verifier = Verifier::new(verifier_config, signing_client)
=======
        let verifier = Verifier::new(verifier_config)
            .await
>>>>>>> cef9a893
            .map_err(|e| anyhow::anyhow!(format!("Failed to create verifier {:?}", e)))?;
        Ok(RawEigenClient {
            client,
            private_key,
            config,
            verifier,
        })
    }

    pub fn blob_size_limit() -> usize {
        Self::BLOB_SIZE_LIMIT
    }

    async fn dispatch_blob_non_authenticated(&self, data: Vec<u8>) -> anyhow::Result<String> {
        let padded_data = convert_by_padding_empty_byte(&data);
        let request = disperser::DisperseBlobRequest {
            data: padded_data,
            custom_quorum_numbers: vec![],
            account_id: String::default(), // Account Id is not used in non-authenticated mode
        };

        let disperse_reply = self
            .client
            .lock()
            .await
            .disperse_blob(request)
            .await?
            .into_inner();

        Ok(hex::encode(disperse_reply.request_id))
    }

    async fn perform_verification(
        &self,
        blob_info: BlobInfo,
        disperse_elapsed: Duration,
    ) -> anyhow::Result<()> {
        (|| async { self.verifier.verify_certificate(blob_info.clone()).await })
            .retry(
                &ConstantBuilder::default()
                    .with_delay(Duration::from_secs(AVG_BLOCK_TIME))
                    .with_max_times(
                        (self.config.status_query_timeout
                            - disperse_elapsed.as_millis() as u64 / AVG_BLOCK_TIME)
                            as usize,
                    ),
            )
            .await
            .map_err(|_| anyhow::anyhow!("Failed to verify certificate"))
    }

    async fn dispatch_blob_authenticated(&self, data: Vec<u8>) -> anyhow::Result<String> {
        let (tx, rx) = mpsc::unbounded_channel();

        // 1. send DisperseBlobRequest
        let padded_data = convert_by_padding_empty_byte(&data);
        self.disperse_data(padded_data, &tx)?;

        // this await is blocked until the first response on the stream, so we only await after sending the `DisperseBlobRequest`
        let mut response_stream = self
            .client
            .clone()
            .lock()
            .await
            .disperse_blob_authenticated(UnboundedReceiverStream::new(rx))
            .await?;
        let response_stream = response_stream.get_mut();

        // 2. receive BlobAuthHeader
        let blob_auth_header = self.receive_blob_auth_header(response_stream).await?;

        // 3. sign and send BlobAuthHeader
        self.submit_authentication_data(blob_auth_header.clone(), &tx)?;

        // 4. receive DisperseBlobReply
        let reply = response_stream
            .next()
            .await
            .ok_or_else(|| anyhow::anyhow!("No response from server"))?
            .unwrap()
            .payload
            .ok_or_else(|| anyhow::anyhow!("No payload in response"))?;

        let disperser::authenticated_reply::Payload::DisperseReply(disperse_reply) = reply else {
            return Err(anyhow::anyhow!("Unexpected response from server"));
        };
        Ok(hex::encode(disperse_reply.request_id))
    }

    pub async fn get_inclusion_data(&self, blob_id: &str) -> anyhow::Result<String> {
        let disperse_time = Instant::now();
        let blob_info = self.await_for_inclusion(blob_id.to_string()).await?;

        let blob_info = blob_info::BlobInfo::try_from(blob_info)
            .map_err(|e| anyhow::anyhow!("Failed to convert blob info: {}", e))?;

        let disperse_elapsed = Instant::now() - disperse_time;
        let data = self
            .get_blob_data(&hex::encode(rlp::encode(&blob_info)))
            .await?;
        if data.is_none() {
            return Err(anyhow::anyhow!("Failed to get blob data"));
        }
        self.verifier
            .verify_commitment(blob_info.blob_header.commitment.clone(), data.unwrap())
            .map_err(|_| anyhow::anyhow!("Failed to verify commitment"))?;

        self.perform_verification(blob_info.clone(), disperse_elapsed)
            .await?;

        let verification_proof = blob_info.blob_verification_proof.clone();
        let blob_id = format!(
            "{}:{}",
            verification_proof.batch_id, verification_proof.blob_index
        );
        tracing::info!("Blob dispatch confirmed, blob id: {}", blob_id);
        Ok(hex::encode(rlp::encode(&blob_info)))
    }

    pub async fn dispatch_blob(&self, data: Vec<u8>) -> anyhow::Result<String> {
        if self.config.authenticated {
            self.dispatch_blob_authenticated(data).await
        } else {
            self.dispatch_blob_non_authenticated(data).await
        }
    }

    fn disperse_data(
        &self,
        data: Vec<u8>,
        tx: &mpsc::UnboundedSender<disperser::AuthenticatedRequest>,
    ) -> anyhow::Result<()> {
        let req = disperser::AuthenticatedRequest {
            payload: Some(DisperseRequest(disperser::DisperseBlobRequest {
                data,
                custom_quorum_numbers: vec![],
                account_id: get_account_id(&self.private_key),
            })),
        };

        tx.send(req)
            .map_err(|e| anyhow::anyhow!("Failed to send DisperseBlobRequest: {}", e))
    }

    fn submit_authentication_data(
        &self,
        blob_auth_header: BlobAuthHeader,
        tx: &mpsc::UnboundedSender<disperser::AuthenticatedRequest>,
    ) -> anyhow::Result<()> {
        // TODO: replace challenge_parameter with actual auth header when it is available
        let digest = zksync_basic_types::web3::keccak256(
            &blob_auth_header.challenge_parameter.to_be_bytes(),
        );
        let signature: RecoverableSignature = secp256k1::Secp256k1::signing_only()
            .sign_ecdsa_recoverable(
                &secp256k1::Message::from_slice(&digest[..])?,
                &self.private_key,
            );
        let (recovery_id, sig) = signature.serialize_compact();

        let mut signature = Vec::with_capacity(65);
        signature.extend_from_slice(&sig);
        signature.push(recovery_id.to_i32() as u8);

        let req = disperser::AuthenticatedRequest {
            payload: Some(AuthenticationData(disperser::AuthenticationData {
                authentication_data: signature,
            })),
        };

        tx.send(req)
            .map_err(|e| anyhow::anyhow!("Failed to send AuthenticationData: {}", e))
    }

    async fn receive_blob_auth_header(
        &self,
        response_stream: &mut Streaming<AuthenticatedReply>,
    ) -> anyhow::Result<disperser::BlobAuthHeader> {
        let reply = response_stream
            .next()
            .await
            .ok_or_else(|| anyhow::anyhow!("No response from server"))?;

        let Ok(reply) = reply else {
            return Err(anyhow::anyhow!("Err from server: {:?}", reply));
        };

        let reply = reply
            .payload
            .ok_or_else(|| anyhow::anyhow!("No payload in response"))?;

        if let disperser::authenticated_reply::Payload::BlobAuthHeader(blob_auth_header) = reply {
            Ok(blob_auth_header)
        } else {
            Err(anyhow::anyhow!("Unexpected response from server"))
        }
    }

    async fn await_for_inclusion(&self, request_id: String) -> anyhow::Result<DisperserBlobInfo> {
        let polling_request = disperser::BlobStatusRequest {
            request_id: hex::decode(request_id)?,
        };

        let blob_info = (|| async {
            let resp = self
                .client
                .lock()
                .await
                .get_blob_status(polling_request.clone())
                .await?
                .into_inner();

            match disperser::BlobStatus::try_from(resp.status)? {
                disperser::BlobStatus::Processing | disperser::BlobStatus::Dispersing => {
                    Err(anyhow::anyhow!("Blob is still processing"))
                }
                disperser::BlobStatus::Failed => Err(anyhow::anyhow!("Blob dispatch failed")),
                disperser::BlobStatus::InsufficientSignatures => {
                    Err(anyhow::anyhow!("Insufficient signatures"))
                }
                disperser::BlobStatus::Confirmed => {
                    if !self.config.wait_for_finalization {
                        let blob_info = resp
                            .info
                            .ok_or_else(|| anyhow::anyhow!("No blob header in response"))?;
                        return Ok(blob_info);
                    }
                    Err(anyhow::anyhow!("Blob is still processing"))
                }
                disperser::BlobStatus::Finalized => {
                    let blob_info = resp
                        .info
                        .ok_or_else(|| anyhow::anyhow!("No blob header in response"))?;
                    Ok(blob_info)
                }

                _ => Err(anyhow::anyhow!("Received unknown blob status")),
            }
        })
        .retry(
            &ConstantBuilder::default()
                .with_delay(Duration::from_millis(self.config.status_query_interval))
                .with_max_times(
                    (self.config.status_query_timeout / self.config.status_query_interval) as usize,
                ),
        )
        .when(|e| e.to_string().contains("Blob is still processing"))
        .await?;

        Ok(blob_info)
    }

    pub async fn get_blob_data(&self, blob_info: &str) -> anyhow::Result<Option<Vec<u8>>, DAError> {
        use anyhow::anyhow;
        use zksync_da_client::types::DAError;

        use crate::eigen::blob_info::BlobInfo;

        let commit = hex::decode(blob_info).map_err(|_| DAError {
            error: anyhow!("Failed to decode blob_id"),
            is_retriable: false,
        })?;
        let blob_info: BlobInfo = rlp::decode(&commit).map_err(|_| DAError {
            error: anyhow!("Failed to decode blob_info"),
            is_retriable: false,
        })?;
        let blob_index = blob_info.blob_verification_proof.blob_index;
        let batch_header_hash = blob_info
            .blob_verification_proof
            .batch_medatada
            .batch_header_hash;
        let get_response = self
            .client
            .lock()
            .await
            .retrieve_blob(disperser::RetrieveBlobRequest {
                batch_header_hash,
                blob_index,
            })
            .await
            .map_err(|e| DAError {
                error: anyhow!(e),
                is_retriable: true,
            })?
            .into_inner();

        if get_response.data.is_empty() {
            return Err(DAError {
                error: anyhow!("Failed to get blob data"),
                is_retriable: false,
            });
        }

        let data = remove_empty_byte_from_padded_bytes(&get_response.data);
        Ok(Some(data))
    }
}

fn get_account_id(secret_key: &SecretKey) -> String {
    let public_key =
        secp256k1::PublicKey::from_secret_key(&secp256k1::Secp256k1::new(), secret_key);
    let hex = hex::encode(public_key.serialize_uncompressed());

    format!("0x{}", hex)
}

fn convert_by_padding_empty_byte(data: &[u8]) -> Vec<u8> {
    let parse_size = DATA_CHUNK_SIZE - 1;

    // Calculate the number of chunks
    let data_len = (data.len() + parse_size - 1) / parse_size;

    // Pre-allocate `valid_data` with enough space for all chunks
    let mut valid_data = vec![0u8; data_len * DATA_CHUNK_SIZE];
    let mut valid_end = data_len * DATA_CHUNK_SIZE;

    for (i, chunk) in data.chunks(parse_size).enumerate() {
        let offset = i * DATA_CHUNK_SIZE;
        valid_data[offset] = 0x00; // Set first byte of each chunk to 0x00 for big-endian compliance

        let copy_end = offset + 1 + chunk.len();
        valid_data[offset + 1..copy_end].copy_from_slice(chunk);

        if i == data_len - 1 && chunk.len() < parse_size {
            valid_end = offset + 1 + chunk.len();
        }
    }

    valid_data.truncate(valid_end);
    valid_data
}

fn remove_empty_byte_from_padded_bytes(data: &[u8]) -> Vec<u8> {
    let parse_size = DATA_CHUNK_SIZE;

    // Calculate the number of chunks
    let data_len = (data.len() + parse_size - 1) / parse_size;

    // Pre-allocate `valid_data` with enough space for all chunks
    let mut valid_data = vec![0u8; data_len * (DATA_CHUNK_SIZE - 1)];
    let mut valid_end = data_len * (DATA_CHUNK_SIZE - 1);

    for (i, chunk) in data.chunks(parse_size).enumerate() {
        let offset = i * (DATA_CHUNK_SIZE - 1);

        let copy_end = offset + chunk.len() - 1;
        valid_data[offset..copy_end].copy_from_slice(&chunk[1..]);

        if i == data_len - 1 && chunk.len() < parse_size {
            valid_end = offset + chunk.len() - 1;
        }
    }

    valid_data.truncate(valid_end);
    valid_data
}

#[cfg(test)]
mod test {
    #[test]
    fn test_pad_and_unpad() {
        let data = vec![1, 2, 3, 4, 5, 6, 7, 8, 9];
        let padded_data = super::convert_by_padding_empty_byte(&data);
        let unpadded_data = super::remove_empty_byte_from_padded_bytes(&padded_data);
        assert_eq!(data, unpadded_data);
    }

    #[test]
    fn test_pad_and_unpad_large() {
        let data = vec![1; 1000];
        let padded_data = super::convert_by_padding_empty_byte(&data);
        let unpadded_data = super::remove_empty_byte_from_padded_bytes(&padded_data);
        assert_eq!(data, unpadded_data);
    }

    #[test]
    fn test_pad_and_unpad_empty() {
        let data = Vec::new();
        let padded_data = super::convert_by_padding_empty_byte(&data);
        let unpadded_data = super::remove_empty_byte_from_padded_bytes(&padded_data);
        assert_eq!(data, unpadded_data);
    }
}<|MERGE_RESOLUTION|>--- conflicted
+++ resolved
@@ -61,7 +61,6 @@
             private_key: hex::encode(private_key.secret_bytes()),
             chain_id: config.chain_id,
         };
-<<<<<<< HEAD
 
         let url = SensitiveUrl::from_str(&verifier_config.rpc_url)?;
         let query_client: Client<L1> = Client::http(url)?.build();
@@ -76,11 +75,7 @@
             query_client,
         );
 
-        let verifier = Verifier::new(verifier_config, signing_client)
-=======
-        let verifier = Verifier::new(verifier_config)
-            .await
->>>>>>> cef9a893
+        let verifier = Verifier::new(verifier_config, signing_client).await
             .map_err(|e| anyhow::anyhow!(format!("Failed to create verifier {:?}", e)))?;
         Ok(RawEigenClient {
             client,
