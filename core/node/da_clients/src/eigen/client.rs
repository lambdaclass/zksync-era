use std::{str::FromStr, sync::Arc};

use anyhow::anyhow;
use async_trait::async_trait;
use secp256k1::SecretKey;
use subxt_signer::ExposeSecret;
use zksync_config::{configs::da_client::eigen::EigenSecrets, EigenConfig};
use zksync_da_client::{
    types::{DAError, DispatchResponse, InclusionData},
    DataAvailabilityClient,
};

use super::{blob_info::BlobInfo, memstore::MemStore, sdk::RawEigenClient, Disperser};
use crate::utils::to_non_retriable_da_error;

#[derive(Debug, Clone)]
pub struct EigenClient {
    client: Disperser,
}

impl EigenClient {
    pub async fn new(config: EigenConfig, secrets: EigenSecrets) -> anyhow::Result<Self> {
        let private_key = SecretKey::from_str(secrets.private_key.0.expose_secret().as_str())
            .map_err(|e| anyhow::anyhow!("Failed to parse private key: {}", e))?;

        let disperser: Disperser = match config.clone() {
            EigenConfig::Disperser(config) => {
                let client = RawEigenClient::new(private_key, config).await?;
                Disperser::Remote(Arc::new(client))
            }
            EigenConfig::MemStore(config) => Disperser::Memory(MemStore::new(config)),
        };
        Ok(Self { client: disperser })
    }
}

#[async_trait]
impl DataAvailabilityClient for EigenClient {
    async fn dispatch_blob(
        &self,
        _: u32, // batch number
        data: Vec<u8>,
    ) -> Result<DispatchResponse, DAError> {
        let blob_id = match &self.client {
            Disperser::Remote(remote_disperser) => remote_disperser
                .dispatch_blob(data)
                .await
                .map_err(to_non_retriable_da_error)?,
            Disperser::Memory(memstore) => memstore
                .clone()
                .put_blob(data)
                .await
                .map_err(to_non_retriable_da_error)?,
        };

        Ok(DispatchResponse::from(blob_id))
    }

    async fn get_inclusion_data(&self, blob_id: &str) -> Result<Option<InclusionData>, DAError> {
        let rlp_encoded_bytes = hex::decode(blob_id).map_err(|_| DAError {
            error: anyhow!("Failed to decode blob_id"),
            is_retriable: false,
        })?;
        let blob_info: BlobInfo = rlp::decode(&rlp_encoded_bytes).map_err(|_| DAError {
            error: anyhow!("Failed to decode blob_info"),
            is_retriable: false,
        })?;
        let inclusion_data = blob_info.blob_verification_proof.inclusion_proof;
        Ok(Some(InclusionData {
            data: inclusion_data,
        }))
    }

    fn clone_boxed(&self) -> Box<dyn DataAvailabilityClient> {
        Box::new(self.clone())
    }

    fn blob_size_limit(&self) -> Option<usize> {
        Some(1920 * 1024) // 2mb - 128kb as a buffer
    }
}

#[cfg(test)]
impl EigenClient {
    pub async fn get_blob_data(&self, blob_id: &str) -> anyhow::Result<Option<Vec<u8>>, DAError> {
        match &self.client {
            Disperser::Remote(remote_client) => remote_client.get_blob_data(blob_id).await,
            Disperser::Memory(memstore) => memstore.clone().get_blob_data(blob_id).await,
        }
    }
}
#[cfg(test)]
mod tests {
    use zksync_config::configs::da_client::eigen::{DisperserConfig, MemStoreConfig};
    use zksync_types::secrets::PrivateKey;

    use super::*;
    use crate::eigen::blob_info::BlobInfo;

    #[tokio::test]
    async fn test_non_auth_dispersal() {
        let config = EigenConfig::Disperser(DisperserConfig {
            custom_quorum_numbers: None,
            disperser_rpc: "https://disperser-holesky.eigenda.xyz:443".to_string(),
            eth_confirmation_depth: -1,
            eigenda_eth_rpc: String::default(),
            eigenda_svc_manager_address: "0xD4A7E1Bd8015057293f0D0A557088c286942e84b".to_string(),
            blob_size_limit: 2 * 1024 * 1024, // 2MB
            status_query_timeout: 1800,       // 30 minutes
            status_query_interval: 5,         // 5 seconds
            wait_for_finalization: false,
            authenticaded: false,
        });
        let secrets = EigenSecrets {
            private_key: PrivateKey::from_str(
                "d08aa7ae1bb5ddd46c3c2d8cdb5894ab9f54dec467233686ca42629e826ac4c6",
            )
            .unwrap(),
        };
        let client = EigenClient::new(config, secrets).await.unwrap();
        let data = vec![1; 20];
        let result = client.dispatch_blob(0, data.clone()).await.unwrap();
        let blob_info: BlobInfo =
            rlp::decode(&hex::decode(result.blob_id.clone()).unwrap()).unwrap();
        let expected_inclusion_data = blob_info.blob_verification_proof.inclusion_proof;
        let actual_inclusion_data = client
            .get_inclusion_data(&result.blob_id)
            .await
            .unwrap()
            .unwrap()
            .data;
        assert_eq!(expected_inclusion_data, actual_inclusion_data);
        let retrieved_data = client.get_blob_data(&result.blob_id).await.unwrap();
        assert_eq!(retrieved_data.unwrap(), data);
    }

    #[tokio::test]
    async fn test_auth_dispersal() {
        let config = EigenConfig::Disperser(DisperserConfig {
            custom_quorum_numbers: None,
            disperser_rpc: "https://disperser-holesky.eigenda.xyz:443".to_string(),
            eth_confirmation_depth: -1,
            eigenda_eth_rpc: String::default(),
            eigenda_svc_manager_address: "0xD4A7E1Bd8015057293f0D0A557088c286942e84b".to_string(),
            blob_size_limit: 2 * 1024 * 1024, // 2MB
            status_query_timeout: 1800,       // 30 minutes
            status_query_interval: 5,         // 5 ms
            wait_for_finalization: false,
            authenticaded: true,
        });
        let secrets = EigenSecrets {
            private_key: PrivateKey::from_str(
                "d08aa7ae1bb5ddd46c3c2d8cdb5894ab9f54dec467233686ca42629e826ac4c6",
            )
            .unwrap(),
        };
        let client = EigenClient::new(config, secrets).await.unwrap();
        let data = vec![1; 20];
        let result = client.dispatch_blob(0, data.clone()).await.unwrap();
        let blob_info: BlobInfo =
            rlp::decode(&hex::decode(result.blob_id.clone()).unwrap()).unwrap();
        let expected_inclusion_data = blob_info.blob_verification_proof.inclusion_proof;
        let actual_inclusion_data = client
            .get_inclusion_data(&result.blob_id)
            .await
            .unwrap()
            .unwrap()
            .data;
        assert_eq!(expected_inclusion_data, actual_inclusion_data);
        let retrieved_data = client.get_blob_data(&result.blob_id).await.unwrap();
        assert_eq!(retrieved_data.unwrap(), data);
    }

    #[tokio::test]
<<<<<<< HEAD
    async fn test_auth_dispersal() {
        let config = EigenConfig::Disperser(DisperserConfig {
            custom_quorum_numbers: None,
            disperser_rpc: "https://disperser-holesky.eigenda.xyz:443".to_string(),
            eth_confirmation_depth: -1,
            eigenda_eth_rpc: String::default(),
            eigenda_svc_manager_address: "0xD4A7E1Bd8015057293f0D0A557088c286942e84b".to_string(),
            blob_size_limit: 2 * 1024 * 1024, // 2MB
            status_query_timeout: 1800,       // 30 minutes
            status_query_interval: 5,         // 5 ms
            wait_for_finalization: false,
            authenticaded: true,
=======
    async fn test_eigenda_memory_disperser() {
        let config = EigenConfig::MemStore(MemStoreConfig {
            max_blob_size_bytes: 2 * 1024 * 1024, // 2MB,
            blob_expiration: 60 * 2,
            get_latency: 0,
            put_latency: 0,
>>>>>>> edafcffd
        });
        let secrets = EigenSecrets {
            private_key: PrivateKey::from_str(
                "d08aa7ae1bb5ddd46c3c2d8cdb5894ab9f54dec467233686ca42629e826ac4c6",
            )
            .unwrap(),
        };
        let client = EigenClient::new(config, secrets).await.unwrap();
        let data = vec![1u8; 100];
        let result = client.dispatch_blob(0, data.clone()).await.unwrap();

        let blob_info: BlobInfo =
            rlp::decode(&hex::decode(result.blob_id.clone()).unwrap()).unwrap();
        let expected_inclusion_data = blob_info.blob_verification_proof.inclusion_proof;
        let actual_inclusion_data = client
            .get_inclusion_data(&result.blob_id)
            .await
            .unwrap()
            .unwrap()
            .data;
        assert_eq!(expected_inclusion_data, actual_inclusion_data);

        let retrieved_data = client.get_blob_data(&result.blob_id).await.unwrap();
        assert_eq!(retrieved_data.unwrap(), data);
    }

    #[tokio::test]
    async fn test_wait_for_finalization() {
        let config = EigenConfig::Disperser(DisperserConfig {
            custom_quorum_numbers: None,
            disperser_rpc: "https://disperser-holesky.eigenda.xyz:443".to_string(),
            eth_confirmation_depth: -1,
            eigenda_eth_rpc: String::default(),
            eigenda_svc_manager_address: "0xD4A7E1Bd8015057293f0D0A557088c286942e84b".to_string(),
            blob_size_limit: 2 * 1024 * 1024, // 2MB
            status_query_timeout: 1800,       // 30 minutes
            status_query_interval: 5000,      // 5000 ms
            wait_for_finalization: true,
            authenticaded: true,
        });
        let secrets = EigenSecrets {
            private_key: PrivateKey::from_str(
                "d08aa7ae1bb5ddd46c3c2d8cdb5894ab9f54dec467233686ca42629e826ac4c6",
            )
            .unwrap(),
        };
        let client = EigenClient::new(config, secrets).await.unwrap();
        let data = vec![1; 20];
        let result = client.dispatch_blob(0, data.clone()).await.unwrap();
        let blob_info: BlobInfo =
            rlp::decode(&hex::decode(result.blob_id.clone()).unwrap()).unwrap();
        // TODO: once get inclusion data is added, check it
        let retrieved_data = client.get_blob_data(&result.blob_id).await.unwrap();
        assert_eq!(retrieved_data.unwrap(), data);
    }
}<|MERGE_RESOLUTION|>--- conflicted
+++ resolved
@@ -107,7 +107,7 @@
             eigenda_svc_manager_address: "0xD4A7E1Bd8015057293f0D0A557088c286942e84b".to_string(),
             blob_size_limit: 2 * 1024 * 1024, // 2MB
             status_query_timeout: 1800,       // 30 minutes
-            status_query_interval: 5,         // 5 seconds
+            status_query_interval: 5,         // 5 ms
             wait_for_finalization: false,
             authenticaded: false,
         });
@@ -172,27 +172,12 @@
     }
 
     #[tokio::test]
-<<<<<<< HEAD
-    async fn test_auth_dispersal() {
-        let config = EigenConfig::Disperser(DisperserConfig {
-            custom_quorum_numbers: None,
-            disperser_rpc: "https://disperser-holesky.eigenda.xyz:443".to_string(),
-            eth_confirmation_depth: -1,
-            eigenda_eth_rpc: String::default(),
-            eigenda_svc_manager_address: "0xD4A7E1Bd8015057293f0D0A557088c286942e84b".to_string(),
-            blob_size_limit: 2 * 1024 * 1024, // 2MB
-            status_query_timeout: 1800,       // 30 minutes
-            status_query_interval: 5,         // 5 ms
-            wait_for_finalization: false,
-            authenticaded: true,
-=======
     async fn test_eigenda_memory_disperser() {
         let config = EigenConfig::MemStore(MemStoreConfig {
             max_blob_size_bytes: 2 * 1024 * 1024, // 2MB,
             blob_expiration: 60 * 2,
             get_latency: 0,
             put_latency: 0,
->>>>>>> edafcffd
         });
         let secrets = EigenSecrets {
             private_key: PrivateKey::from_str(
