--- conflicted
+++ resolved
@@ -191,80 +191,38 @@
             wait_for_finalization: true,
             authenticated: true,
             verify_cert: true,
-<<<<<<< HEAD
-            points_source: PointsSource::Path("../../../resources".to_string()),
-            eth_confirmation_depth: 0,
-=======
-            path_to_points: "../../../resources".to_string(),
+            points_source: PointsSource::Path("../../../resources".to_string()),
             settlement_layer_confirmation_depth: 0,
->>>>>>> 163c41a4
-            eigenda_eth_rpc: "https://ethereum-holesky-rpc.publicnode.com".to_string(),
-            eigenda_svc_manager_address: "0xD4A7E1Bd8015057293f0D0A557088c286942e84b".to_string(),
-            chain_id: 17000,
-        };
-        let secrets = EigenSecrets {
-            private_key: PrivateKey::from_str(
-                "d08aa7ae1bb5ddd46c3c2d8cdb5894ab9f54dec467233686ca42629e826ac4c6",
-            )
-            .unwrap(),
-        };
-        let client = EigenClient::new(config, secrets).await.unwrap();
-        let data = vec![1; 20];
-        let result = client.dispatch_blob(0, data.clone()).await.unwrap();
-        let blob_info_str = client.get_commitment(&result.blob_id).await.unwrap();
-
-        let blob_info: BlobInfo =
-            rlp::decode(&hex::decode(blob_info_str.clone()).unwrap()).unwrap();
-        let expected_inclusion_data = blob_info.blob_verification_proof.inclusion_proof;
-        let actual_inclusion_data = client
-            .get_inclusion_data(&result.blob_id)
-            .await
-            .unwrap()
-            .unwrap()
-            .data;
-        assert_eq!(expected_inclusion_data, actual_inclusion_data);
-        let retrieved_data = client.get_blob_data(&blob_info_str).await.unwrap();
-        assert_eq!(retrieved_data.unwrap(), data);
-    }
-
-    #[tokio::test]
-<<<<<<< HEAD
-    async fn test_eigenda_dispatch_blob_too_large() {
-        let config = EigenConfig {
-            disperser_rpc: "https://disperser-holesky.eigenda.xyz:443".to_string(),
-            blob_size_limit: 99,
-            status_query_timeout: 1800000, // 30 minutes
-            status_query_interval: 5000,   // 5000 ms
-            wait_for_finalization: true,
-            authenticated: true,
-            verify_cert: true,
-            points_source: PointsSource::Path("../../../resources".to_string()),
-            eth_confirmation_depth: 0,
-            eigenda_eth_rpc: "https://ethereum-holesky-rpc.publicnode.com".to_string(),
-            eigenda_svc_manager_address: "0xD4A7E1Bd8015057293f0D0A557088c286942e84b".to_string(),
-            chain_id: 17000,
-        };
-        let secrets = EigenSecrets {
-            private_key: PrivateKey::from_str(
-                "d08aa7ae1bb5ddd46c3c2d8cdb5894ab9f54dec467233686ca42629e826ac4c6",
-            )
-            .unwrap(),
-        };
-        let client = EigenClient::new(config, secrets).await.unwrap();
-        let data = vec![1u8; 100];
-        let actual_error = client
-            .dispatch_blob(0, data.clone())
-            .await
-            .err()
-            .unwrap()
-            .error;
-        let expected_error = anyhow!("Blob size limit exceeded");
-        assert_eq!(format!("{}", actual_error), format!("{}", expected_error));
-    }
-
-    #[tokio::test]
-=======
->>>>>>> 163c41a4
+            eigenda_eth_rpc: "https://ethereum-holesky-rpc.publicnode.com".to_string(),
+            eigenda_svc_manager_address: "0xD4A7E1Bd8015057293f0D0A557088c286942e84b".to_string(),
+            chain_id: 17000,
+        };
+        let secrets = EigenSecrets {
+            private_key: PrivateKey::from_str(
+                "d08aa7ae1bb5ddd46c3c2d8cdb5894ab9f54dec467233686ca42629e826ac4c6",
+            )
+            .unwrap(),
+        };
+        let client = EigenClient::new(config, secrets).await.unwrap();
+        let data = vec![1; 20];
+        let result = client.dispatch_blob(0, data.clone()).await.unwrap();
+        let blob_info_str = client.get_commitment(&result.blob_id).await.unwrap();
+
+        let blob_info: BlobInfo =
+            rlp::decode(&hex::decode(blob_info_str.clone()).unwrap()).unwrap();
+        let expected_inclusion_data = blob_info.blob_verification_proof.inclusion_proof;
+        let actual_inclusion_data = client
+            .get_inclusion_data(&result.blob_id)
+            .await
+            .unwrap()
+            .unwrap()
+            .data;
+        assert_eq!(expected_inclusion_data, actual_inclusion_data);
+        let retrieved_data = client.get_blob_data(&blob_info_str).await.unwrap();
+        assert_eq!(retrieved_data.unwrap(), data);
+    }
+
+    #[tokio::test]
     #[serial]
     async fn test_settlement_layer_confirmation_depth() {
         let config = EigenConfig {
