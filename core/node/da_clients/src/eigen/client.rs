--- conflicted
+++ resolved
@@ -1,10 +1,7 @@
 use std::str::FromStr;
 
 use chrono::{DateTime, Utc};
-<<<<<<< HEAD
 use reqwest::Client;
-=======
->>>>>>> 5a5a5734
 use rust_eigenda_signers::signers::private_key::Signer;
 use rust_eigenda_v2_client::{
     core::BlobKey,
@@ -12,41 +9,26 @@
     utils::SecretUrl as SecretUrlV2,
 };
 use rust_eigenda_v2_common::{Payload, PayloadForm};
-<<<<<<< HEAD
 use serde_json::{json, Value};
 use subxt_signer::ExposeSecret;
 use url::Url;
-use zksync_config::{
-    configs::da_client::eigen::{EigenSecrets, PolynomialForm},
-    EigenConfig,
-};
-=======
-use subxt_signer::ExposeSecret;
-use url::Url;
 use zksync_config::{configs::da_client::eigen::EigenSecrets, EigenConfig};
->>>>>>> 5a5a5734
 use zksync_da_client::{
     types::{ClientType, DAError, DispatchResponse, FinalityResponse, InclusionData},
     DataAvailabilityClient,
 };
 
 use crate::utils::{to_non_retriable_da_error, to_retriable_da_error};
-<<<<<<< HEAD
 
 // The JSON RPC Specification defines for the Server error (Reserved for implementation-defined server-errors) the range of codes -32000 to -32099
 const PROOF_NOT_FOUND_ERROR_CODE: i64 = -32001;
-=======
->>>>>>> 5a5a5734
 
 // We can't implement DataAvailabilityClient for an outside struct, so it is needed to defined this intermediate struct
 #[derive(Debug, Clone)]
 pub struct EigenDAClient {
     client: PayloadDisperser,
-<<<<<<< HEAD
     sidecar_client: Client,
     sidecar_rpc: Option<String>,
-=======
->>>>>>> 5a5a5734
 }
 
 impl EigenDAClient {
@@ -57,22 +39,16 @@
                 .ok_or(anyhow::anyhow!("Eigenda eth rpc url is not set"))?
                 .expose_str(),
         )?;
-<<<<<<< HEAD
 
         let private_key = secrets.private_key.0.expose_secret();
 
-        let payload_form = match config.polynomial_form {
-            PolynomialForm::Coeff => PayloadForm::Coeff,
-            PolynomialForm::Eval => PayloadForm::Eval,
-        };
-
         let payload_disperser_config = PayloadDisperserConfig {
-            polynomial_form: payload_form,
+            polynomial_form: PayloadForm::Coeff,
             blob_version: config.blob_version,
             cert_verifier_router_address: config.cert_verifier_router_addr,
             eth_rpc_url: SecretUrlV2::new(url),
             disperser_rpc: config.disperser_rpc,
-            use_secure_grpc_flag: config.authenticated,
+            use_secure_grpc_flag: true,
             operator_state_retriever_addr: config.operator_state_retriever_addr,
             registry_coordinator_addr: config.registry_coordinator_addr,
         };
@@ -162,27 +138,6 @@
         }
 
         Ok(None)
-=======
-
-        let private_key = secrets.private_key.0.expose_secret();
-
-        let payload_disperser_config = PayloadDisperserConfig {
-            polynomial_form: PayloadForm::Coeff,
-            blob_version: config.blob_version,
-            cert_verifier_router_address: config.cert_verifier_router_addr,
-            eth_rpc_url: SecretUrlV2::new(url),
-            disperser_rpc: config.disperser_rpc,
-            use_secure_grpc_flag: true,
-            operator_state_retriever_addr: config.operator_state_retriever_addr,
-            registry_coordinator_addr: config.registry_coordinator_addr,
-        };
-
-        let private_key = private_key.parse()?;
-        let signer = Signer::new(private_key);
-        let client = PayloadDisperser::new(payload_disperser_config, signer).await?;
-
-        Ok(Self { client })
->>>>>>> 5a5a5734
     }
 }
 
@@ -200,7 +155,6 @@
             .await
             .map_err(to_retriable_da_error)?;
 
-<<<<<<< HEAD
         // Sidecar RPC being set means we are using EigenDA V2 Secure
         if self.sidecar_rpc.is_some() {
             // In V2Secure, we need to send the blob key to the sidecar for proof generation
@@ -208,8 +162,6 @@
                 .await
                 .map_err(to_retriable_da_error)?;
         }
-=======
->>>>>>> 5a5a5734
         Ok(DispatchResponse::from(blob_key.to_hex()))
     }
 
@@ -262,7 +214,6 @@
             .await
             .map_err(to_retriable_da_error)?;
         if let Some(eigenda_cert) = eigenda_cert {
-<<<<<<< HEAD
             // Sidecar RPC being set means we are using EigenDA V2 Secure
             if self.sidecar_rpc.is_some() {
                 if let Some(proof) = self
@@ -284,16 +235,6 @@
                     data: inclusion_data,
                 }))
             }
-=======
-            let inclusion_data = eigenda_cert.to_bytes().map_err(|_| {
-                to_non_retriable_da_error(anyhow::anyhow!(
-                    "Failed to convert eigenda cert to bytes"
-                ))
-            })?;
-            Ok(Some(InclusionData {
-                data: inclusion_data,
-            }))
->>>>>>> 5a5a5734
         } else {
             Ok(None)
         }
