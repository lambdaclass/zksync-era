use std::{str::FromStr, sync::Arc};

use anyhow::anyhow;
use async_trait::async_trait;
use secp256k1::SecretKey;
use subxt_signer::ExposeSecret;
use zksync_config::{configs::da_client::eigen::EigenSecrets, EigenConfig};
use zksync_da_client::{
    types::{DAError, DispatchResponse, InclusionData},
    DataAvailabilityClient,
};

use super::{blob_info::BlobInfo, memstore::MemStore, sdk::RawEigenClient, Disperser};
use crate::utils::to_non_retriable_da_error;

#[derive(Debug, Clone)]
pub struct EigenClient {
    client: Disperser,
}

impl EigenClient {
    pub async fn new(config: EigenConfig, secrets: EigenSecrets) -> anyhow::Result<Self> {
        let private_key = SecretKey::from_str(secrets.private_key.0.expose_secret().as_str())
            .map_err(|e| anyhow::anyhow!("Failed to parse private key: {}", e))?;

        let disperser: Disperser = match config.clone() {
            EigenConfig::Disperser(config) => {
                let client = RawEigenClient::new(private_key, config).await?;
                Disperser::Remote(Arc::new(client))
            }
            EigenConfig::MemStore(config) => Disperser::Memory(MemStore::new(config)),
        };
        Ok(Self { client: disperser })
    }
}

#[async_trait]
impl DataAvailabilityClient for EigenClient {
    async fn dispatch_blob(
        &self,
        _: u32, // batch number
        data: Vec<u8>,
    ) -> Result<DispatchResponse, DAError> {
        let blob_id = match &self.client {
            Disperser::Remote(remote_disperser) => remote_disperser
                .dispatch_blob(data)
                .await
                .map_err(to_non_retriable_da_error)?,
            Disperser::Memory(memstore) => memstore
                .clone()
                .put_blob(data)
                .await
                .map_err(to_non_retriable_da_error)?,
        };

        Ok(DispatchResponse::from(blob_id))
    }

    async fn get_inclusion_data(&self, blob_id: &str) -> Result<Option<InclusionData>, DAError> {
        let rlp_encoded_bytes = hex::decode(blob_id).map_err(|_| DAError {
            error: anyhow!("Failed to decode blob_id"),
            is_retriable: false,
        })?;
        let blob_info: BlobInfo = rlp::decode(&rlp_encoded_bytes).map_err(|_| DAError {
            error: anyhow!("Failed to decode blob_info"),
            is_retriable: false,
        })?;
        let inclusion_data = blob_info.blob_verification_proof.inclusion_proof;
        Ok(Some(InclusionData {
            data: inclusion_data,
        }))
    }

    fn clone_boxed(&self) -> Box<dyn DataAvailabilityClient> {
        Box::new(self.clone())
    }

    fn blob_size_limit(&self) -> Option<usize> {
        Some(1920 * 1024) // 2mb - 128kb as a buffer
    }
}

#[cfg(test)]
impl EigenClient {
    pub async fn get_blob_data(&self, blob_id: &str) -> anyhow::Result<Option<Vec<u8>>, DAError> {
        match &self.client {
            Disperser::Remote(remote_client) => remote_client.get_blob_data(blob_id).await,
            Disperser::Memory(memstore) => memstore.clone().get_blob_data(blob_id).await,
        }
    }
}
#[cfg(test)]
mod tests {
    use zksync_config::configs::da_client::eigen::{DisperserConfig, MemStoreConfig};
    use zksync_types::secrets::PrivateKey;

    use super::*;
    use crate::eigen::blob_info::BlobInfo;

    #[tokio::test]
    async fn test_non_auth_dispersal() {
        let config = EigenConfig::Disperser(DisperserConfig {
            custom_quorum_numbers: None,
            disperser_rpc: "https://disperser-holesky.eigenda.xyz:443".to_string(),
            eth_confirmation_depth: -1,
            eigenda_eth_rpc: "https://ethereum-holesky-rpc.publicnode.com".to_string(),
            eigenda_svc_manager_address: "0xD4A7E1Bd8015057293f0D0A557088c286942e84b".to_string(),
            blob_size_limit: 2 * 1024 * 1024, // 2MB
            status_query_timeout: 1800,       // 30 minutes
            status_query_interval: 5,         // 5 seconds
            wait_for_finalization: false,
<<<<<<< HEAD
            authenticaded: false,
            verify_cert: true,
            path_to_points: "../../../resources".to_string(),
=======
            authenticated: false,
>>>>>>> f892e99f
        });
        let secrets = EigenSecrets {
            private_key: PrivateKey::from_str(
                "d08aa7ae1bb5ddd46c3c2d8cdb5894ab9f54dec467233686ca42629e826ac4c6",
            )
            .unwrap(),
        };
        let client = EigenClient::new(config, secrets).await.unwrap();
        let data = vec![1; 20];
        let result = client.dispatch_blob(0, data.clone()).await.unwrap();
        let blob_info: BlobInfo =
            rlp::decode(&hex::decode(result.blob_id.clone()).unwrap()).unwrap();
        let expected_inclusion_data = blob_info.blob_verification_proof.inclusion_proof;
        let actual_inclusion_data = client
            .get_inclusion_data(&result.blob_id)
            .await
            .unwrap()
            .unwrap()
            .data;
        assert_eq!(expected_inclusion_data, actual_inclusion_data);
        let retrieved_data = client.get_blob_data(&result.blob_id).await.unwrap();
        assert_eq!(retrieved_data.unwrap(), data);
    }

    #[tokio::test]
    async fn test_auth_dispersal() {
        let config = EigenConfig::Disperser(DisperserConfig {
            custom_quorum_numbers: None,
            disperser_rpc: "https://disperser-holesky.eigenda.xyz:443".to_string(),
            eth_confirmation_depth: -1,
            eigenda_eth_rpc: "https://ethereum-holesky-rpc.publicnode.com".to_string(),
            eigenda_svc_manager_address: "0xD4A7E1Bd8015057293f0D0A557088c286942e84b".to_string(),
            blob_size_limit: 2 * 1024 * 1024, // 2MB
            status_query_timeout: 1800,       // 30 minutes
            status_query_interval: 5,         // 5 seconds
            wait_for_finalization: false,
<<<<<<< HEAD
            authenticaded: true,
            verify_cert: true,
            path_to_points: "../../../resources".to_string(),
=======
            authenticated: true,
>>>>>>> f892e99f
        });
        let secrets = EigenSecrets {
            private_key: PrivateKey::from_str(
                "d08aa7ae1bb5ddd46c3c2d8cdb5894ab9f54dec467233686ca42629e826ac4c6",
            )
            .unwrap(),
        };
        let client = EigenClient::new(config, secrets).await.unwrap();
        let data = vec![1; 20];
        let result = client.dispatch_blob(0, data.clone()).await.unwrap();
        let blob_info: BlobInfo =
            rlp::decode(&hex::decode(result.blob_id.clone()).unwrap()).unwrap();
        let expected_inclusion_data = blob_info.blob_verification_proof.inclusion_proof;
        let actual_inclusion_data = client
            .get_inclusion_data(&result.blob_id)
            .await
            .unwrap()
            .unwrap()
            .data;
        assert_eq!(expected_inclusion_data, actual_inclusion_data);
        let retrieved_data = client.get_blob_data(&result.blob_id).await.unwrap();
        assert_eq!(retrieved_data.unwrap(), data);
    }

    #[tokio::test]
    async fn test_eigenda_memory_disperser() {
        let config = EigenConfig::MemStore(MemStoreConfig {
            max_blob_size_bytes: 2 * 1024 * 1024, // 2MB,
            blob_expiration: 60 * 2,
            get_latency: 0,
            put_latency: 0,
        });
        let secrets = EigenSecrets {
            private_key: PrivateKey::from_str(
                "d08aa7ae1bb5ddd46c3c2d8cdb5894ab9f54dec467233686ca42629e826ac4c6",
            )
            .unwrap(),
        };
        let client = EigenClient::new(config, secrets).await.unwrap();
        let data = vec![1u8; 100];
        let result = client.dispatch_blob(0, data.clone()).await.unwrap();

        let blob_info: BlobInfo =
            rlp::decode(&hex::decode(result.blob_id.clone()).unwrap()).unwrap();
        let expected_inclusion_data = blob_info.blob_verification_proof.inclusion_proof;
        let actual_inclusion_data = client
            .get_inclusion_data(&result.blob_id)
            .await
            .unwrap()
            .unwrap()
            .data;
        assert_eq!(expected_inclusion_data, actual_inclusion_data);

        let retrieved_data = client.get_blob_data(&result.blob_id).await.unwrap();
        assert_eq!(retrieved_data.unwrap(), data);
    }
}<|MERGE_RESOLUTION|>--- conflicted
+++ resolved
@@ -109,13 +109,9 @@
             status_query_timeout: 1800,       // 30 minutes
             status_query_interval: 5,         // 5 seconds
             wait_for_finalization: false,
-<<<<<<< HEAD
-            authenticaded: false,
+            authenticated: false,
             verify_cert: true,
             path_to_points: "../../../resources".to_string(),
-=======
-            authenticated: false,
->>>>>>> f892e99f
         });
         let secrets = EigenSecrets {
             private_key: PrivateKey::from_str(
@@ -152,13 +148,9 @@
             status_query_timeout: 1800,       // 30 minutes
             status_query_interval: 5,         // 5 seconds
             wait_for_finalization: false,
-<<<<<<< HEAD
-            authenticaded: true,
+            authenticated: true,
             verify_cert: true,
             path_to_points: "../../../resources".to_string(),
-=======
-            authenticated: true,
->>>>>>> f892e99f
         });
         let secrets = EigenSecrets {
             private_key: PrivateKey::from_str(
