use std::{str::FromStr, sync::Arc};

use anyhow::anyhow;
use async_trait::async_trait;
use secp256k1::SecretKey;
use subxt_signer::ExposeSecret;
use zksync_config::{configs::da_client::eigen::EigenSecrets, EigenConfig};
use zksync_da_client::{
    types::{DAError, DispatchResponse, InclusionData},
    DataAvailabilityClient,
};

use super::{blob_info::BlobInfo, memstore::MemStore, sdk::RawEigenClient, Disperser};
use crate::utils::to_non_retriable_da_error;

#[derive(Debug, Clone)]
pub struct EigenClient {
    client: Disperser,
}

impl EigenClient {
    pub async fn new(config: EigenConfig, secrets: EigenSecrets) -> anyhow::Result<Self> {
        let private_key = SecretKey::from_str(secrets.private_key.0.expose_secret().as_str())
            .map_err(|e| anyhow::anyhow!("Failed to parse private key: {}", e))?;

        let disperser: Disperser = match config.clone() {
            EigenConfig::Disperser(config) => {
<<<<<<< HEAD
                let client = RawEigenClient::new(private_key, config).await?;
                Disperser::Remote(Arc::new(client))
=======
                // TODO: add complete config
                let client = RawEigenClient::new(
                    config.disperser_rpc,
                    config.status_query_interval,
                    private_key,
                    config.authenticated,
                )
                .await?;
                Ok(EigenClient {
                    client: Arc::new(client),
                })
>>>>>>> aa9f1b2a
            }
            EigenConfig::MemStore(config) => Disperser::Memory(MemStore::new(config)),
        };
        Ok(Self { client: disperser })
    }
}

#[async_trait]
impl DataAvailabilityClient for EigenClient {
    async fn dispatch_blob(
        &self,
        _: u32, // batch number
        data: Vec<u8>,
    ) -> Result<DispatchResponse, DAError> {
        let blob_id = match &self.client {
            Disperser::Remote(remote_disperser) => remote_disperser
                .dispatch_blob(data)
                .await
                .map_err(to_non_retriable_da_error)?,
            Disperser::Memory(memstore) => memstore
                .clone()
                .put_blob(data)
                .await
                .map_err(to_non_retriable_da_error)?,
        };

        Ok(DispatchResponse::from(blob_id))
    }

    async fn get_inclusion_data(&self, blob_id: &str) -> Result<Option<InclusionData>, DAError> {
        let rlp_encoded_bytes = hex::decode(blob_id).map_err(|_| DAError {
            error: anyhow!("Failed to decode blob_id"),
            is_retriable: false,
        })?;
        let blob_info: BlobInfo = rlp::decode(&rlp_encoded_bytes).map_err(|_| DAError {
            error: anyhow!("Failed to decode blob_info"),
            is_retriable: false,
        })?;
        let inclusion_data = blob_info.blob_verification_proof.inclusion_proof;
        Ok(Some(InclusionData {
            data: inclusion_data,
        }))
    }

    fn clone_boxed(&self) -> Box<dyn DataAvailabilityClient> {
        Box::new(self.clone())
    }

    fn blob_size_limit(&self) -> Option<usize> {
        Some(1920 * 1024) // 2mb - 128kb as a buffer
    }
}

#[cfg(test)]
impl EigenClient {
    pub async fn get_blob_data(&self, blob_id: &str) -> anyhow::Result<Option<Vec<u8>>, DAError> {
        match &self.client {
            Disperser::Remote(remote_client) => remote_client.get_blob_data(blob_id).await,
            Disperser::Memory(memstore) => memstore.clone().get_blob_data(blob_id).await,
        }
    }
}
#[cfg(test)]
mod tests {
    use zksync_config::configs::da_client::eigen::{DisperserConfig, MemStoreConfig};
    use zksync_types::secrets::PrivateKey;

    use super::*;
    use crate::eigen::blob_info::BlobInfo;

    #[tokio::test]
    async fn test_non_auth_dispersal() {
        let config = EigenConfig::Disperser(DisperserConfig {
            custom_quorum_numbers: None,
            disperser_rpc: "https://disperser-holesky.eigenda.xyz:443".to_string(),
            eth_confirmation_depth: -1,
            eigenda_eth_rpc: String::default(),
            eigenda_svc_manager_address: "0xD4A7E1Bd8015057293f0D0A557088c286942e84b".to_string(),
            blob_size_limit: 2 * 1024 * 1024, // 2MB
            status_query_timeout: 1800,       // 30 minutes
            status_query_interval: 5,         // 5 seconds
            wait_for_finalization: false,
            authenticated: false,
        });
        let secrets = EigenSecrets {
            private_key: PrivateKey::from_str(
                "d08aa7ae1bb5ddd46c3c2d8cdb5894ab9f54dec467233686ca42629e826ac4c6",
            )
            .unwrap(),
        };
        let client = EigenClient::new(config, secrets).await.unwrap();
        let data = vec![1; 20];
        let result = client.dispatch_blob(0, data.clone()).await.unwrap();
        let blob_info: BlobInfo =
            rlp::decode(&hex::decode(result.blob_id.clone()).unwrap()).unwrap();
        let expected_inclusion_data = blob_info.blob_verification_proof.inclusion_proof;
        let actual_inclusion_data = client
            .get_inclusion_data(&result.blob_id)
            .await
            .unwrap()
            .unwrap()
            .data;
        assert_eq!(expected_inclusion_data, actual_inclusion_data);
        let retrieved_data = client.get_blob_data(&result.blob_id).await.unwrap();
        assert_eq!(retrieved_data.unwrap(), data);
    }

    #[tokio::test]
    async fn test_auth_dispersal() {
        let config = EigenConfig::Disperser(DisperserConfig {
            custom_quorum_numbers: None,
            disperser_rpc: "https://disperser-holesky.eigenda.xyz:443".to_string(),
            eth_confirmation_depth: -1,
            eigenda_eth_rpc: String::default(),
            eigenda_svc_manager_address: "0xD4A7E1Bd8015057293f0D0A557088c286942e84b".to_string(),
            blob_size_limit: 2 * 1024 * 1024, // 2MB
            status_query_timeout: 1800,       // 30 minutes
            status_query_interval: 5,         // 5 seconds
            wait_for_finalization: false,
            authenticated: true,
        });
        let secrets = EigenSecrets {
            private_key: PrivateKey::from_str(
                "d08aa7ae1bb5ddd46c3c2d8cdb5894ab9f54dec467233686ca42629e826ac4c6",
            )
            .unwrap(),
        };
        let client = EigenClient::new(config, secrets).await.unwrap();
        let data = vec![1; 20];
        let result = client.dispatch_blob(0, data.clone()).await.unwrap();
        let blob_info: BlobInfo =
            rlp::decode(&hex::decode(result.blob_id.clone()).unwrap()).unwrap();
        let expected_inclusion_data = blob_info.blob_verification_proof.inclusion_proof;
        let actual_inclusion_data = client
            .get_inclusion_data(&result.blob_id)
            .await
            .unwrap()
            .unwrap()
            .data;
        assert_eq!(expected_inclusion_data, actual_inclusion_data);
        let retrieved_data = client.get_blob_data(&result.blob_id).await.unwrap();
        assert_eq!(retrieved_data.unwrap(), data);
    }

    #[tokio::test]
    async fn test_eigenda_memory_disperser() {
        let config = EigenConfig::MemStore(MemStoreConfig {
            max_blob_size_bytes: 2 * 1024 * 1024, // 2MB,
            blob_expiration: 60 * 2,
            get_latency: 0,
            put_latency: 0,
        });
        let secrets = EigenSecrets {
            private_key: PrivateKey::from_str(
                "d08aa7ae1bb5ddd46c3c2d8cdb5894ab9f54dec467233686ca42629e826ac4c6",
            )
            .unwrap(),
        };
        let client = EigenClient::new(config, secrets).await.unwrap();
        let data = vec![1u8; 100];
        let result = client.dispatch_blob(0, data.clone()).await.unwrap();

        let blob_info: BlobInfo =
            rlp::decode(&hex::decode(result.blob_id.clone()).unwrap()).unwrap();
        let expected_inclusion_data = blob_info.blob_verification_proof.inclusion_proof;
        let actual_inclusion_data = client
            .get_inclusion_data(&result.blob_id)
            .await
            .unwrap()
            .unwrap()
            .data;
        assert_eq!(expected_inclusion_data, actual_inclusion_data);

        let retrieved_data = client.get_blob_data(&result.blob_id).await.unwrap();
        assert_eq!(retrieved_data.unwrap(), data);
    }
}<|MERGE_RESOLUTION|>--- conflicted
+++ resolved
@@ -25,22 +25,8 @@
 
         let disperser: Disperser = match config.clone() {
             EigenConfig::Disperser(config) => {
-<<<<<<< HEAD
                 let client = RawEigenClient::new(private_key, config).await?;
                 Disperser::Remote(Arc::new(client))
-=======
-                // TODO: add complete config
-                let client = RawEigenClient::new(
-                    config.disperser_rpc,
-                    config.status_query_interval,
-                    private_key,
-                    config.authenticated,
-                )
-                .await?;
-                Ok(EigenClient {
-                    client: Arc::new(client),
-                })
->>>>>>> aa9f1b2a
             }
             EigenConfig::MemStore(config) => Disperser::Memory(MemStore::new(config)),
         };
