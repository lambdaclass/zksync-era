--- conflicted
+++ resolved
@@ -231,44 +231,6 @@
 
     #[ignore = "depends on external RPC"]
     #[tokio::test]
-<<<<<<< HEAD
-    async fn test_eigenda_dispatch_blob_too_large() {
-        let config = EigenConfig {
-            disperser_rpc: "https://disperser-holesky.eigenda.xyz:443".to_string(),
-            blob_size_limit: 99,
-            status_query_timeout: 1800000, // 30 minutes
-            status_query_interval: 5000,   // 5000 ms
-            wait_for_finalization: true,
-            authenticated: true,
-            verify_cert: true,
-            path_to_points: "../../../resources".to_string(),
-            eth_confirmation_depth: 0,
-            eigenda_eth_rpc: "https://ethereum-holesky-rpc.publicnode.com".to_string(),
-            eigenda_svc_manager_address: "0xD4A7E1Bd8015057293f0D0A557088c286942e84b".to_string(),
-            chain_id: 17000,
-        };
-        let secrets = EigenSecrets {
-            private_key: PrivateKey::from_str(
-                "d08aa7ae1bb5ddd46c3c2d8cdb5894ab9f54dec467233686ca42629e826ac4c6",
-            )
-            .unwrap(),
-        };
-        let client = EigenClient::new(config, secrets).await.unwrap();
-        let data = vec![1u8; 100];
-        let actual_error = client
-            .dispatch_blob(0, data.clone())
-            .await
-            .err()
-            .unwrap()
-            .error;
-        let expected_error = anyhow!("Blob size limit exceeded");
-        assert_eq!(format!("{}", actual_error), format!("{}", expected_error));
-    }
-
-    #[ignore = "depends on external RPC"]
-    #[tokio::test]
-=======
->>>>>>> cef9a893
     #[serial]
     async fn test_settlement_layer_confirmation_depth() {
         let config = EigenConfig {
