--- conflicted
+++ resolved
@@ -11,37 +11,16 @@
 
 use crate::utils::to_retriable_da_error;
 
-<<<<<<< HEAD
 // We can't implement DataAvailabilityClient for an outside struct, so it is needed to defined this intermediate struct
 #[derive(Debug, Clone)]
 pub struct EigenDAClient {
-    client: EigenClient<GetBlobFromDB>,
+    client: EigenClient,
 }
 impl EigenDAClient {
     pub async fn new(
         config: EigenConfig,
         secrets: EigenSecrets,
         pool: ConnectionPool<Core>,
-=======
-#[async_trait]
-pub trait GetBlobData: std::fmt::Debug + Send + Sync {
-    async fn get_blob_data(&self, input: &str) -> anyhow::Result<Option<Vec<u8>>>;
-
-    fn clone_boxed(&self) -> Box<dyn GetBlobData>;
-}
-
-/// EigenClient is a client for the Eigen DA service.
-#[derive(Debug, Clone)]
-pub struct EigenClient {
-    pub(crate) client: Arc<RawEigenClient>,
-}
-
-impl EigenClient {
-    pub async fn new(
-        config: EigenConfig,
-        secrets: EigenSecrets,
-        get_blob_data: Box<dyn GetBlobData>,
->>>>>>> 2ddb5120
     ) -> anyhow::Result<Self> {
         let eigen_config = eigenda_client_rs::config::EigenConfig {
             disperser_rpc: config.disperser_rpc,
@@ -74,26 +53,22 @@
 
 #[async_trait::async_trait]
 impl GetBlobData for GetBlobFromDB {
-    async fn call(&self, input: &'_ str) -> Result<Option<Vec<u8>>, Box<dyn Error + Send + Sync>> {
-        let pool = self.pool.clone();
-        let input = input.to_string();
-        let mut conn = pool.connection_tagged("eigen_client").await?;
+    async fn get_blob_data(&self, input: &str) -> anyhow::Result<Option<Vec<u8>>> {
+        let mut conn = self.pool.connection_tagged("eigen_client").await?;
         let batch = conn
             .data_availability_dal()
-            .get_blob_data_by_blob_id(&input)
+            .get_blob_data_by_blob_id(input)
             .await?;
-        drop(conn);
         Ok(batch.map(|b| b.pubdata))
+    }
+
+    fn clone_boxed(&self) -> Box<dyn GetBlobData> {
+        Box::new(self.clone())
     }
 }
 
-<<<<<<< HEAD
 #[async_trait::async_trait]
 impl DataAvailabilityClient for EigenDAClient {
-=======
-#[async_trait]
-impl DataAvailabilityClient for EigenClient {
->>>>>>> 2ddb5120
     async fn dispatch_blob(
         &self,
         _: u32, // batch number
@@ -128,10 +103,6 @@
     }
 
     fn blob_size_limit(&self) -> Option<usize> {
-<<<<<<< HEAD
         self.client.blob_size_limit()
-=======
-        Some(RawEigenClient::blob_size_limit())
->>>>>>> 2ddb5120
     }
 }