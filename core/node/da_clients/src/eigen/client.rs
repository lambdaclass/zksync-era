use std::{str::FromStr, sync::Arc};

use eigenda_client_rs::{client::GetBlobData, EigenClient};
use subxt_signer::ExposeSecret;
use url::Url;
use zksync_config::{configs::da_client::eigen::EigenSecrets, EigenConfig};
use zksync_da_client::{
    types::{DAError, DispatchResponse, InclusionData},
    DataAvailabilityClient,
};

use crate::utils::to_retriable_da_error;

// We can't implement DataAvailabilityClient for an outside struct, so it is needed to defined this intermediate struct
#[derive(Debug, Clone)]
pub struct EigenDAClient {
    client: EigenClient,
}

impl EigenDAClient {
    pub async fn new(
        config: EigenConfig,
        secrets: EigenSecrets,
        get_blob_data: Arc<dyn GetBlobData>,
    ) -> anyhow::Result<Self> {
<<<<<<< HEAD
        let eigenda_eth_rpc = match config.eigenda_eth_rpc {
            Some(url) => {
                let url = Url::from_str(url.expose_str())
                    .map_err(|_| anyhow::anyhow!("Invalid eth rpc url"))?;
                Some(eigenda_client_rs::config::SecretUrl::new(url))
            }
            None => None,
        };
        let eigen_config = eigenda_client_rs::config::EigenConfig {
            disperser_rpc: config.disperser_rpc,
            settlement_layer_confirmation_depth: config.settlement_layer_confirmation_depth,
            eigenda_eth_rpc,
            eigenda_svc_manager_address: config.eigenda_svc_manager_address,
            wait_for_finalization: config.wait_for_finalization,
            authenticated: config.authenticated,
            points_dir: config.points_dir,
            g1_url: config.g1_url,
            g2_url: config.g2_url,
        };
        let private_key =
            eigenda_client_rs::config::PrivateKey::from_str(secrets.private_key.0.expose_secret())
                .map_err(|_| anyhow::anyhow!("Invalid private key"))?;
        let eigen_secrets = eigenda_client_rs::config::EigenSecrets { private_key };
        let client = EigenClient::new(eigen_config, eigen_secrets, get_blob_data)
            .await
            .map_err(|e| anyhow::anyhow!("Eigen client Error: {:?}", e))?;
        Ok(Self { client })
=======
        let private_key = SecretKey::from_str(secrets.private_key.0.expose_secret())
            .map_err(|e| anyhow::anyhow!("Failed to parse private key: {}", e))?;

        let client = RawEigenClient::new(private_key, config, get_blob_data).await?;
        Ok(Self {
            client: Arc::new(client),
        })
>>>>>>> bdcb2681
    }
}

#[async_trait::async_trait]
impl DataAvailabilityClient for EigenDAClient {
    async fn dispatch_blob(
        &self,
        _: u32, // batch number
        data: Vec<u8>,
    ) -> Result<DispatchResponse, DAError> {
        let blob_id = self
            .client
            .dispatch_blob(data)
            .await
            .map_err(to_retriable_da_error)?;

        Ok(DispatchResponse::from(blob_id))
    }

    async fn get_inclusion_data(&self, blob_id: &str) -> Result<Option<InclusionData>, DAError> {
        let inclusion_data = self
            .client
            .get_inclusion_data(blob_id)
            .await
            .map_err(to_retriable_da_error)?;
        if let Some(inclusion_data) = inclusion_data {
            Ok(Some(InclusionData {
                data: inclusion_data,
            }))
        } else {
            Ok(None)
        }
    }

    fn clone_boxed(&self) -> Box<dyn DataAvailabilityClient> {
        Box::new(self.clone())
    }

    fn blob_size_limit(&self) -> Option<usize> {
        self.client.blob_size_limit()
    }

    async fn balance(&self) -> Result<u64, DAError> {
        Ok(0) // TODO fetch from API when payments are enabled in Eigen (PE-305)
    }
<<<<<<< HEAD
=======
}

/// EigenDA Client tests are ignored by default, because they require a remote dependency,
/// which may not always be available, causing tests to be flaky.
/// To run these tests, use the following command:
/// `cargo test -p zksync_da_clients -- --ignored`
#[cfg(test)]
mod tests {
    use std::{sync::Arc, time::Duration};

    use backon::{ConstantBuilder, Retryable};
    use serial_test::file_serial;
    use zksync_config::{configs::da_client::eigen::EigenSecrets, EigenConfig};
    use zksync_da_client::{types::DispatchResponse, DataAvailabilityClient};
    use zksync_types::secrets::PrivateKey;

    use crate::eigen::{blob_info::BlobInfo, test_eigenda_config, EigenClient, GetBlobData};

    impl EigenClient {
        async fn get_blob_data(&self, blob_id: BlobInfo) -> anyhow::Result<Vec<u8>> {
            self.client.get_blob_data(blob_id).await
        }

        async fn get_commitment(&self, blob_id: &str) -> anyhow::Result<Option<BlobInfo>> {
            self.client.get_commitment(blob_id).await
        }
    }

    const STATUS_QUERY_INTERVAL: Duration = Duration::from_millis(5);
    const MAX_RETRY_ATTEMPTS: usize = 1800000; // With this value we retry for a duration of 30 minutes

    async fn get_blob_info(
        client: &EigenClient,
        result: &DispatchResponse,
    ) -> anyhow::Result<BlobInfo> {
        let blob_info = (|| async {
            let blob_info = client.get_commitment(&result.blob_id).await?;
            if blob_info.is_none() {
                return Err(anyhow::anyhow!("Blob not found"));
            }
            Ok(blob_info.unwrap())
        })
        .retry(
            &ConstantBuilder::default()
                .with_delay(STATUS_QUERY_INTERVAL)
                .with_max_times(MAX_RETRY_ATTEMPTS),
        )
        .when(|e| e.to_string().contains("Blob not found"))
        .await?;

        Ok(blob_info)
    }

    #[derive(Debug, Clone)]
    struct MockGetBlobData;

    #[async_trait::async_trait]
    impl GetBlobData for MockGetBlobData {
        async fn get_blob_data(&self, _input: &'_ str) -> anyhow::Result<Option<Vec<u8>>> {
            Ok(None)
        }
    }

    fn test_secrets() -> EigenSecrets {
        EigenSecrets {
            private_key: PrivateKey::from(
                "d08aa7ae1bb5ddd46c3c2d8cdb5894ab9f54dec467233686ca42629e826ac4c6",
            ),
        }
    }

    #[ignore = "depends on external RPC"]
    #[tokio::test]
    #[file_serial]
    async fn test_non_auth_dispersal() {
        let config = test_eigenda_config();
        let secrets = test_secrets();
        let client = EigenClient::new(config.clone(), secrets, Arc::new(MockGetBlobData))
            .await
            .unwrap();
        let data = vec![1; 20];
        let result = client.dispatch_blob(0, data.clone()).await.unwrap();

        let blob_info = get_blob_info(&client, &result).await.unwrap();
        let expected_inclusion_data = blob_info.clone().blob_verification_proof.inclusion_proof;
        let actual_inclusion_data = client
            .get_inclusion_data(&result.blob_id)
            .await
            .unwrap()
            .unwrap()
            .data;
        assert_eq!(expected_inclusion_data, actual_inclusion_data);
        let retrieved_data = client.get_blob_data(blob_info).await.unwrap();
        assert_eq!(retrieved_data, data);
    }

    #[ignore = "depends on external RPC"]
    #[tokio::test]
    #[file_serial]
    async fn test_auth_dispersal() {
        let config = EigenConfig {
            authenticated: true,
            ..test_eigenda_config()
        };
        let secrets = test_secrets();
        let client = EigenClient::new(config.clone(), secrets, Arc::new(MockGetBlobData))
            .await
            .unwrap();
        let data = vec![1; 20];
        let result = client.dispatch_blob(0, data.clone()).await.unwrap();
        let blob_info = get_blob_info(&client, &result).await.unwrap();

        let expected_inclusion_data = blob_info.clone().blob_verification_proof.inclusion_proof;
        let actual_inclusion_data = client
            .get_inclusion_data(&result.blob_id)
            .await
            .unwrap()
            .unwrap()
            .data;
        assert_eq!(expected_inclusion_data, actual_inclusion_data);
        let retrieved_data = client.get_blob_data(blob_info).await.unwrap();
        assert_eq!(retrieved_data, data);
    }

    #[ignore = "depends on external RPC"]
    #[tokio::test]
    #[file_serial]
    async fn test_wait_for_finalization() {
        let config = EigenConfig {
            wait_for_finalization: true,
            authenticated: true,
            ..test_eigenda_config()
        };
        let secrets = test_secrets();

        let client = EigenClient::new(config.clone(), secrets, Arc::new(MockGetBlobData))
            .await
            .unwrap();
        let data = vec![1; 20];
        let result = client.dispatch_blob(0, data.clone()).await.unwrap();
        let blob_info = get_blob_info(&client, &result).await.unwrap();

        let expected_inclusion_data = blob_info.clone().blob_verification_proof.inclusion_proof;
        let actual_inclusion_data = client
            .get_inclusion_data(&result.blob_id)
            .await
            .unwrap()
            .unwrap()
            .data;
        assert_eq!(expected_inclusion_data, actual_inclusion_data);
        let retrieved_data = client.get_blob_data(blob_info).await.unwrap();
        assert_eq!(retrieved_data, data);
    }

    #[ignore = "depends on external RPC"]
    #[tokio::test]
    #[file_serial]
    async fn test_settlement_layer_confirmation_depth() {
        let config = EigenConfig {
            settlement_layer_confirmation_depth: 5,
            ..test_eigenda_config()
        };
        let secrets = test_secrets();
        let client = EigenClient::new(config.clone(), secrets, Arc::new(MockGetBlobData))
            .await
            .unwrap();
        let data = vec![1; 20];
        let result = client.dispatch_blob(0, data.clone()).await.unwrap();
        let blob_info = get_blob_info(&client, &result).await.unwrap();

        let expected_inclusion_data = blob_info.clone().blob_verification_proof.inclusion_proof;
        let actual_inclusion_data = client
            .get_inclusion_data(&result.blob_id)
            .await
            .unwrap()
            .unwrap()
            .data;
        assert_eq!(expected_inclusion_data, actual_inclusion_data);
        let retrieved_data = client.get_blob_data(blob_info).await.unwrap();
        assert_eq!(retrieved_data, data);
    }

    #[ignore = "depends on external RPC"]
    #[tokio::test]
    #[file_serial]
    async fn test_auth_dispersal_settlement_layer_confirmation_depth() {
        let config = EigenConfig {
            settlement_layer_confirmation_depth: 5,
            authenticated: true,
            ..test_eigenda_config()
        };
        let secrets = test_secrets();
        let client = EigenClient::new(config.clone(), secrets, Arc::new(MockGetBlobData))
            .await
            .unwrap();
        let data = vec![1; 20];
        let result = client.dispatch_blob(0, data.clone()).await.unwrap();
        let blob_info = get_blob_info(&client, &result).await.unwrap();

        let expected_inclusion_data = blob_info.clone().blob_verification_proof.inclusion_proof;
        let actual_inclusion_data = client
            .get_inclusion_data(&result.blob_id)
            .await
            .unwrap()
            .unwrap()
            .data;
        assert_eq!(expected_inclusion_data, actual_inclusion_data);
        let retrieved_data = client.get_blob_data(blob_info).await.unwrap();
        assert_eq!(retrieved_data, data);
    }
>>>>>>> bdcb2681
}<|MERGE_RESOLUTION|>--- conflicted
+++ resolved
@@ -1,9 +1,16 @@
 use std::{str::FromStr, sync::Arc};
 
-use eigenda_client_rs::{client::GetBlobData, EigenClient};
+use eigenda_client_rs::{
+    client::GetBlobData,
+    config::{PrivateKey, SrsPointsSource},
+    EigenClient,
+};
 use subxt_signer::ExposeSecret;
 use url::Url;
-use zksync_config::{configs::da_client::eigen::EigenSecrets, EigenConfig};
+use zksync_config::{
+    configs::da_client::eigen::{EigenSecrets, PointsSource},
+    EigenConfig,
+};
 use zksync_da_client::{
     types::{DAError, DispatchResponse, InclusionData},
     DataAvailabilityClient,
@@ -23,8 +30,7 @@
         secrets: EigenSecrets,
         get_blob_data: Arc<dyn GetBlobData>,
     ) -> anyhow::Result<Self> {
-<<<<<<< HEAD
-        let eigenda_eth_rpc = match config.eigenda_eth_rpc {
+        let eth_rpc_url = match config.eigenda_eth_rpc {
             Some(url) => {
                 let url = Url::from_str(url.expose_str())
                     .map_err(|_| anyhow::anyhow!("Invalid eth rpc url"))?;
@@ -32,34 +38,28 @@
             }
             None => None,
         };
+
+        let points_source = match config.points_source {
+            PointsSource::Path(path) => SrsPointsSource::Path(path),
+            PointsSource::Url(url) => SrsPointsSource::Url(url),
+        };
+
         let eigen_config = eigenda_client_rs::config::EigenConfig {
             disperser_rpc: config.disperser_rpc,
             settlement_layer_confirmation_depth: config.settlement_layer_confirmation_depth,
-            eigenda_eth_rpc,
+            eth_rpc_url,
             eigenda_svc_manager_address: config.eigenda_svc_manager_address,
             wait_for_finalization: config.wait_for_finalization,
             authenticated: config.authenticated,
-            points_dir: config.points_dir,
-            g1_url: config.g1_url,
-            g2_url: config.g2_url,
+            points_source,
         };
-        let private_key =
-            eigenda_client_rs::config::PrivateKey::from_str(secrets.private_key.0.expose_secret())
-                .map_err(|_| anyhow::anyhow!("Invalid private key"))?;
+        let private_key = PrivateKey::from_str(secrets.private_key.0.expose_secret())
+            .map_err(|e| anyhow::anyhow!("Failed to parse private key: {}", e))?;
         let eigen_secrets = eigenda_client_rs::config::EigenSecrets { private_key };
         let client = EigenClient::new(eigen_config, eigen_secrets, get_blob_data)
             .await
             .map_err(|e| anyhow::anyhow!("Eigen client Error: {:?}", e))?;
         Ok(Self { client })
-=======
-        let private_key = SecretKey::from_str(secrets.private_key.0.expose_secret())
-            .map_err(|e| anyhow::anyhow!("Failed to parse private key: {}", e))?;
-
-        let client = RawEigenClient::new(private_key, config, get_blob_data).await?;
-        Ok(Self {
-            client: Arc::new(client),
-        })
->>>>>>> bdcb2681
     }
 }
 
@@ -105,217 +105,4 @@
     async fn balance(&self) -> Result<u64, DAError> {
         Ok(0) // TODO fetch from API when payments are enabled in Eigen (PE-305)
     }
-<<<<<<< HEAD
-=======
-}
-
-/// EigenDA Client tests are ignored by default, because they require a remote dependency,
-/// which may not always be available, causing tests to be flaky.
-/// To run these tests, use the following command:
-/// `cargo test -p zksync_da_clients -- --ignored`
-#[cfg(test)]
-mod tests {
-    use std::{sync::Arc, time::Duration};
-
-    use backon::{ConstantBuilder, Retryable};
-    use serial_test::file_serial;
-    use zksync_config::{configs::da_client::eigen::EigenSecrets, EigenConfig};
-    use zksync_da_client::{types::DispatchResponse, DataAvailabilityClient};
-    use zksync_types::secrets::PrivateKey;
-
-    use crate::eigen::{blob_info::BlobInfo, test_eigenda_config, EigenClient, GetBlobData};
-
-    impl EigenClient {
-        async fn get_blob_data(&self, blob_id: BlobInfo) -> anyhow::Result<Vec<u8>> {
-            self.client.get_blob_data(blob_id).await
-        }
-
-        async fn get_commitment(&self, blob_id: &str) -> anyhow::Result<Option<BlobInfo>> {
-            self.client.get_commitment(blob_id).await
-        }
-    }
-
-    const STATUS_QUERY_INTERVAL: Duration = Duration::from_millis(5);
-    const MAX_RETRY_ATTEMPTS: usize = 1800000; // With this value we retry for a duration of 30 minutes
-
-    async fn get_blob_info(
-        client: &EigenClient,
-        result: &DispatchResponse,
-    ) -> anyhow::Result<BlobInfo> {
-        let blob_info = (|| async {
-            let blob_info = client.get_commitment(&result.blob_id).await?;
-            if blob_info.is_none() {
-                return Err(anyhow::anyhow!("Blob not found"));
-            }
-            Ok(blob_info.unwrap())
-        })
-        .retry(
-            &ConstantBuilder::default()
-                .with_delay(STATUS_QUERY_INTERVAL)
-                .with_max_times(MAX_RETRY_ATTEMPTS),
-        )
-        .when(|e| e.to_string().contains("Blob not found"))
-        .await?;
-
-        Ok(blob_info)
-    }
-
-    #[derive(Debug, Clone)]
-    struct MockGetBlobData;
-
-    #[async_trait::async_trait]
-    impl GetBlobData for MockGetBlobData {
-        async fn get_blob_data(&self, _input: &'_ str) -> anyhow::Result<Option<Vec<u8>>> {
-            Ok(None)
-        }
-    }
-
-    fn test_secrets() -> EigenSecrets {
-        EigenSecrets {
-            private_key: PrivateKey::from(
-                "d08aa7ae1bb5ddd46c3c2d8cdb5894ab9f54dec467233686ca42629e826ac4c6",
-            ),
-        }
-    }
-
-    #[ignore = "depends on external RPC"]
-    #[tokio::test]
-    #[file_serial]
-    async fn test_non_auth_dispersal() {
-        let config = test_eigenda_config();
-        let secrets = test_secrets();
-        let client = EigenClient::new(config.clone(), secrets, Arc::new(MockGetBlobData))
-            .await
-            .unwrap();
-        let data = vec![1; 20];
-        let result = client.dispatch_blob(0, data.clone()).await.unwrap();
-
-        let blob_info = get_blob_info(&client, &result).await.unwrap();
-        let expected_inclusion_data = blob_info.clone().blob_verification_proof.inclusion_proof;
-        let actual_inclusion_data = client
-            .get_inclusion_data(&result.blob_id)
-            .await
-            .unwrap()
-            .unwrap()
-            .data;
-        assert_eq!(expected_inclusion_data, actual_inclusion_data);
-        let retrieved_data = client.get_blob_data(blob_info).await.unwrap();
-        assert_eq!(retrieved_data, data);
-    }
-
-    #[ignore = "depends on external RPC"]
-    #[tokio::test]
-    #[file_serial]
-    async fn test_auth_dispersal() {
-        let config = EigenConfig {
-            authenticated: true,
-            ..test_eigenda_config()
-        };
-        let secrets = test_secrets();
-        let client = EigenClient::new(config.clone(), secrets, Arc::new(MockGetBlobData))
-            .await
-            .unwrap();
-        let data = vec![1; 20];
-        let result = client.dispatch_blob(0, data.clone()).await.unwrap();
-        let blob_info = get_blob_info(&client, &result).await.unwrap();
-
-        let expected_inclusion_data = blob_info.clone().blob_verification_proof.inclusion_proof;
-        let actual_inclusion_data = client
-            .get_inclusion_data(&result.blob_id)
-            .await
-            .unwrap()
-            .unwrap()
-            .data;
-        assert_eq!(expected_inclusion_data, actual_inclusion_data);
-        let retrieved_data = client.get_blob_data(blob_info).await.unwrap();
-        assert_eq!(retrieved_data, data);
-    }
-
-    #[ignore = "depends on external RPC"]
-    #[tokio::test]
-    #[file_serial]
-    async fn test_wait_for_finalization() {
-        let config = EigenConfig {
-            wait_for_finalization: true,
-            authenticated: true,
-            ..test_eigenda_config()
-        };
-        let secrets = test_secrets();
-
-        let client = EigenClient::new(config.clone(), secrets, Arc::new(MockGetBlobData))
-            .await
-            .unwrap();
-        let data = vec![1; 20];
-        let result = client.dispatch_blob(0, data.clone()).await.unwrap();
-        let blob_info = get_blob_info(&client, &result).await.unwrap();
-
-        let expected_inclusion_data = blob_info.clone().blob_verification_proof.inclusion_proof;
-        let actual_inclusion_data = client
-            .get_inclusion_data(&result.blob_id)
-            .await
-            .unwrap()
-            .unwrap()
-            .data;
-        assert_eq!(expected_inclusion_data, actual_inclusion_data);
-        let retrieved_data = client.get_blob_data(blob_info).await.unwrap();
-        assert_eq!(retrieved_data, data);
-    }
-
-    #[ignore = "depends on external RPC"]
-    #[tokio::test]
-    #[file_serial]
-    async fn test_settlement_layer_confirmation_depth() {
-        let config = EigenConfig {
-            settlement_layer_confirmation_depth: 5,
-            ..test_eigenda_config()
-        };
-        let secrets = test_secrets();
-        let client = EigenClient::new(config.clone(), secrets, Arc::new(MockGetBlobData))
-            .await
-            .unwrap();
-        let data = vec![1; 20];
-        let result = client.dispatch_blob(0, data.clone()).await.unwrap();
-        let blob_info = get_blob_info(&client, &result).await.unwrap();
-
-        let expected_inclusion_data = blob_info.clone().blob_verification_proof.inclusion_proof;
-        let actual_inclusion_data = client
-            .get_inclusion_data(&result.blob_id)
-            .await
-            .unwrap()
-            .unwrap()
-            .data;
-        assert_eq!(expected_inclusion_data, actual_inclusion_data);
-        let retrieved_data = client.get_blob_data(blob_info).await.unwrap();
-        assert_eq!(retrieved_data, data);
-    }
-
-    #[ignore = "depends on external RPC"]
-    #[tokio::test]
-    #[file_serial]
-    async fn test_auth_dispersal_settlement_layer_confirmation_depth() {
-        let config = EigenConfig {
-            settlement_layer_confirmation_depth: 5,
-            authenticated: true,
-            ..test_eigenda_config()
-        };
-        let secrets = test_secrets();
-        let client = EigenClient::new(config.clone(), secrets, Arc::new(MockGetBlobData))
-            .await
-            .unwrap();
-        let data = vec![1; 20];
-        let result = client.dispatch_blob(0, data.clone()).await.unwrap();
-        let blob_info = get_blob_info(&client, &result).await.unwrap();
-
-        let expected_inclusion_data = blob_info.clone().blob_verification_proof.inclusion_proof;
-        let actual_inclusion_data = client
-            .get_inclusion_data(&result.blob_id)
-            .await
-            .unwrap()
-            .unwrap()
-            .data;
-        assert_eq!(expected_inclusion_data, actual_inclusion_data);
-        let retrieved_data = client.get_blob_data(blob_info).await.unwrap();
-        assert_eq!(retrieved_data, data);
-    }
->>>>>>> bdcb2681
 }