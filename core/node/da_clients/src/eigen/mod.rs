mod blob_info;
mod client;
<<<<<<< HEAD
mod eth_client;
=======
mod lib;
>>>>>>> e2d4dab3
mod sdk;
mod verifier;

pub use self::client::EigenClient;

#[allow(clippy::all)]
pub(crate) mod disperser {
    include!("generated/disperser.rs");
}

#[allow(clippy::all)]
pub(crate) mod common {
    include!("generated/common.rs");
}<|MERGE_RESOLUTION|>--- conflicted
+++ resolved
@@ -1,10 +1,7 @@
 mod blob_info;
 mod client;
-<<<<<<< HEAD
 mod eth_client;
-=======
 mod lib;
->>>>>>> e2d4dab3
 mod sdk;
 mod verifier;
 
