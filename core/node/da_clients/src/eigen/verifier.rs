use std::{collections::HashMap, fs::File, io::copy, path::Path};

use ark_bn254::{Fq, G1Affine};
use ethabi::{encode, ParamType, Token};
use rust_kzg_bn254::{blob::Blob, kzg::Kzg, polynomial::PolynomialFormat};
use url::Url;
use zksync_basic_types::web3::CallRequest;
use zksync_eth_client::{clients::PKSigningClient, EnrichedClientResult};
use zksync_types::{
    web3::{self, BlockId, BlockNumber},
    Address, U256, U64,
};

use super::blob_info::{BatchHeader, BlobHeader, BlobInfo, G1Commitment};

#[async_trait::async_trait]
pub trait VerifierClient: Sync + Send + std::fmt::Debug {
    fn clone_boxed(&self) -> Box<dyn VerifierClient>;

    /// Returns the current block number.
    async fn block_number(&self) -> EnrichedClientResult<U64>;

    /// Invokes a function on a contract specified by `contract_address` / `contract_abi` using `eth_call`.
    async fn call_contract_function(
        &self,
        request: web3::CallRequest,
        block: Option<BlockId>,
    ) -> EnrichedClientResult<web3::Bytes>;
}

#[async_trait::async_trait]
impl VerifierClient for PKSigningClient {
    fn clone_boxed(&self) -> Box<dyn VerifierClient> {
        Box::new(self.clone())
    }

    async fn block_number(&self) -> EnrichedClientResult<U64> {
        self.as_ref().block_number().await
    }

    async fn call_contract_function(
        &self,
        request: web3::CallRequest,
        block: Option<BlockId>,
    ) -> EnrichedClientResult<web3::Bytes> {
        self.as_ref().call_contract_function(request, block).await
    }
}

#[derive(Debug)]
pub enum VerificationError {
    ServiceManagerError,
    KzgError,
    WrongProof,
    DifferentCommitments,
    DifferentRoots,
    EmptyHash,
    DifferentHashes,
    WrongQuorumParams,
    QuorumNotConfirmed,
    CommitmentNotOnCurve,
    CommitmentNotOnCorrectSubgroup,
    LinkError,
}

/// Configuration for the verifier used for authenticated dispersals
#[derive(Debug, Clone)]
pub struct VerifierConfig {
    pub rpc_url: String,
    pub svc_manager_addr: Address,
    pub max_blob_size: u32,
    pub g1_url: Url,
    pub g2_url: Url,
    pub settlement_layer_confirmation_depth: u32,
    pub private_key: String,
    pub chain_id: u64,
}

/// Verifier used to verify the integrity of the blob info
/// Kzg is used for commitment verification
/// EigenDA service manager is used to connect to the service manager contract
#[derive(Debug)]
pub struct Verifier {
    kzg: Kzg,
    cfg: VerifierConfig,
    signing_client: Box<dyn VerifierClient>,
}

impl Clone for Verifier {
    fn clone(&self) -> Self {
        Self {
            kzg: self.kzg.clone(),
            cfg: self.cfg.clone(),
            signing_client: self.signing_client.clone_boxed(),
        }
    }
}

impl Verifier {
    pub const DEFAULT_PRIORITY_FEE_PER_GAS: u64 = 100;
    pub const SRSORDER: u32 = 268435456; // 2 ^ 28
    pub const G1POINT: &'static str = "g1.point";
    pub const G2POINT: &'static str = "g2.point.powerOf2";
    pub const POINT_SIZE: u32 = 32;

    async fn save_point(url: Url, point: String) -> Result<(), VerificationError> {
        let response = reqwest::get(url)
            .await
            .map_err(|_| VerificationError::LinkError)?;
        if !response.status().is_success() {
            return Err(VerificationError::LinkError);
        }
        let path = format!("./{}", point);
        let path = Path::new(&path);
        let mut file = File::create(path).map_err(|_| VerificationError::LinkError)?;
        let content = response
            .bytes()
            .await
            .map_err(|_| VerificationError::LinkError)?;
        copy(&mut content.as_ref(), &mut file).map_err(|_| VerificationError::LinkError)?;
        Ok(())
    }
    async fn save_points(url_g1: Url, url_g2: Url) -> Result<String, VerificationError> {
        Self::save_point(url_g1, Self::G1POINT.to_string()).await?;
        Self::save_point(url_g2, Self::G2POINT.to_string()).await?;

        Ok(".".to_string())
    }
    pub async fn new<T: VerifierClient + 'static>(
        cfg: VerifierConfig,
        signing_client: T,
    ) -> Result<Self, VerificationError> {
        let srs_points_to_load = cfg.max_blob_size / Self::POINT_SIZE;
        let path = Self::save_points(cfg.clone().g1_url, cfg.clone().g2_url).await?;
        let kzg = Kzg::setup(
            &format!("{}/{}", path, Self::G1POINT),
            "",
            &format!("{}/{}", path, Self::G2POINT),
            Self::SRSORDER,
            srs_points_to_load,
            "".to_string(),
        );
        let kzg = kzg.map_err(|e| {
            tracing::error!("Failed to setup KZG: {:?}", e);
            VerificationError::KzgError
        })?;

        Ok(Self {
            kzg,
            cfg,
            signing_client: Box::new(signing_client),
        })
    }

    /// Return the commitment from a blob
    fn commit(&self, blob: Vec<u8>) -> Result<G1Affine, VerificationError> {
        let blob = Blob::from_bytes_and_pad(&blob.to_vec());
        self.kzg
            .blob_to_kzg_commitment(&blob, PolynomialFormat::InEvaluationForm)
            .map_err(|_| VerificationError::KzgError)
    }

    /// Compare the given commitment with the commitment generated with the blob
    pub fn verify_commitment(
        &self,
        expected_commitment: G1Commitment,
        blob: Vec<u8>,
    ) -> Result<(), VerificationError> {
        let actual_commitment = self.commit(blob)?;
        let expected_commitment = G1Affine::new_unchecked(
            Fq::from(num_bigint::BigUint::from_bytes_be(&expected_commitment.x)),
            Fq::from(num_bigint::BigUint::from_bytes_be(&expected_commitment.y)),
        );
        if !expected_commitment.is_on_curve() {
            return Err(VerificationError::CommitmentNotOnCurve);
        }
        if !expected_commitment.is_in_correct_subgroup_assuming_on_curve() {
            return Err(VerificationError::CommitmentNotOnCorrectSubgroup);
        }
        if actual_commitment != expected_commitment {
            return Err(VerificationError::DifferentCommitments);
        }
        Ok(())
    }

    pub fn hash_encode_blob_header(&self, blob_header: &BlobHeader) -> Vec<u8> {
        let mut blob_quorums = vec![];
        for quorum in &blob_header.blob_quorum_params {
            let quorum = Token::Tuple(vec![
                Token::Uint(ethabi::Uint::from(quorum.quorum_number)),
                Token::Uint(ethabi::Uint::from(quorum.adversary_threshold_percentage)),
                Token::Uint(ethabi::Uint::from(quorum.confirmation_threshold_percentage)),
                Token::Uint(ethabi::Uint::from(quorum.chunk_length)),
            ]);
            blob_quorums.push(quorum);
        }
        let blob_header = Token::Tuple(vec![
            Token::Tuple(vec![
                Token::Uint(ethabi::Uint::from_big_endian(&blob_header.commitment.x)),
                Token::Uint(ethabi::Uint::from_big_endian(&blob_header.commitment.y)),
            ]),
            Token::Uint(ethabi::Uint::from(blob_header.data_length)),
            Token::Array(blob_quorums),
        ]);

        let encoded = encode(&[blob_header]);
        web3::keccak256(&encoded).to_vec()
    }

    pub fn process_inclusion_proof(
        &self,
        proof: &[u8],
        leaf: &[u8],
        index: u32,
    ) -> Result<Vec<u8>, VerificationError> {
        let mut index = index;
        if proof.is_empty() || proof.len() % 32 != 0 {
            return Err(VerificationError::WrongProof);
        }
        let mut computed_hash = leaf.to_vec();
        for i in 0..proof.len() / 32 {
            let mut buffer = [0u8; 64];
            if index % 2 == 0 {
                buffer[..32].copy_from_slice(&computed_hash);
                buffer[32..].copy_from_slice(&proof[i * 32..(i + 1) * 32]);
            } else {
                buffer[..32].copy_from_slice(&proof[i * 32..(i + 1) * 32]);
                buffer[32..].copy_from_slice(&computed_hash);
            }
            computed_hash = web3::keccak256(&buffer).to_vec();
            index /= 2;
        }

        Ok(computed_hash)
    }

    /// Verifies the certificate's batch root
    pub fn verify_merkle_proof(&self, cert: &BlobInfo) -> Result<(), VerificationError> {
        let inclusion_proof = &cert.blob_verification_proof.inclusion_proof;
        let root = &cert
            .blob_verification_proof
            .batch_medatada
            .batch_header
            .batch_root;
        let blob_index = cert.blob_verification_proof.blob_index;
        let blob_header = &cert.blob_header;

        let blob_header_hash = self.hash_encode_blob_header(blob_header);
        let leaf_hash = web3::keccak256(&blob_header_hash).to_vec();

        let generated_root =
            self.process_inclusion_proof(inclusion_proof, &leaf_hash, blob_index)?;

        if generated_root != *root {
            return Err(VerificationError::DifferentRoots);
        }
        Ok(())
    }

    fn hash_batch_metadata(
        &self,
        batch_header: &BatchHeader,
        signatory_record_hash: &[u8],
        confirmation_block_number: u32,
    ) -> Vec<u8> {
        let batch_header_token = Token::Tuple(vec![
            Token::FixedBytes(batch_header.batch_root.clone()), // Clone only where necessary
            Token::Bytes(batch_header.quorum_numbers.clone()),
            Token::Bytes(batch_header.quorum_signed_percentages.clone()),
            Token::Uint(ethabi::Uint::from(batch_header.reference_block_number)),
        ]);

        let encoded = encode(&[batch_header_token]);
        let header_hash = web3::keccak256(&encoded).to_vec();

        let hash_token = Token::Tuple(vec![
            Token::FixedBytes(header_hash.to_vec()),
            Token::FixedBytes(signatory_record_hash.to_owned()), // Clone only if required
        ]);

        let mut hash_encoded = encode(&[hash_token]);

        hash_encoded.append(&mut confirmation_block_number.to_be_bytes().to_vec());
        web3::keccak256(&hash_encoded).to_vec()
    }

    /// Retrieves the block to make the request to the service manager
    async fn get_context_block(&self) -> Result<u64, VerificationError> {
        let latest = self
            .signing_client
            .as_ref()
            .block_number()
            .await
            .map_err(|_| VerificationError::ServiceManagerError)?
            .as_u64();

<<<<<<< HEAD
        let depth = self
            .cfg
            .settlement_layer_confirmation_depth
            .saturating_sub(1);
        let block_to_return = latest - depth as u64;
=======
        let depth = self.cfg.settlement_layer_confirmation_depth.saturating_sub(1);
        let block_to_return = latest.saturating_sub(depth as u64);
>>>>>>> c0392ee2
        Ok(block_to_return)
    }

    async fn call_batch_id_to_metadata_hash(
        &self,
        blob_info: &BlobInfo,
    ) -> Result<Vec<u8>, VerificationError> {
        let context_block = self.get_context_block().await?;

        let func_selector =
            ethabi::short_signature("batchIdToBatchMetadataHash", &[ParamType::Uint(32)]);
        let mut data = func_selector.to_vec();
        let mut batch_id_vec = [0u8; 32];
        U256::from(blob_info.blob_verification_proof.batch_id).to_big_endian(&mut batch_id_vec);
        data.append(batch_id_vec.to_vec().as_mut());

        let call_request = CallRequest {
            to: Some(self.cfg.svc_manager_addr),
            data: Some(zksync_basic_types::web3::Bytes(data)),
            ..Default::default()
        };

        let res = self
            .signing_client
            .as_ref()
            .call_contract_function(
                call_request,
                Some(BlockId::Number(BlockNumber::Number(context_block.into()))),
            )
            .await
            .map_err(|_| VerificationError::ServiceManagerError)?;

        Ok(res.0.to_vec())
    }

    /// Verifies the certificate batch hash
    pub async fn verify_batch(&self, blob_info: &BlobInfo) -> Result<(), VerificationError> {
        let expected_hash = self.call_batch_id_to_metadata_hash(blob_info).await?;

        if expected_hash == vec![0u8; 32] {
            return Err(VerificationError::EmptyHash);
        }

        let actual_hash = self.hash_batch_metadata(
            &blob_info
                .blob_verification_proof
                .batch_medatada
                .batch_header,
            &blob_info
                .blob_verification_proof
                .batch_medatada
                .signatory_record_hash,
            blob_info
                .blob_verification_proof
                .batch_medatada
                .confirmation_block_number,
        );

        if expected_hash != actual_hash {
            return Err(VerificationError::DifferentHashes);
        }
        Ok(())
    }

    fn decode_bytes(&self, encoded: Vec<u8>) -> Result<Vec<u8>, VerificationError> {
        let output_type = [ParamType::Bytes];
        let tokens: Vec<Token> = ethabi::decode(&output_type, &encoded)
            .map_err(|_| VerificationError::ServiceManagerError)?;
        let token = tokens
            .first()
            .ok_or(VerificationError::ServiceManagerError)?;
        match token {
            Token::Bytes(data) => Ok(data.to_vec()),
            _ => Err(VerificationError::ServiceManagerError),
        }
    }

    async fn get_quorum_adversary_threshold(
        &self,
        quorum_number: u32,
    ) -> Result<u8, VerificationError> {
        let func_selector = ethabi::short_signature("quorumAdversaryThresholdPercentages", &[]);
        let data = func_selector.to_vec();

        let call_request = CallRequest {
            to: Some(self.cfg.svc_manager_addr),
            data: Some(zksync_basic_types::web3::Bytes(data)),
            ..Default::default()
        };

        let res = self
            .signing_client
            .as_ref()
            .call_contract_function(call_request, None)
            .await
            .map_err(|_| VerificationError::ServiceManagerError)?;

        let percentages = self.decode_bytes(res.0.to_vec())?;

        if percentages.len() > quorum_number as usize {
            return Ok(percentages[quorum_number as usize]);
        }
        Ok(0)
    }

    async fn call_quorum_numbers_required(&self) -> Result<Vec<u8>, VerificationError> {
        let func_selector = ethabi::short_signature("quorumNumbersRequired", &[]);
        let data = func_selector.to_vec();
        let call_request = CallRequest {
            to: Some(self.cfg.svc_manager_addr),
            data: Some(zksync_basic_types::web3::Bytes(data)),
            ..Default::default()
        };

        let res = self
            .signing_client
            .as_ref()
            .call_contract_function(call_request, None)
            .await
            .map_err(|_| VerificationError::ServiceManagerError)?;

        self.decode_bytes(res.0.to_vec())
    }

    /// Verifies that the certificate's blob quorum params are correct
    pub async fn verify_security_params(&self, cert: &BlobInfo) -> Result<(), VerificationError> {
        let blob_header = &cert.blob_header;
        let batch_header = &cert.blob_verification_proof.batch_medatada.batch_header;

        let mut confirmed_quorums: HashMap<u32, bool> = HashMap::new();
        for i in 0..blob_header.blob_quorum_params.len() {
            if batch_header.quorum_numbers[i] as u32
                != blob_header.blob_quorum_params[i].quorum_number
            {
                return Err(VerificationError::WrongQuorumParams);
            }
            if blob_header.blob_quorum_params[i].adversary_threshold_percentage
                > blob_header.blob_quorum_params[i].confirmation_threshold_percentage
            {
                return Err(VerificationError::WrongQuorumParams);
            }
            let quorum_adversary_threshold = self
                .get_quorum_adversary_threshold(blob_header.blob_quorum_params[i].quorum_number)
                .await?;

            if quorum_adversary_threshold > 0
                && blob_header.blob_quorum_params[i].adversary_threshold_percentage
                    < quorum_adversary_threshold as u32
            {
                return Err(VerificationError::WrongQuorumParams);
            }

            if (batch_header.quorum_signed_percentages[i] as u32)
                < blob_header.blob_quorum_params[i].confirmation_threshold_percentage
            {
                return Err(VerificationError::WrongQuorumParams);
            }

            confirmed_quorums.insert(blob_header.blob_quorum_params[i].quorum_number, true);
        }

        let required_quorums = self.call_quorum_numbers_required().await?;

        for quorum in required_quorums {
            if !confirmed_quorums.contains_key(&(quorum as u32)) {
                return Err(VerificationError::QuorumNotConfirmed);
            }
        }
        Ok(())
    }

    /// Verifies that the certificate is valid
    pub async fn verify_inclusion_data_against_settlement_layer(
        &self,
        cert: BlobInfo,
    ) -> Result<(), VerificationError> {
        self.verify_batch(&cert).await?;
        self.verify_merkle_proof(&cert)?;
        self.verify_security_params(&cert).await?;
        Ok(())
    }
}<|MERGE_RESOLUTION|>--- conflicted
+++ resolved
@@ -294,16 +294,8 @@
             .map_err(|_| VerificationError::ServiceManagerError)?
             .as_u64();
 
-<<<<<<< HEAD
-        let depth = self
-            .cfg
-            .settlement_layer_confirmation_depth
-            .saturating_sub(1);
-        let block_to_return = latest - depth as u64;
-=======
         let depth = self.cfg.settlement_layer_confirmation_depth.saturating_sub(1);
         let block_to_return = latest.saturating_sub(depth as u64);
->>>>>>> c0392ee2
         Ok(block_to_return)
     }
 
