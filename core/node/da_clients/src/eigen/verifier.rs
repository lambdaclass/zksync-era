--- conflicted
+++ resolved
@@ -4,65 +4,13 @@
 use ethabi::{encode, Token};
 use rust_kzg_bn254::{blob::Blob, kzg::Kzg, polynomial::PolynomialFormat};
 use tiny_keccak::{Hasher, Keccak};
-<<<<<<< HEAD
 use zksync_types::{H160, U256};
+use zksync_config::configs::da_client::eigen::PointsSource;
 
 use super::{
     blob_info::{BatchHeader, BlobHeader, BlobInfo, G1Commitment},
     eth_client::EthClient,
 };
-=======
-use zksync_basic_types::web3::CallRequest;
-use zksync_config::configs::da_client::eigen::PointsSource;
-use zksync_eth_client::{clients::PKSigningClient, EnrichedClientResult};
-use zksync_types::{
-    web3::{self, BlockId, BlockNumber},
-    H160, U256, U64,
-};
-
-use super::{
-    blob_info::{BatchHeader, BlobHeader, BlobInfo, G1Commitment},
-    lib::{
-        BATCH_ID_TO_METADATA_HASH_FUNCTION_SELECTOR,
-        QUORUM_ADVERSARY_THRESHOLD_PERCENTAGES_FUNCTION_SELECTOR,
-        QUORUM_NUMBERS_REQUIRED_FUNCTION_SELECTOR,
-    },
-};
-
-#[async_trait::async_trait]
-pub trait VerifierClient: Sync + Send + std::fmt::Debug {
-    fn clone_boxed(&self) -> Box<dyn VerifierClient>;
-
-    /// Returns the current block number.
-    async fn block_number(&self) -> EnrichedClientResult<U64>;
-
-    /// Invokes a function on a contract specified by `contract_address` / `contract_abi` using `eth_call`.
-    async fn call_contract_function(
-        &self,
-        request: web3::CallRequest,
-        block: Option<BlockId>,
-    ) -> EnrichedClientResult<web3::Bytes>;
-}
-
-#[async_trait::async_trait]
-impl VerifierClient for PKSigningClient {
-    fn clone_boxed(&self) -> Box<dyn VerifierClient> {
-        Box::new(self.clone())
-    }
-
-    async fn block_number(&self) -> EnrichedClientResult<U64> {
-        self.as_ref().block_number().await
-    }
-
-    async fn call_contract_function(
-        &self,
-        request: web3::CallRequest,
-        block: Option<BlockId>,
-    ) -> EnrichedClientResult<web3::Bytes> {
-        self.as_ref().call_contract_function(request, block).await
-    }
-}
->>>>>>> e2d4dab3
 
 #[derive(Debug)]
 pub enum VerificationError {
@@ -86,15 +34,8 @@
     pub rpc_url: String,
     pub svc_manager_addr: String,
     pub max_blob_size: u32,
-<<<<<<< HEAD
-    pub path_to_points: String,
-    pub eth_confirmation_depth: u32,
-=======
     pub points: PointsSource,
     pub settlement_layer_confirmation_depth: u32,
-    pub private_key: String,
-    pub chain_id: u64,
->>>>>>> e2d4dab3
 }
 
 /// Verifier used to verify the integrity of the blob info
@@ -104,31 +45,10 @@
 pub struct Verifier {
     kzg: Kzg,
     cfg: VerifierConfig,
-<<<<<<< HEAD
     eth_client: EthClient,
 }
 
 impl Verifier {
-    const BATCH_ID_TO_METADATA_HASH_FUNCTION_SELECTOR: [u8; 4] = [236, 203, 191, 201];
-    const QUORUM_ADVERSARY_THRESHOLD_PERCENTAGES_FUNCTION_SELECTOR: [u8; 4] = [134, 135, 254, 174];
-    const QUORUM_NUMBERS_REQUIRED_FUNCTION_SELECTOR: [u8; 4] = [225, 82, 52, 255];
-    pub fn new(cfg: VerifierConfig) -> Result<Self, VerificationError> {
-=======
-    signing_client: Box<dyn VerifierClient>,
-}
-
-impl Clone for Verifier {
-    fn clone(&self) -> Self {
-        Self {
-            kzg: self.kzg.clone(),
-            cfg: self.cfg.clone(),
-            signing_client: self.signing_client.clone_boxed(),
-        }
-    }
-}
-
-impl Verifier {
-    pub const DEFAULT_PRIORITY_FEE_PER_GAS: u64 = 100;
     async fn save_points(link: String) -> Result<String, VerificationError> {
         let url_g1 = format!("{}{}", link, "/g1.point");
         let response = reqwest::get(url_g1)
@@ -160,7 +80,6 @@
         cfg: VerifierConfig,
         signing_client: T,
     ) -> Result<Self, VerificationError> {
->>>>>>> e2d4dab3
         let srs_points_to_load = cfg.max_blob_size / 32;
         let path = match cfg.points.clone() {
             PointsSource::Path(path) => path,
@@ -179,19 +98,12 @@
             VerificationError::KzgError
         })?;
 
-<<<<<<< HEAD
         let eth_client = EthClient::new(&cfg.rpc_url);
 
         Ok(Self {
             kzg,
             cfg,
             eth_client,
-=======
-        Ok(Self {
-            kzg,
-            cfg,
-            signing_client: Box::new(signing_client),
->>>>>>> e2d4dab3
         })
     }
 
@@ -518,19 +430,7 @@
             confirmed_quorums.insert(blob_header.blob_quorum_params[i].quorum_number, true);
         }
 
-<<<<<<< HEAD
         let data = Self::QUORUM_NUMBERS_REQUIRED_FUNCTION_SELECTOR.to_vec();
-=======
-        let data = QUORUM_NUMBERS_REQUIRED_FUNCTION_SELECTOR.to_vec();
-        let call_request = CallRequest {
-            to: Some(
-                H160::from_str(&self.cfg.svc_manager_addr)
-                    .map_err(|_| VerificationError::ServiceManagerError)?,
-            ),
-            data: Some(zksync_basic_types::web3::Bytes(data)),
-            ..Default::default()
-        };
->>>>>>> e2d4dab3
 
         let res = self
             .eth_client
@@ -590,17 +490,8 @@
             rpc_url: "https://ethereum-holesky-rpc.publicnode.com".to_string(),
             svc_manager_addr: "0xD4A7E1Bd8015057293f0D0A557088c286942e84b".to_string(),
             max_blob_size: 2 * 1024 * 1024,
-<<<<<<< HEAD
-            path_to_points: "../../../resources".to_string(),
-            eth_confirmation_depth: 0,
-        })
-        .unwrap();
-=======
             points: PointsSource::Path("../../../resources".to_string()),
             settlement_layer_confirmation_depth: 0,
-            private_key: "0xd08aa7ae1bb5ddd46c3c2d8cdb5894ab9f54dec467233686ca42629e826ac4c6"
-                .to_string(),
-            chain_id: 17000,
         }
     }
 
@@ -669,7 +560,6 @@
         let cfg = get_verifier_config();
         let signing_client = create_remote_signing_client(cfg.clone());
         let verifier = super::Verifier::new(cfg, signing_client).await.unwrap();
->>>>>>> e2d4dab3
         let commitment = G1Commitment {
             x: vec![
                 22, 11, 176, 29, 82, 48, 62, 49, 51, 119, 94, 17, 156, 142, 248, 96, 240, 183, 134,
@@ -685,19 +575,6 @@
         assert!(result.is_ok());
     }
 
-<<<<<<< HEAD
-    #[test]
-    fn test_verify_merkle_proof() {
-        let verifier = super::Verifier::new(super::VerifierConfig {
-            verify_certs: true,
-            rpc_url: "https://ethereum-holesky-rpc.publicnode.com".to_string(),
-            svc_manager_addr: "0xD4A7E1Bd8015057293f0D0A557088c286942e84b".to_string(),
-            max_blob_size: 2 * 1024 * 1024,
-            path_to_points: "../../../resources".to_string(),
-            eth_confirmation_depth: 0,
-        })
-        .unwrap();
-=======
     /// Test the verification of the commitment with a mocked verifier.
     /// To test actual behaviour of the verifier, run the test above
     #[tokio::test]
@@ -726,7 +603,6 @@
         let cfg = get_verifier_config();
         let signing_client = create_remote_signing_client(cfg.clone());
         let verifier = super::Verifier::new(cfg, signing_client).await.unwrap();
->>>>>>> e2d4dab3
         let cert = BlobInfo {
             blob_header: BlobHeader {
                 commitment: G1Commitment {
@@ -803,19 +679,6 @@
         assert!(result.is_ok());
     }
 
-<<<<<<< HEAD
-    #[test]
-    fn test_hash_blob_header() {
-        let verifier = super::Verifier::new(super::VerifierConfig {
-            verify_certs: true,
-            rpc_url: "https://ethereum-holesky-rpc.publicnode.com".to_string(),
-            svc_manager_addr: "0xD4A7E1Bd8015057293f0D0A557088c286942e84b".to_string(),
-            max_blob_size: 2 * 1024 * 1024,
-            path_to_points: "../../../resources".to_string(),
-            eth_confirmation_depth: 0,
-        })
-        .unwrap();
-=======
     /// Test the verificarion of a merkle proof with a mocked verifier.
     /// To test actual behaviour of the verifier, run the test above
     #[tokio::test]
@@ -905,7 +768,6 @@
         let cfg = get_verifier_config();
         let signing_client = create_remote_signing_client(cfg.clone());
         let verifier = super::Verifier::new(cfg, signing_client).await.unwrap();
->>>>>>> e2d4dab3
         let blob_header = BlobHeader {
             commitment: G1Commitment {
                 x: vec![
@@ -938,19 +800,6 @@
         assert_eq!(result, hex::decode(expected).unwrap());
     }
 
-<<<<<<< HEAD
-    #[test]
-    fn test_inclusion_proof() {
-        let verifier = super::Verifier::new(super::VerifierConfig {
-            verify_certs: true,
-            rpc_url: "https://ethereum-holesky-rpc.publicnode.com".to_string(),
-            svc_manager_addr: "0xD4A7E1Bd8015057293f0D0A557088c286942e84b".to_string(),
-            max_blob_size: 2 * 1024 * 1024,
-            path_to_points: "../../../resources".to_string(),
-            eth_confirmation_depth: 0,
-        })
-        .unwrap();
-=======
     /// Test hashing of a blob header with a mocked verifier.
     /// To test actual behaviour of the verifier, run the test above
     #[tokio::test]
@@ -989,7 +838,6 @@
         let expected = "ba4675a31c9bf6b2f7abfdcedd34b74645cb7332b35db39bff00ae8516a67393";
         assert_eq!(result, hex::decode(expected).unwrap());
     }
->>>>>>> e2d4dab3
 
     #[ignore = "depends on external RPC"]
     #[tokio::test]
@@ -1035,17 +883,6 @@
     #[ignore = "depends on external RPC"]
     #[tokio::test]
     async fn test_verify_batch() {
-<<<<<<< HEAD
-        let verifier = super::Verifier::new(super::VerifierConfig {
-            verify_certs: true,
-            rpc_url: "https://ethereum-holesky-rpc.publicnode.com".to_string(),
-            svc_manager_addr: "0xD4A7E1Bd8015057293f0D0A557088c286942e84b".to_string(),
-            max_blob_size: 2 * 1024 * 1024,
-            path_to_points: "../../../resources".to_string(),
-            eth_confirmation_depth: 0,
-        })
-        .unwrap();
-=======
         let cfg = get_verifier_config();
         let signing_client = create_remote_signing_client(cfg.clone());
         let verifier = super::Verifier::new(cfg, signing_client).await.unwrap();
@@ -1157,7 +994,6 @@
         let cfg = get_verifier_config();
         let signing_client = MockVerifierClient::new(mock_replies);
         let verifier = super::Verifier::new(cfg, signing_client).await.unwrap();
->>>>>>> e2d4dab3
         let cert = BlobInfo {
             blob_header: BlobHeader {
                 commitment: G1Commitment {
@@ -1237,17 +1073,6 @@
     // #[ignore = "depends on external RPC"]
     #[tokio::test]
     async fn test_verify_security_params() {
-<<<<<<< HEAD
-        let verifier = super::Verifier::new(super::VerifierConfig {
-            verify_certs: true,
-            rpc_url: "https://ethereum-holesky-rpc.publicnode.com".to_string(),
-            svc_manager_addr: "0xD4A7E1Bd8015057293f0D0A557088c286942e84b".to_string(),
-            max_blob_size: 2 * 1024 * 1024,
-            path_to_points: "../../../resources".to_string(),
-            eth_confirmation_depth: 0,
-        })
-        .unwrap();
-=======
         let cfg = get_verifier_config();
         let signing_client = create_remote_signing_client(cfg.clone());
         let verifier = super::Verifier::new(cfg, signing_client).await.unwrap();
@@ -1376,7 +1201,6 @@
         let cfg = get_verifier_config();
         let signing_client = MockVerifierClient::new(mock_replies);
         let verifier = super::Verifier::new(cfg, signing_client).await.unwrap();
->>>>>>> e2d4dab3
         let cert = BlobInfo {
             blob_header: BlobHeader {
                 commitment: G1Commitment {
