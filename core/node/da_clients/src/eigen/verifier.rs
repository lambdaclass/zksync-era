--- conflicted
+++ resolved
@@ -46,13 +46,8 @@
     pub rpc_url: String,
     pub svc_manager_addr: String,
     pub max_blob_size: u32,
-<<<<<<< HEAD
     pub points: PointsSource,
-    pub eth_confirmation_depth: u32,
-=======
-    pub path_to_points: String,
     pub settlement_layer_confirmation_depth: u32,
->>>>>>> 163c41a4
     pub private_key: String,
     pub chain_id: u64,
 }
@@ -69,10 +64,6 @@
 
 impl Verifier {
     const DEFAULT_PRIORITY_FEE_PER_GAS: u64 = 100;
-<<<<<<< HEAD
-    const BATCH_ID_TO_METADATA_HASH_FUNCTION_SELECTOR: [u8; 4] = [236, 203, 191, 201];
-    const QUORUM_ADVERSARY_THRESHOLD_PERCENTAGES_FUNCTION_SELECTOR: [u8; 4] = [134, 135, 254, 174];
-    const QUORUM_NUMBERS_REQUIRED_FUNCTION_SELECTOR: [u8; 4] = [225, 82, 52, 255];
     async fn save_points(link: String) -> Result<String, VerificationError> {
         let url_g1 = format!("{}{}", link, "/g1.point");
         let response = reqwest::get(url_g1)
@@ -101,9 +92,6 @@
         Ok(".".to_string())
     }
     pub async fn new(cfg: VerifierConfig) -> Result<Self, VerificationError> {
-=======
-    pub fn new(cfg: VerifierConfig) -> Result<Self, VerificationError> {
->>>>>>> 163c41a4
         let srs_points_to_load = cfg.max_blob_size / 32;
         let path = match cfg.points.clone() {
             PointsSource::Path(path) => path,
@@ -536,14 +524,8 @@
             rpc_url: "https://ethereum-holesky-rpc.publicnode.com".to_string(),
             svc_manager_addr: "0xD4A7E1Bd8015057293f0D0A557088c286942e84b".to_string(),
             max_blob_size: 2 * 1024 * 1024,
-<<<<<<< HEAD
             points: PointsSource::Path("../../../resources".to_string()),
-
-            eth_confirmation_depth: 0,
-=======
-            path_to_points: "../../../resources".to_string(),
             settlement_layer_confirmation_depth: 0,
->>>>>>> 163c41a4
             private_key: "0xd08aa7ae1bb5ddd46c3c2d8cdb5894ab9f54dec467233686ca42629e826ac4c6"
                 .to_string(),
             chain_id: 17000,
@@ -571,14 +553,8 @@
             rpc_url: "https://ethereum-holesky-rpc.publicnode.com".to_string(),
             svc_manager_addr: "0xD4A7E1Bd8015057293f0D0A557088c286942e84b".to_string(),
             max_blob_size: 2 * 1024 * 1024,
-<<<<<<< HEAD
             points: PointsSource::Path("../../../resources".to_string()),
-
-            eth_confirmation_depth: 0,
-=======
-            path_to_points: "../../../resources".to_string(),
             settlement_layer_confirmation_depth: 0,
->>>>>>> 163c41a4
             private_key: "0xd08aa7ae1bb5ddd46c3c2d8cdb5894ab9f54dec467233686ca42629e826ac4c6"
                 .to_string(),
             chain_id: 17000,
@@ -667,13 +643,8 @@
             rpc_url: "https://ethereum-holesky-rpc.publicnode.com".to_string(),
             svc_manager_addr: "0xD4A7E1Bd8015057293f0D0A557088c286942e84b".to_string(),
             max_blob_size: 2 * 1024 * 1024,
-<<<<<<< HEAD
             points: PointsSource::Path("../../../resources".to_string()),
-            eth_confirmation_depth: 0,
-=======
-            path_to_points: "../../../resources".to_string(),
             settlement_layer_confirmation_depth: 0,
->>>>>>> 163c41a4
             private_key: "0xd08aa7ae1bb5ddd46c3c2d8cdb5894ab9f54dec467233686ca42629e826ac4c6"
                 .to_string(),
             chain_id: 17000,
@@ -718,14 +689,8 @@
             rpc_url: "https://ethereum-holesky-rpc.publicnode.com".to_string(),
             svc_manager_addr: "0xD4A7E1Bd8015057293f0D0A557088c286942e84b".to_string(),
             max_blob_size: 2 * 1024 * 1024,
-<<<<<<< HEAD
             points: PointsSource::Path("../../../resources".to_string()),
-
-            eth_confirmation_depth: 0,
-=======
-            path_to_points: "../../../resources".to_string(),
             settlement_layer_confirmation_depth: 0,
->>>>>>> 163c41a4
             private_key: "0xd08aa7ae1bb5ddd46c3c2d8cdb5894ab9f54dec467233686ca42629e826ac4c6"
                 .to_string(),
             chain_id: 17000,
@@ -753,14 +718,8 @@
             rpc_url: "https://ethereum-holesky-rpc.publicnode.com".to_string(),
             svc_manager_addr: "0xD4A7E1Bd8015057293f0D0A557088c286942e84b".to_string(),
             max_blob_size: 2 * 1024 * 1024,
-<<<<<<< HEAD
             points: PointsSource::Path("../../../resources".to_string()),
-
-            eth_confirmation_depth: 0,
-=======
-            path_to_points: "../../../resources".to_string(),
             settlement_layer_confirmation_depth: 0,
->>>>>>> 163c41a4
             private_key: "0xd08aa7ae1bb5ddd46c3c2d8cdb5894ab9f54dec467233686ca42629e826ac4c6"
                 .to_string(),
             chain_id: 17000,
@@ -849,14 +808,8 @@
             rpc_url: "https://ethereum-holesky-rpc.publicnode.com".to_string(),
             svc_manager_addr: "0xD4A7E1Bd8015057293f0D0A557088c286942e84b".to_string(),
             max_blob_size: 2 * 1024 * 1024,
-<<<<<<< HEAD
             points: PointsSource::Path("../../../resources".to_string()),
-
-            eth_confirmation_depth: 0,
-=======
-            path_to_points: "../../../resources".to_string(),
             settlement_layer_confirmation_depth: 0,
->>>>>>> 163c41a4
             private_key: "0xd08aa7ae1bb5ddd46c3c2d8cdb5894ab9f54dec467233686ca42629e826ac4c6"
                 .to_string(),
             chain_id: 17000,
