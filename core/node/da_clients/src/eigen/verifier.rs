use std::{collections::HashMap, fs::File, io::copy, path::Path, str::FromStr};

use ark_bn254::{Fq, G1Affine};
use ethabi::{encode, Token};
use rust_kzg_bn254::{blob::Blob, kzg::Kzg, polynomial::PolynomialFormat};
use tiny_keccak::{Hasher, Keccak};
use zksync_basic_types::web3::CallRequest;
<<<<<<< HEAD
use zksync_eth_client::{clients::PKSigningClient, EnrichedClientResult};
=======
use zksync_config::configs::da_client::eigen::PointsSource;
use zksync_eth_client::clients::PKSigningClient;
>>>>>>> cef9a893
use zksync_types::{
    web3::{self, BlockId, BlockNumber},
    H160, U256, U64,
};

use super::{
    blob_info::{BatchHeader, BlobHeader, BlobInfo, G1Commitment},
    lib::{
        BATCH_ID_TO_METADATA_HASH_FUNCTION_SELECTOR,
        QUORUM_ADVERSARY_THRESHOLD_PERCENTAGES_FUNCTION_SELECTOR,
        QUORUM_NUMBERS_REQUIRED_FUNCTION_SELECTOR,
    },
};

#[async_trait::async_trait]
pub trait VerifierClient: Sync + Send + std::fmt::Debug {
    fn clone_boxed(&self) -> Box<dyn VerifierClient>;

    /// Returns the current block number.
    async fn block_number(&self) -> EnrichedClientResult<U64>;

    /// Invokes a function on a contract specified by `contract_address` / `contract_abi` using `eth_call`.
    async fn call_contract_function(
        &self,
        request: web3::CallRequest,
        block: Option<BlockId>,
    ) -> EnrichedClientResult<web3::Bytes>;
}

#[async_trait::async_trait]
impl VerifierClient for PKSigningClient {
    fn clone_boxed(&self) -> Box<dyn VerifierClient> {
        Box::new(self.clone())
    }

    async fn block_number(&self) -> EnrichedClientResult<U64> {
        self.as_ref().block_number().await
    }

    async fn call_contract_function(
        &self,
        request: web3::CallRequest,
        block: Option<BlockId>,
    ) -> EnrichedClientResult<web3::Bytes> {
        self.as_ref().call_contract_function(request, block).await
    }
}

#[derive(Debug)]
pub enum VerificationError {
    ServiceManagerError,
    KzgError,
    WrongProof,
    DifferentCommitments,
    DifferentRoots,
    EmptyHash,
    DifferentHashes,
    WrongQuorumParams,
    QuorumNotConfirmed,
    CommitmentNotOnCurve,
    CommitmentNotOnCorrectSubgroup,
    LinkError,
}

/// Configuration for the verifier used for authenticated dispersals
#[derive(Debug, Clone)]
pub struct VerifierConfig {
    pub rpc_url: String,
    pub svc_manager_addr: String,
    pub max_blob_size: u32,
    pub points: PointsSource,
    pub settlement_layer_confirmation_depth: u32,
    pub private_key: String,
    pub chain_id: u64,
}

/// Verifier used to verify the integrity of the blob info
/// Kzg is used for commitment verification
/// EigenDA service manager is used to connect to the service manager contract
#[derive(Debug)]
pub struct Verifier {
    kzg: Kzg,
    cfg: VerifierConfig,
    signing_client: Box<dyn VerifierClient>,
}

impl Clone for Verifier {
    fn clone(&self) -> Self {
        Self {
            kzg: self.kzg.clone(),
            cfg: self.cfg.clone(),
            signing_client: self.signing_client.clone_boxed(),
        }
    }
}

impl Verifier {
<<<<<<< HEAD
    pub const DEFAULT_PRIORITY_FEE_PER_GAS: u64 = 100;
    const BATCH_ID_TO_METADATA_HASH_FUNCTION_SELECTOR: [u8; 4] = [236, 203, 191, 201];
    const QUORUM_ADVERSARY_THRESHOLD_PERCENTAGES_FUNCTION_SELECTOR: [u8; 4] = [134, 135, 254, 174];
    const QUORUM_NUMBERS_REQUIRED_FUNCTION_SELECTOR: [u8; 4] = [225, 82, 52, 255];
    pub fn new<T: VerifierClient + 'static>(
        cfg: VerifierConfig,
        signing_client: T,
    ) -> Result<Self, VerificationError> {
=======
    const DEFAULT_PRIORITY_FEE_PER_GAS: u64 = 100;
    async fn save_points(link: String) -> Result<String, VerificationError> {
        let url_g1 = format!("{}{}", link, "/g1.point");
        let response = reqwest::get(url_g1)
            .await
            .map_err(|_| VerificationError::LinkError)?;
        let path = Path::new("./g1.point");
        let mut file = File::create(path).map_err(|_| VerificationError::LinkError)?;
        let content = response
            .bytes()
            .await
            .map_err(|_| VerificationError::LinkError)?;
        copy(&mut content.as_ref(), &mut file).map_err(|_| VerificationError::LinkError)?;

        let url_g2 = format!("{}{}", link, "/g2.point.powerOf2");
        let response = reqwest::get(url_g2)
            .await
            .map_err(|_| VerificationError::LinkError)?;
        let path = Path::new("./g2.point.powerOf2");
        let mut file = File::create(path).map_err(|_| VerificationError::LinkError)?;
        let content = response
            .bytes()
            .await
            .map_err(|_| VerificationError::LinkError)?;
        copy(&mut content.as_ref(), &mut file).map_err(|_| VerificationError::LinkError)?;

        Ok(".".to_string())
    }
    pub async fn new(cfg: VerifierConfig) -> Result<Self, VerificationError> {
>>>>>>> cef9a893
        let srs_points_to_load = cfg.max_blob_size / 32;
        let path = match cfg.points.clone() {
            PointsSource::Path(path) => path,
            PointsSource::Link(link) => Self::save_points(link).await?,
        };
        let kzg = Kzg::setup(
            &format!("{}{}", path, "/g1.point"),
            "",
            &format!("{}{}", path, "/g2.point.powerOf2"),
            268435456, // 2 ^ 28
            srs_points_to_load,
            "".to_string(),
        );
        let kzg = kzg.map_err(|e| {
            tracing::error!("Failed to setup KZG: {:?}", e);
            VerificationError::KzgError
        })?;

        Ok(Self {
            kzg,
            cfg,
            signing_client: Box::new(signing_client),
        })
    }

    /// Return the commitment from a blob
    fn commit(&self, blob: Vec<u8>) -> Result<G1Affine, VerificationError> {
        let blob = Blob::from_bytes_and_pad(&blob.to_vec());
        self.kzg
            .blob_to_kzg_commitment(&blob, PolynomialFormat::InEvaluationForm)
            .map_err(|_| VerificationError::KzgError)
    }

    /// Compare the given commitment with the commitment generated with the blob
    pub fn verify_commitment(
        &self,
        expected_commitment: G1Commitment,
        blob: Vec<u8>,
    ) -> Result<(), VerificationError> {
        let actual_commitment = self.commit(blob)?;
        let expected_commitment = G1Affine::new_unchecked(
            Fq::from(num_bigint::BigUint::from_bytes_be(&expected_commitment.x)),
            Fq::from(num_bigint::BigUint::from_bytes_be(&expected_commitment.y)),
        );
        if !expected_commitment.is_on_curve() {
            return Err(VerificationError::CommitmentNotOnCurve);
        }
        if !expected_commitment.is_in_correct_subgroup_assuming_on_curve() {
            return Err(VerificationError::CommitmentNotOnCorrectSubgroup);
        }
        if actual_commitment != expected_commitment {
            return Err(VerificationError::DifferentCommitments);
        }
        Ok(())
    }

    fn hash_encode_blob_header(&self, blob_header: BlobHeader) -> Vec<u8> {
        let mut blob_quorums = vec![];
        for quorum in blob_header.blob_quorum_params {
            let quorum = Token::Tuple(vec![
                Token::Uint(ethabi::Uint::from(quorum.quorum_number)),
                Token::Uint(ethabi::Uint::from(quorum.adversary_threshold_percentage)),
                Token::Uint(ethabi::Uint::from(quorum.confirmation_threshold_percentage)),
                Token::Uint(ethabi::Uint::from(quorum.chunk_length)),
            ]);
            blob_quorums.push(quorum);
        }
        let blob_header = Token::Tuple(vec![
            Token::Tuple(vec![
                Token::Uint(ethabi::Uint::from_big_endian(&blob_header.commitment.x)),
                Token::Uint(ethabi::Uint::from_big_endian(&blob_header.commitment.y)),
            ]),
            Token::Uint(ethabi::Uint::from(blob_header.data_length)),
            Token::Array(blob_quorums),
        ]);

        let encoded = encode(&[blob_header]);

        let mut keccak = Keccak::v256();
        keccak.update(&encoded);
        let mut hash = [0u8; 32];
        keccak.finalize(&mut hash);
        hash.to_vec()
    }

    fn process_inclusion_proof(
        &self,
        proof: &[u8],
        leaf: &[u8],
        index: u32,
    ) -> Result<Vec<u8>, VerificationError> {
        let mut index = index;
        if proof.is_empty() || proof.len() % 32 != 0 {
            return Err(VerificationError::WrongProof);
        }
        let mut computed_hash = leaf.to_vec();
        for i in 0..proof.len() / 32 {
            let mut combined = proof[i * 32..(i + 1) * 32]
                .iter()
                .chain(computed_hash.iter())
                .cloned()
                .collect::<Vec<u8>>();
            if index % 2 == 0 {
                combined = computed_hash
                    .iter()
                    .chain(proof[i * 32..(i + 1) * 32].iter())
                    .cloned()
                    .collect::<Vec<u8>>();
            };
            let mut keccak = Keccak::v256();
            keccak.update(&combined);
            let mut hash = [0u8; 32];
            keccak.finalize(&mut hash);
            computed_hash = hash.to_vec();
            index /= 2;
        }

        Ok(computed_hash)
    }

    /// Verifies the certificate's batch root
    fn verify_merkle_proof(&self, cert: BlobInfo) -> Result<(), VerificationError> {
        let inclusion_proof = cert.blob_verification_proof.inclusion_proof;
        let root = cert
            .blob_verification_proof
            .batch_medatada
            .batch_header
            .batch_root;
        let blob_index = cert.blob_verification_proof.blob_index;
        let blob_header = cert.blob_header;

        let blob_header_hash = self.hash_encode_blob_header(blob_header);
        let mut keccak = Keccak::v256();
        keccak.update(&blob_header_hash);
        let mut leaf_hash = [0u8; 32];
        keccak.finalize(&mut leaf_hash);

        let generated_root =
            self.process_inclusion_proof(&inclusion_proof, &leaf_hash, blob_index)?;

        if generated_root != root {
            return Err(VerificationError::DifferentRoots);
        }
        Ok(())
    }

    fn hash_batch_metadata(
        &self,
        batch_header: BatchHeader,
        signatory_record_hash: Vec<u8>,
        confirmation_block_number: u32,
    ) -> Vec<u8> {
        let batch_header_token = Token::Tuple(vec![
            Token::FixedBytes(batch_header.batch_root),
            Token::Bytes(batch_header.quorum_numbers),
            Token::Bytes(batch_header.quorum_signed_percentages),
            Token::Uint(ethabi::Uint::from(batch_header.reference_block_number)),
        ]);

        let encoded = encode(&[batch_header_token]);

        let mut keccak = Keccak::v256();
        keccak.update(&encoded);
        let mut header_hash = [0u8; 32];
        keccak.finalize(&mut header_hash);

        let hash_token = Token::Tuple(vec![
            Token::FixedBytes(header_hash.to_vec()),
            Token::FixedBytes(signatory_record_hash),
        ]);

        let mut hash_encoded = encode(&[hash_token]);

        hash_encoded.append(&mut confirmation_block_number.to_be_bytes().to_vec());

        let mut keccak = Keccak::v256();
        keccak.update(&hash_encoded);
        let mut hash = [0u8; 32];
        keccak.finalize(&mut hash);

        hash.to_vec()
    }

    /// Retrieves the block to make the request to the service manager
    async fn get_context_block(&self) -> Result<u64, VerificationError> {
        let latest = self
            .signing_client
            .as_ref()
            .block_number()
            .await
            .map_err(|_| VerificationError::ServiceManagerError)?
            .as_u64();

        if self.cfg.settlement_layer_confirmation_depth == 0 {
            return Ok(latest);
        }
        Ok(latest - (self.cfg.settlement_layer_confirmation_depth as u64 - 1))
    }

    /// Verifies the certificate batch hash
    async fn verify_batch(&self, cert: BlobInfo) -> Result<(), VerificationError> {
        let context_block = self.get_context_block().await?;

        let mut data = BATCH_ID_TO_METADATA_HASH_FUNCTION_SELECTOR.to_vec();
        let mut batch_id_vec = [0u8; 32];
        U256::from(cert.blob_verification_proof.batch_id).to_big_endian(&mut batch_id_vec);
        data.append(batch_id_vec.to_vec().as_mut());

        let call_request = CallRequest {
            to: Some(
                H160::from_str(&self.cfg.svc_manager_addr)
                    .map_err(|_| VerificationError::ServiceManagerError)?,
            ),
            data: Some(zksync_basic_types::web3::Bytes(data)),
            ..Default::default()
        };

        let res = self
            .signing_client
            .as_ref()
            .call_contract_function(
                call_request,
                Some(BlockId::Number(BlockNumber::Number(context_block.into()))),
            )
            .await
            .map_err(|_| VerificationError::ServiceManagerError)?;

        let expected_hash = res.0.to_vec();

        if expected_hash == vec![0u8; 32] {
            return Err(VerificationError::EmptyHash);
        }

        let actual_hash = self.hash_batch_metadata(
            cert.blob_verification_proof.batch_medatada.batch_header,
            cert.blob_verification_proof
                .batch_medatada
                .signatory_record_hash,
            cert.blob_verification_proof
                .batch_medatada
                .confirmation_block_number,
        );

        if expected_hash != actual_hash {
            return Err(VerificationError::DifferentHashes);
        }
        Ok(())
    }

    fn decode_bytes(&self, encoded: Vec<u8>) -> Result<Vec<u8>, String> {
        // Ensure the input has at least 64 bytes (offset + length)
        if encoded.len() < 64 {
            return Err("Encoded data is too short".to_string());
        }

        // Read the offset (first 32 bytes)
        let offset = {
            let mut offset_bytes = [0u8; 32];
            offset_bytes.copy_from_slice(&encoded[0..32]);
            usize::from_be_bytes(
                offset_bytes[24..32]
                    .try_into()
                    .map_err(|_| "Offset is too large")?,
            )
        };

        // Check if offset is valid
        if offset + 32 > encoded.len() {
            return Err("Offset points outside the encoded data".to_string());
        }

        // Read the length (32 bytes at the offset position)
        let length = {
            let mut length_bytes = [0u8; 32];
            length_bytes.copy_from_slice(&encoded[offset..offset + 32]);
            usize::from_be_bytes(
                length_bytes[24..32]
                    .try_into()
                    .map_err(|_| "Offset is too large")?,
            )
        };

        // Check if the length is valid
        if offset + 32 + length > encoded.len() {
            return Err("Length extends beyond the encoded data".to_string());
        }

        // Extract the bytes data
        let data = encoded[offset + 32..offset + 32 + length].to_vec();
        Ok(data)
    }

    async fn get_quorum_adversary_threshold(
        &self,
        quorum_number: u32,
    ) -> Result<u8, VerificationError> {
        let data = QUORUM_ADVERSARY_THRESHOLD_PERCENTAGES_FUNCTION_SELECTOR.to_vec();

        let call_request = CallRequest {
            to: Some(
                H160::from_str(&self.cfg.svc_manager_addr)
                    .map_err(|_| VerificationError::ServiceManagerError)?,
            ),
            data: Some(zksync_basic_types::web3::Bytes(data)),
            ..Default::default()
        };

        let res = self
            .signing_client
            .as_ref()
            .call_contract_function(call_request, None)
            .await
            .map_err(|_| VerificationError::ServiceManagerError)?;

        let percentages = self
            .decode_bytes(res.0.to_vec())
            .map_err(|_| VerificationError::ServiceManagerError)?;

        if percentages.len() > quorum_number as usize {
            return Ok(percentages[quorum_number as usize]);
        }
        Ok(0)
    }

    /// Verifies that the certificate's blob quorum params are correct
    async fn verify_security_params(&self, cert: BlobInfo) -> Result<(), VerificationError> {
        let blob_header = cert.blob_header;
        let batch_header = cert.blob_verification_proof.batch_medatada.batch_header;

        let mut confirmed_quorums: HashMap<u32, bool> = HashMap::new();
        for i in 0..blob_header.blob_quorum_params.len() {
            if batch_header.quorum_numbers[i] as u32
                != blob_header.blob_quorum_params[i].quorum_number
            {
                return Err(VerificationError::WrongQuorumParams);
            }
            if blob_header.blob_quorum_params[i].adversary_threshold_percentage
                > blob_header.blob_quorum_params[i].confirmation_threshold_percentage
            {
                return Err(VerificationError::WrongQuorumParams);
            }
            let quorum_adversary_threshold = self
                .get_quorum_adversary_threshold(blob_header.blob_quorum_params[i].quorum_number)
                .await?;

            if quorum_adversary_threshold > 0
                && blob_header.blob_quorum_params[i].adversary_threshold_percentage
                    < quorum_adversary_threshold as u32
            {
                return Err(VerificationError::WrongQuorumParams);
            }

            if (batch_header.quorum_signed_percentages[i] as u32)
                < blob_header.blob_quorum_params[i].confirmation_threshold_percentage
            {
                return Err(VerificationError::WrongQuorumParams);
            }

            confirmed_quorums.insert(blob_header.blob_quorum_params[i].quorum_number, true);
        }

        let data = QUORUM_NUMBERS_REQUIRED_FUNCTION_SELECTOR.to_vec();
        let call_request = CallRequest {
            to: Some(
                H160::from_str(&self.cfg.svc_manager_addr)
                    .map_err(|_| VerificationError::ServiceManagerError)?,
            ),
            data: Some(zksync_basic_types::web3::Bytes(data)),
            ..Default::default()
        };

        let res = self
            .signing_client
            .as_ref()
            .call_contract_function(call_request, None)
            .await
            .map_err(|_| VerificationError::ServiceManagerError)?;

        let required_quorums = self
            .decode_bytes(res.0.to_vec())
            .map_err(|_| VerificationError::ServiceManagerError)?;

        for quorum in required_quorums {
            if !confirmed_quorums.contains_key(&(quorum as u32)) {
                return Err(VerificationError::QuorumNotConfirmed);
            }
        }
        Ok(())
    }

    /// Verifies that the certificate is valid
    pub async fn verify_certificate(&self, cert: BlobInfo) -> Result<(), VerificationError> {
        self.verify_batch(cert.clone()).await?;
        self.verify_merkle_proof(cert.clone())?;
        self.verify_security_params(cert.clone()).await?;
        Ok(())
    }
}

#[cfg(test)]
mod test {
<<<<<<< HEAD
    use std::{collections::HashMap, str::FromStr};

    use web3::Bytes;
    use zksync_eth_client::clients::PKSigningClient;
    use zksync_types::{url::SensitiveUrl, K256PrivateKey, SLChainId};
    use zksync_web3_decl::client::{Client, DynClient, L1};

    use super::{VerificationError, Verifier, VerifierConfig, *};
=======
    use zksync_config::configs::da_client::eigen::PointsSource;

>>>>>>> cef9a893
    use crate::eigen::blob_info::{
        BatchHeader, BatchMetadata, BlobHeader, BlobInfo, BlobQuorumParam, BlobVerificationProof,
        G1Commitment,
    };

<<<<<<< HEAD
    fn get_verifier_config() -> VerifierConfig {
        super::VerifierConfig {
            verify_certs: true,
=======
    #[tokio::test]
    async fn test_verify_commitment() {
        let verifier = super::Verifier::new(super::VerifierConfig {
>>>>>>> cef9a893
            rpc_url: "https://ethereum-holesky-rpc.publicnode.com".to_string(),
            svc_manager_addr: "0xD4A7E1Bd8015057293f0D0A557088c286942e84b".to_string(),
            max_blob_size: 2 * 1024 * 1024,
            points: PointsSource::Path("../../../resources".to_string()),
            settlement_layer_confirmation_depth: 0,
            private_key: "0xd08aa7ae1bb5ddd46c3c2d8cdb5894ab9f54dec467233686ca42629e826ac4c6"
                .to_string(),
            chain_id: 17000,
<<<<<<< HEAD
        }
    }

    /// Mock struct for the Verifier
    /// Used to avoid making actual calls to a remote disperser
    /// and possible making the CI fail due to network issues.
    /// To run tests with the actual verifier run:
    /// `cargo test -p zksync_da_clients -- --ignored`
    #[derive(Debug)]
    pub struct MockVerifierClient {
        replies: HashMap<String, web3::Bytes>,
    }

    impl MockVerifierClient {
        pub fn new(replies: HashMap<String, web3::Bytes>) -> Self {
            Self { replies }
        }
    }

    #[async_trait::async_trait]
    impl VerifierClient for MockVerifierClient {
        fn clone_boxed(&self) -> Box<dyn VerifierClient> {
            Box::new(Self {
                replies: self.replies.clone(),
            })
        }

        async fn block_number(&self) -> EnrichedClientResult<U64> {
            Ok(U64::from(42))
        }

        async fn call_contract_function(
            &self,
            request: CallRequest,
            _block: Option<BlockId>,
        ) -> EnrichedClientResult<web3::Bytes> {
            let req = serde_json::to_string(&request).unwrap();
            Ok(self.replies.get(&req).unwrap().clone())
        }
    }

    fn create_remote_signing_client(cfg: VerifierConfig) -> PKSigningClient {
        let url = SensitiveUrl::from_str(&cfg.rpc_url).unwrap();
        let query_client: Client<L1> = Client::http(url).unwrap().build();
        let query_client = Box::new(query_client) as Box<DynClient<L1>>;
        PKSigningClient::new_raw(
            K256PrivateKey::from_bytes(
                zksync_types::H256::from_str(&cfg.private_key)
                    .map_err(|_| VerificationError::ServiceManagerError)
                    .unwrap(),
            )
            .map_err(|_| VerificationError::ServiceManagerError)
            .unwrap(),
            zksync_types::H160::from_str(&cfg.svc_manager_addr)
                .map_err(|_| VerificationError::ServiceManagerError)
                .unwrap(),
            Verifier::DEFAULT_PRIORITY_FEE_PER_GAS,
            SLChainId(cfg.chain_id),
            query_client,
        )
    }

    #[ignore = "depends on external RPC"]
    #[test]
    fn test_verify_commitment() {
        let cfg = get_verifier_config();
        let signing_client = create_remote_signing_client(cfg.clone());
        let verifier = super::Verifier::new(cfg, signing_client).unwrap();
        let commitment = G1Commitment {
            x: vec![
                22, 11, 176, 29, 82, 48, 62, 49, 51, 119, 94, 17, 156, 142, 248, 96, 240, 183, 134,
                85, 152, 5, 74, 27, 175, 83, 162, 148, 17, 110, 201, 74,
            ],
            y: vec![
                12, 132, 236, 56, 147, 6, 176, 135, 244, 166, 21, 18, 87, 76, 122, 3, 23, 22, 254,
                236, 148, 129, 110, 207, 131, 116, 58, 170, 4, 130, 191, 157,
            ],
        };
        let blob = vec![1u8; 100]; // Actual blob sent was this blob but kzg-padded, but Blob::from_bytes_and_pad padds it inside, so we don't need to pad it here.
        let result = verifier.verify_commitment(commitment, blob);
        assert!(result.is_ok());
    }

    /// Test the verification of the commitment with a mocked verifier.
    /// To test actual behaviour of the verifier, run the test above
    #[test]
    fn test_verify_commitment_mocked() {
        let cfg = get_verifier_config();
        let signing_client = MockVerifierClient::new(HashMap::new());
        let verifier = super::Verifier::new(cfg, signing_client).unwrap();
=======
        })
        .await
        .unwrap();
>>>>>>> cef9a893
        let commitment = G1Commitment {
            x: vec![
                22, 11, 176, 29, 82, 48, 62, 49, 51, 119, 94, 17, 156, 142, 248, 96, 240, 183, 134,
                85, 152, 5, 74, 27, 175, 83, 162, 148, 17, 110, 201, 74,
            ],
            y: vec![
                12, 132, 236, 56, 147, 6, 176, 135, 244, 166, 21, 18, 87, 76, 122, 3, 23, 22, 254,
                236, 148, 129, 110, 207, 131, 116, 58, 170, 4, 130, 191, 157,
            ],
        };
        let blob = vec![1u8; 100]; // Actual blob sent was this blob but kzg-padded, but Blob::from_bytes_and_pad padds it inside, so we don't need to pad it here.
        let result = verifier.verify_commitment(commitment, blob);
        assert!(result.is_ok());
    }

<<<<<<< HEAD
    #[ignore = "depends on external RPC"]
    #[test]
    fn test_verify_merkle_proof() {
        let cfg = get_verifier_config();
        let signing_client = create_remote_signing_client(cfg.clone());
        let verifier = super::Verifier::new(cfg, signing_client).unwrap();
=======
    #[tokio::test]
    async fn test_verify_merkle_proof() {
        let verifier = super::Verifier::new(super::VerifierConfig {
            rpc_url: "https://ethereum-holesky-rpc.publicnode.com".to_string(),
            svc_manager_addr: "0xD4A7E1Bd8015057293f0D0A557088c286942e84b".to_string(),
            max_blob_size: 2 * 1024 * 1024,
            points: PointsSource::Path("../../../resources".to_string()),
            settlement_layer_confirmation_depth: 0,
            private_key: "0xd08aa7ae1bb5ddd46c3c2d8cdb5894ab9f54dec467233686ca42629e826ac4c6"
                .to_string(),
            chain_id: 17000,
        })
        .await
        .unwrap();
>>>>>>> cef9a893
        let cert = BlobInfo {
            blob_header: BlobHeader {
                commitment: G1Commitment {
                    x: vec![
                        0, 0, 0, 0, 0, 0, 0, 0, 0, 0, 0, 0, 0, 0, 0, 0, 0, 0, 0, 0, 0, 0, 0, 0, 0,
                        0, 0, 0, 0, 0, 0, 0,
                    ],
                    y: vec![
                        0, 0, 0, 0, 0, 0, 0, 0, 0, 0, 0, 0, 0, 0, 0, 0, 0, 0, 0, 0, 0, 0, 0, 0, 0,
                        0, 0, 0, 0, 0, 0, 0,
                    ],
                },
                data_length: 4,
                blob_quorum_params: vec![
                    BlobQuorumParam {
                        quorum_number: 0,
                        adversary_threshold_percentage: 33,
                        confirmation_threshold_percentage: 55,
                        chunk_length: 1,
                    },
                    BlobQuorumParam {
                        quorum_number: 1,
                        adversary_threshold_percentage: 33,
                        confirmation_threshold_percentage: 55,
                        chunk_length: 1,
                    },
                ],
            },
            blob_verification_proof: BlobVerificationProof {
                batch_id: 66507,
                blob_index: 92,
                batch_medatada: BatchMetadata {
                    batch_header: BatchHeader {
                        batch_root: vec![
                            179, 187, 53, 98, 192, 80, 151, 28, 125, 192, 115, 29, 129, 238, 216,
                            8, 213, 210, 203, 143, 181, 19, 146, 113, 98, 131, 39, 238, 149, 248,
                            211, 43,
                        ],
                        quorum_numbers: vec![0, 1],
                        quorum_signed_percentages: vec![100, 100],
                        reference_block_number: 2624794,
                    },
                    signatory_record_hash: vec![
                        172, 32, 172, 142, 197, 52, 84, 143, 120, 26, 190, 9, 143, 217, 62, 19, 17,
                        107, 105, 67, 203, 5, 172, 249, 6, 60, 105, 240, 134, 34, 66, 133,
                    ],
                    fee: vec![0],
                    confirmation_block_number: 2624876,
                    batch_header_hash: vec![
                        122, 115, 2, 85, 233, 75, 121, 85, 51, 81, 248, 170, 198, 252, 42, 16, 1,
                        146, 96, 218, 159, 44, 41, 40, 94, 247, 147, 11, 255, 68, 40, 177,
                    ],
                },
                inclusion_proof: vec![
                    203, 160, 237, 48, 117, 255, 75, 254, 117, 144, 164, 77, 29, 146, 36, 48, 190,
                    140, 50, 100, 144, 237, 125, 125, 75, 54, 210, 247, 147, 23, 48, 189, 120, 4,
                    125, 123, 195, 244, 207, 239, 145, 109, 0, 21, 11, 162, 109, 79, 192, 100, 138,
                    157, 203, 22, 17, 114, 234, 72, 174, 231, 209, 133, 99, 118, 201, 160, 137,
                    128, 112, 84, 34, 136, 174, 139, 96, 26, 246, 148, 134, 52, 200, 229, 160, 145,
                    5, 120, 18, 187, 51, 11, 109, 91, 237, 171, 215, 207, 90, 95, 146, 54, 135,
                    166, 66, 157, 255, 237, 69, 183, 141, 45, 162, 145, 71, 16, 87, 184, 120, 84,
                    156, 220, 159, 4, 99, 48, 191, 203, 136, 112, 127, 226, 192, 184, 110, 6, 177,
                    182, 109, 207, 197, 239, 161, 132, 17, 89, 56, 137, 205, 202, 101, 97, 60, 162,
                    253, 23, 169, 75, 236, 211, 126, 121, 132, 191, 68, 167, 200, 16, 154, 149,
                    202, 197, 7, 191, 26, 8, 67, 3, 37, 137, 16, 153, 30, 209, 238, 53, 233, 148,
                    198, 253, 94, 216, 73, 25, 190, 205, 132, 208, 255, 219, 170, 98, 17, 160, 179,
                    183, 200, 17, 99, 36, 130, 216, 223, 72, 222, 250, 73, 78, 79, 72, 253, 105,
                    245, 84, 244, 196,
                ],
                quorum_indexes: vec![0, 1],
            },
        };
        let result = verifier.verify_merkle_proof(cert);
        assert!(result.is_ok());
    }

<<<<<<< HEAD
    /// Test the verificarion of a merkle proof with a mocked verifier.
    /// To test actual behaviour of the verifier, run the test above
    #[test]
    fn test_verify_merkle_proof_mocked() {
        let cfg = get_verifier_config();
        let signing_client = MockVerifierClient::new(HashMap::new());
        let verifier = super::Verifier::new(cfg, signing_client).unwrap();
        let cert = BlobInfo {
            blob_header: BlobHeader {
                commitment: G1Commitment {
                    x: vec![
                        0, 0, 0, 0, 0, 0, 0, 0, 0, 0, 0, 0, 0, 0, 0, 0, 0, 0, 0, 0, 0, 0, 0, 0, 0,
                        0, 0, 0, 0, 0, 0, 0,
                    ],
                    y: vec![
                        0, 0, 0, 0, 0, 0, 0, 0, 0, 0, 0, 0, 0, 0, 0, 0, 0, 0, 0, 0, 0, 0, 0, 0, 0,
                        0, 0, 0, 0, 0, 0, 0,
                    ],
                },
                data_length: 4,
                blob_quorum_params: vec![
                    BlobQuorumParam {
                        quorum_number: 0,
                        adversary_threshold_percentage: 33,
                        confirmation_threshold_percentage: 55,
                        chunk_length: 1,
                    },
                    BlobQuorumParam {
                        quorum_number: 1,
                        adversary_threshold_percentage: 33,
                        confirmation_threshold_percentage: 55,
                        chunk_length: 1,
                    },
                ],
            },
            blob_verification_proof: BlobVerificationProof {
                batch_id: 66507,
                blob_index: 92,
                batch_medatada: BatchMetadata {
                    batch_header: BatchHeader {
                        batch_root: vec![
                            179, 187, 53, 98, 192, 80, 151, 28, 125, 192, 115, 29, 129, 238, 216,
                            8, 213, 210, 203, 143, 181, 19, 146, 113, 98, 131, 39, 238, 149, 248,
                            211, 43,
                        ],
                        quorum_numbers: vec![0, 1],
                        quorum_signed_percentages: vec![100, 100],
                        reference_block_number: 2624794,
                    },
                    signatory_record_hash: vec![
                        172, 32, 172, 142, 197, 52, 84, 143, 120, 26, 190, 9, 143, 217, 62, 19, 17,
                        107, 105, 67, 203, 5, 172, 249, 6, 60, 105, 240, 134, 34, 66, 133,
                    ],
                    fee: vec![0],
                    confirmation_block_number: 2624876,
                    batch_header_hash: vec![
                        122, 115, 2, 85, 233, 75, 121, 85, 51, 81, 248, 170, 198, 252, 42, 16, 1,
                        146, 96, 218, 159, 44, 41, 40, 94, 247, 147, 11, 255, 68, 40, 177,
                    ],
                },
                inclusion_proof: vec![
                    203, 160, 237, 48, 117, 255, 75, 254, 117, 144, 164, 77, 29, 146, 36, 48, 190,
                    140, 50, 100, 144, 237, 125, 125, 75, 54, 210, 247, 147, 23, 48, 189, 120, 4,
                    125, 123, 195, 244, 207, 239, 145, 109, 0, 21, 11, 162, 109, 79, 192, 100, 138,
                    157, 203, 22, 17, 114, 234, 72, 174, 231, 209, 133, 99, 118, 201, 160, 137,
                    128, 112, 84, 34, 136, 174, 139, 96, 26, 246, 148, 134, 52, 200, 229, 160, 145,
                    5, 120, 18, 187, 51, 11, 109, 91, 237, 171, 215, 207, 90, 95, 146, 54, 135,
                    166, 66, 157, 255, 237, 69, 183, 141, 45, 162, 145, 71, 16, 87, 184, 120, 84,
                    156, 220, 159, 4, 99, 48, 191, 203, 136, 112, 127, 226, 192, 184, 110, 6, 177,
                    182, 109, 207, 197, 239, 161, 132, 17, 89, 56, 137, 205, 202, 101, 97, 60, 162,
                    253, 23, 169, 75, 236, 211, 126, 121, 132, 191, 68, 167, 200, 16, 154, 149,
                    202, 197, 7, 191, 26, 8, 67, 3, 37, 137, 16, 153, 30, 209, 238, 53, 233, 148,
                    198, 253, 94, 216, 73, 25, 190, 205, 132, 208, 255, 219, 170, 98, 17, 160, 179,
                    183, 200, 17, 99, 36, 130, 216, 223, 72, 222, 250, 73, 78, 79, 72, 253, 105,
                    245, 84, 244, 196,
                ],
                quorum_indexes: vec![0, 1],
            },
        };
        let result = verifier.verify_merkle_proof(cert);
        assert!(result.is_ok());
    }

    #[ignore = "depends on external RPC"]
    #[test]
    fn test_hash_blob_header() {
        let cfg = get_verifier_config();
        let signing_client = create_remote_signing_client(cfg.clone());
        let verifier = super::Verifier::new(cfg, signing_client).unwrap();
        let blob_header = BlobHeader {
            commitment: G1Commitment {
                x: vec![
                    0, 0, 0, 0, 0, 0, 0, 0, 0, 0, 0, 0, 0, 0, 0, 0, 0, 0, 0, 0, 0, 0, 0, 0, 0, 0,
                    0, 0, 0, 0, 0, 1,
                ],
                y: vec![
                    0, 0, 0, 0, 0, 0, 0, 0, 0, 0, 0, 0, 0, 0, 0, 0, 0, 0, 0, 0, 0, 0, 0, 0, 0, 0,
                    0, 0, 0, 0, 0, 1,
                ],
            },
            data_length: 2,
            blob_quorum_params: vec![
                BlobQuorumParam {
                    quorum_number: 2,
                    adversary_threshold_percentage: 4,
                    confirmation_threshold_percentage: 5,
                    chunk_length: 6,
                },
                BlobQuorumParam {
                    quorum_number: 2,
                    adversary_threshold_percentage: 4,
                    confirmation_threshold_percentage: 5,
                    chunk_length: 6,
                },
            ],
        };
        let result = verifier.hash_encode_blob_header(blob_header);
        let expected = "ba4675a31c9bf6b2f7abfdcedd34b74645cb7332b35db39bff00ae8516a67393";
        assert_eq!(result, hex::decode(expected).unwrap());
    }

    /// Test hashing of a blob header with a mocked verifier.
    /// To test actual behaviour of the verifier, run the test above
    #[test]
    fn test_hash_blob_header_mocked() {
        let cfg = get_verifier_config();
        let signing_client = MockVerifierClient::new(HashMap::new());
        let verifier = super::Verifier::new(cfg, signing_client).unwrap();
=======
    #[tokio::test]
    async fn test_hash_blob_header() {
        let verifier = super::Verifier::new(super::VerifierConfig {
            rpc_url: "https://ethereum-holesky-rpc.publicnode.com".to_string(),
            svc_manager_addr: "0xD4A7E1Bd8015057293f0D0A557088c286942e84b".to_string(),
            max_blob_size: 2 * 1024 * 1024,
            points: PointsSource::Path("../../../resources".to_string()),
            settlement_layer_confirmation_depth: 0,
            private_key: "0xd08aa7ae1bb5ddd46c3c2d8cdb5894ab9f54dec467233686ca42629e826ac4c6"
                .to_string(),
            chain_id: 17000,
        })
        .await
        .unwrap();
>>>>>>> cef9a893
        let blob_header = BlobHeader {
            commitment: G1Commitment {
                x: vec![
                    0, 0, 0, 0, 0, 0, 0, 0, 0, 0, 0, 0, 0, 0, 0, 0, 0, 0, 0, 0, 0, 0, 0, 0, 0, 0,
                    0, 0, 0, 0, 0, 1,
                ],
                y: vec![
                    0, 0, 0, 0, 0, 0, 0, 0, 0, 0, 0, 0, 0, 0, 0, 0, 0, 0, 0, 0, 0, 0, 0, 0, 0, 0,
                    0, 0, 0, 0, 0, 1,
                ],
            },
            data_length: 2,
            blob_quorum_params: vec![
                BlobQuorumParam {
                    quorum_number: 2,
                    adversary_threshold_percentage: 4,
                    confirmation_threshold_percentage: 5,
                    chunk_length: 6,
                },
                BlobQuorumParam {
                    quorum_number: 2,
                    adversary_threshold_percentage: 4,
                    confirmation_threshold_percentage: 5,
                    chunk_length: 6,
                },
            ],
        };
        let result = verifier.hash_encode_blob_header(blob_header);
        let expected = "ba4675a31c9bf6b2f7abfdcedd34b74645cb7332b35db39bff00ae8516a67393";
        assert_eq!(result, hex::decode(expected).unwrap());
    }

<<<<<<< HEAD
    #[ignore = "depends on external RPC"]
    #[test]
    fn test_inclusion_proof() {
        let cfg = get_verifier_config();
        let signing_client = create_remote_signing_client(cfg.clone());
        let verifier = super::Verifier::new(cfg, signing_client).unwrap();
        let proof = hex::decode("c455c1ea0e725d7ea3e5f29e9f48be8fc2787bb0a914d5a86710ba302c166ac4f626d76f67f1055bb960a514fb8923af2078fd84085d712655b58a19612e8cd15c3e4ac1cef57acde3438dbcf63f47c9fefe1221344c4d5c1a4943dd0d1803091ca81a270909dc0e146841441c9bd0e08e69ce6168181a3e4060ffacf3627480bec6abdd8d7bb92b49d33f180c42f49e041752aaded9c403db3a17b85e48a11e9ea9a08763f7f383dab6d25236f1b77c12b4c49c5cdbcbea32554a604e3f1d2f466851cb43fe73617b3d01e665e4c019bf930f92dea7394c25ed6a1e200d051fb0c30a2193c459f1cfef00bf1ba6656510d16725a4d1dc031cb759dbc90bab427b0f60ddc6764681924dda848824605a4f08b7f526fe6bd4572458c94e83fbf2150f2eeb28d3011ec921996dc3e69efa52d5fcf3182b20b56b5857a926aa66605808079b4d52c0c0cfe06923fa92e65eeca2c3e6126108e8c1babf5ac522f4d7").unwrap();
        let leaf = hex::decode("f6106e6ae4631e68abe0fa898cedbe97dbae6c7efb1b088c5aa2e8b91190ff96")
            .unwrap();
        let expected_root =
            hex::decode("7390b8023db8248123dcaeca57fa6c9340bef639e204f2278fc7ec3d46ad071b")
                .unwrap();
=======
    #[tokio::test]
    async fn test_inclusion_proof() {
        let verifier = super::Verifier::new(super::VerifierConfig {
            rpc_url: "https://ethereum-holesky-rpc.publicnode.com".to_string(),
            svc_manager_addr: "0xD4A7E1Bd8015057293f0D0A557088c286942e84b".to_string(),
            max_blob_size: 2 * 1024 * 1024,
            points: PointsSource::Path("../../../resources".to_string()),
            settlement_layer_confirmation_depth: 0,
            private_key: "0xd08aa7ae1bb5ddd46c3c2d8cdb5894ab9f54dec467233686ca42629e826ac4c6"
                .to_string(),
            chain_id: 17000,
        })
        .await
        .unwrap();
>>>>>>> cef9a893

        let actual_root = verifier
            .process_inclusion_proof(&proof, &leaf, 580)
            .unwrap();

        assert_eq!(actual_root, expected_root);
    }

    /// Test proof inclusion with a mocked verifier.
    /// To test actual behaviour of the verifier, run the test above
    #[test]
    fn test_inclusion_proof_mocked() {
        let cfg = get_verifier_config();
        let signing_client = MockVerifierClient::new(HashMap::new());
        let verifier = super::Verifier::new(cfg, signing_client).unwrap();
        let proof = hex::decode("c455c1ea0e725d7ea3e5f29e9f48be8fc2787bb0a914d5a86710ba302c166ac4f626d76f67f1055bb960a514fb8923af2078fd84085d712655b58a19612e8cd15c3e4ac1cef57acde3438dbcf63f47c9fefe1221344c4d5c1a4943dd0d1803091ca81a270909dc0e146841441c9bd0e08e69ce6168181a3e4060ffacf3627480bec6abdd8d7bb92b49d33f180c42f49e041752aaded9c403db3a17b85e48a11e9ea9a08763f7f383dab6d25236f1b77c12b4c49c5cdbcbea32554a604e3f1d2f466851cb43fe73617b3d01e665e4c019bf930f92dea7394c25ed6a1e200d051fb0c30a2193c459f1cfef00bf1ba6656510d16725a4d1dc031cb759dbc90bab427b0f60ddc6764681924dda848824605a4f08b7f526fe6bd4572458c94e83fbf2150f2eeb28d3011ec921996dc3e69efa52d5fcf3182b20b56b5857a926aa66605808079b4d52c0c0cfe06923fa92e65eeca2c3e6126108e8c1babf5ac522f4d7").unwrap();
        let leaf = hex::decode("f6106e6ae4631e68abe0fa898cedbe97dbae6c7efb1b088c5aa2e8b91190ff96")
            .unwrap();
        let expected_root =
            hex::decode("7390b8023db8248123dcaeca57fa6c9340bef639e204f2278fc7ec3d46ad071b")
                .unwrap();

        let actual_root = verifier
            .process_inclusion_proof(&proof, &leaf, 580)
            .unwrap();

        assert_eq!(actual_root, expected_root);
    }

    #[ignore = "depends on external RPC"]
    #[tokio::test]
    async fn test_verify_batch() {
<<<<<<< HEAD
        let cfg = get_verifier_config();
        let signing_client = create_remote_signing_client(cfg.clone());
        let verifier = super::Verifier::new(cfg, signing_client).unwrap();
=======
        let verifier = super::Verifier::new(super::VerifierConfig {
            rpc_url: "https://ethereum-holesky-rpc.publicnode.com".to_string(),
            svc_manager_addr: "0xD4A7E1Bd8015057293f0D0A557088c286942e84b".to_string(),
            max_blob_size: 2 * 1024 * 1024,
            points: PointsSource::Path("../../../resources".to_string()),
            settlement_layer_confirmation_depth: 0,
            private_key: "0xd08aa7ae1bb5ddd46c3c2d8cdb5894ab9f54dec467233686ca42629e826ac4c6"
                .to_string(),
            chain_id: 17000,
        })
        .await
        .unwrap();
>>>>>>> cef9a893
        let cert = BlobInfo {
            blob_header: BlobHeader {
                commitment: G1Commitment {
                    x: vec![
                        0, 0, 0, 0, 0, 0, 0, 0, 0, 0, 0, 0, 0, 0, 0, 0, 0, 0, 0, 0, 0, 0, 0, 0, 0,
                        0, 0, 0, 0, 0, 0, 0,
                    ],
                    y: vec![
                        0, 0, 0, 0, 0, 0, 0, 0, 0, 0, 0, 0, 0, 0, 0, 0, 0, 0, 0, 0, 0, 0, 0, 0, 0,
                        0, 0, 0, 0, 0, 0, 0,
                    ],
                },
                data_length: 4,
                blob_quorum_params: vec![
                    BlobQuorumParam {
                        quorum_number: 0,
                        adversary_threshold_percentage: 33,
                        confirmation_threshold_percentage: 55,
                        chunk_length: 1,
                    },
                    BlobQuorumParam {
                        quorum_number: 1,
                        adversary_threshold_percentage: 33,
                        confirmation_threshold_percentage: 55,
                        chunk_length: 1,
                    },
                ],
            },
            blob_verification_proof: BlobVerificationProof {
                batch_id: 66507,
                blob_index: 92,
                batch_medatada: BatchMetadata {
                    batch_header: BatchHeader {
                        batch_root: vec![
                            179, 187, 53, 98, 192, 80, 151, 28, 125, 192, 115, 29, 129, 238, 216,
                            8, 213, 210, 203, 143, 181, 19, 146, 113, 98, 131, 39, 238, 149, 248,
                            211, 43,
                        ],
                        quorum_numbers: vec![0, 1],
                        quorum_signed_percentages: vec![100, 100],
                        reference_block_number: 2624794,
                    },
                    signatory_record_hash: vec![
                        172, 32, 172, 142, 197, 52, 84, 143, 120, 26, 190, 9, 143, 217, 62, 19, 17,
                        107, 105, 67, 203, 5, 172, 249, 6, 60, 105, 240, 134, 34, 66, 133,
                    ],
                    fee: vec![0],
                    confirmation_block_number: 2624876,
                    batch_header_hash: vec![
                        122, 115, 2, 85, 233, 75, 121, 85, 51, 81, 248, 170, 198, 252, 42, 16, 1,
                        146, 96, 218, 159, 44, 41, 40, 94, 247, 147, 11, 255, 68, 40, 177,
                    ],
                },
                inclusion_proof: vec![
                    203, 160, 237, 48, 117, 255, 75, 254, 117, 144, 164, 77, 29, 146, 36, 48, 190,
                    140, 50, 100, 144, 237, 125, 125, 75, 54, 210, 247, 147, 23, 48, 189, 120, 4,
                    125, 123, 195, 244, 207, 239, 145, 109, 0, 21, 11, 162, 109, 79, 192, 100, 138,
                    157, 203, 22, 17, 114, 234, 72, 174, 231, 209, 133, 99, 118, 201, 160, 137,
                    128, 112, 84, 34, 136, 174, 139, 96, 26, 246, 148, 134, 52, 200, 229, 160, 145,
                    5, 120, 18, 187, 51, 11, 109, 91, 237, 171, 215, 207, 90, 95, 146, 54, 135,
                    166, 66, 157, 255, 237, 69, 183, 141, 45, 162, 145, 71, 16, 87, 184, 120, 84,
                    156, 220, 159, 4, 99, 48, 191, 203, 136, 112, 127, 226, 192, 184, 110, 6, 177,
                    182, 109, 207, 197, 239, 161, 132, 17, 89, 56, 137, 205, 202, 101, 97, 60, 162,
                    253, 23, 169, 75, 236, 211, 126, 121, 132, 191, 68, 167, 200, 16, 154, 149,
                    202, 197, 7, 191, 26, 8, 67, 3, 37, 137, 16, 153, 30, 209, 238, 53, 233, 148,
                    198, 253, 94, 216, 73, 25, 190, 205, 132, 208, 255, 219, 170, 98, 17, 160, 179,
                    183, 200, 17, 99, 36, 130, 216, 223, 72, 222, 250, 73, 78, 79, 72, 253, 105,
                    245, 84, 244, 196,
                ],
                quorum_indexes: vec![0, 1],
            },
        };
        let result = verifier.verify_batch(cert).await;
        assert!(result.is_ok());
    }

    /// Test batch verification with a mocked verifier.
    /// To test actual behaviour of the verifier, run the test above
    #[tokio::test]
    async fn test_verify_batch_mocked() {
        let mut mock_replies = HashMap::new();
        let mock_req = CallRequest {
            from: None,
            to: Some(H160::from_str("0xd4a7e1bd8015057293f0d0a557088c286942e84b").unwrap()),
            gas: None,
            gas_price: None,
            value: None,
            data: Some(web3::Bytes::from(
                hex::decode(
                    "eccbbfc900000000000000000000000000000000000000000000000000000000000103cb",
                )
                .unwrap(),
            )),
            transaction_type: None,
            access_list: None,
            max_fee_per_gas: None,
            max_priority_fee_per_gas: None,
        };
        let mock_req = serde_json::to_string(&mock_req).unwrap();
        let mock_res = Bytes::from(
            hex::decode("60933e76989e57d6fd210ae2fc3086958d708660ee6927f91963047ab1a91ba8")
                .unwrap(),
        );
        mock_replies.insert(mock_req, mock_res);

        let cfg = get_verifier_config();
        let signing_client = MockVerifierClient::new(mock_replies);
        let verifier = super::Verifier::new(cfg, signing_client).unwrap();
        let cert = BlobInfo {
            blob_header: BlobHeader {
                commitment: G1Commitment {
                    x: vec![
                        0, 0, 0, 0, 0, 0, 0, 0, 0, 0, 0, 0, 0, 0, 0, 0, 0, 0, 0, 0, 0, 0, 0, 0, 0,
                        0, 0, 0, 0, 0, 0, 0,
                    ],
                    y: vec![
                        0, 0, 0, 0, 0, 0, 0, 0, 0, 0, 0, 0, 0, 0, 0, 0, 0, 0, 0, 0, 0, 0, 0, 0, 0,
                        0, 0, 0, 0, 0, 0, 0,
                    ],
                },
                data_length: 4,
                blob_quorum_params: vec![
                    BlobQuorumParam {
                        quorum_number: 0,
                        adversary_threshold_percentage: 33,
                        confirmation_threshold_percentage: 55,
                        chunk_length: 1,
                    },
                    BlobQuorumParam {
                        quorum_number: 1,
                        adversary_threshold_percentage: 33,
                        confirmation_threshold_percentage: 55,
                        chunk_length: 1,
                    },
                ],
            },
            blob_verification_proof: BlobVerificationProof {
                batch_id: 66507,
                blob_index: 92,
                batch_medatada: BatchMetadata {
                    batch_header: BatchHeader {
                        batch_root: vec![
                            179, 187, 53, 98, 192, 80, 151, 28, 125, 192, 115, 29, 129, 238, 216,
                            8, 213, 210, 203, 143, 181, 19, 146, 113, 98, 131, 39, 238, 149, 248,
                            211, 43,
                        ],
                        quorum_numbers: vec![0, 1],
                        quorum_signed_percentages: vec![100, 100],
                        reference_block_number: 2624794,
                    },
                    signatory_record_hash: vec![
                        172, 32, 172, 142, 197, 52, 84, 143, 120, 26, 190, 9, 143, 217, 62, 19, 17,
                        107, 105, 67, 203, 5, 172, 249, 6, 60, 105, 240, 134, 34, 66, 133,
                    ],
                    fee: vec![0],
                    confirmation_block_number: 2624876,
                    batch_header_hash: vec![
                        122, 115, 2, 85, 233, 75, 121, 85, 51, 81, 248, 170, 198, 252, 42, 16, 1,
                        146, 96, 218, 159, 44, 41, 40, 94, 247, 147, 11, 255, 68, 40, 177,
                    ],
                },
                inclusion_proof: vec![
                    203, 160, 237, 48, 117, 255, 75, 254, 117, 144, 164, 77, 29, 146, 36, 48, 190,
                    140, 50, 100, 144, 237, 125, 125, 75, 54, 210, 247, 147, 23, 48, 189, 120, 4,
                    125, 123, 195, 244, 207, 239, 145, 109, 0, 21, 11, 162, 109, 79, 192, 100, 138,
                    157, 203, 22, 17, 114, 234, 72, 174, 231, 209, 133, 99, 118, 201, 160, 137,
                    128, 112, 84, 34, 136, 174, 139, 96, 26, 246, 148, 134, 52, 200, 229, 160, 145,
                    5, 120, 18, 187, 51, 11, 109, 91, 237, 171, 215, 207, 90, 95, 146, 54, 135,
                    166, 66, 157, 255, 237, 69, 183, 141, 45, 162, 145, 71, 16, 87, 184, 120, 84,
                    156, 220, 159, 4, 99, 48, 191, 203, 136, 112, 127, 226, 192, 184, 110, 6, 177,
                    182, 109, 207, 197, 239, 161, 132, 17, 89, 56, 137, 205, 202, 101, 97, 60, 162,
                    253, 23, 169, 75, 236, 211, 126, 121, 132, 191, 68, 167, 200, 16, 154, 149,
                    202, 197, 7, 191, 26, 8, 67, 3, 37, 137, 16, 153, 30, 209, 238, 53, 233, 148,
                    198, 253, 94, 216, 73, 25, 190, 205, 132, 208, 255, 219, 170, 98, 17, 160, 179,
                    183, 200, 17, 99, 36, 130, 216, 223, 72, 222, 250, 73, 78, 79, 72, 253, 105,
                    245, 84, 244, 196,
                ],
                quorum_indexes: vec![0, 1],
            },
        };
        let result = verifier.verify_batch(cert).await;
        assert!(result.is_ok());
    }

    // #[ignore = "depends on external RPC"]
    #[tokio::test]
    async fn test_verify_security_params() {
<<<<<<< HEAD
        let cfg = get_verifier_config();
        let signing_client = create_remote_signing_client(cfg.clone());
        let verifier = super::Verifier::new(cfg, signing_client).unwrap();
        let cert = BlobInfo {
            blob_header: BlobHeader {
                commitment: G1Commitment {
                    x: vec![
                        0, 0, 0, 0, 0, 0, 0, 0, 0, 0, 0, 0, 0, 0, 0, 0, 0, 0, 0, 0, 0, 0, 0, 0, 0,
                        0, 0, 0, 0, 0, 0, 0,
                    ],
                    y: vec![
                        0, 0, 0, 0, 0, 0, 0, 0, 0, 0, 0, 0, 0, 0, 0, 0, 0, 0, 0, 0, 0, 0, 0, 0, 0,
                        0, 0, 0, 0, 0, 0, 0,
                    ],
                },
                data_length: 4,
                blob_quorum_params: vec![
                    BlobQuorumParam {
                        quorum_number: 0,
                        adversary_threshold_percentage: 33,
                        confirmation_threshold_percentage: 55,
                        chunk_length: 1,
                    },
                    BlobQuorumParam {
                        quorum_number: 1,
                        adversary_threshold_percentage: 33,
                        confirmation_threshold_percentage: 55,
                        chunk_length: 1,
                    },
                ],
            },
            blob_verification_proof: BlobVerificationProof {
                batch_id: 66507,
                blob_index: 92,
                batch_medatada: BatchMetadata {
                    batch_header: BatchHeader {
                        batch_root: vec![
                            179, 187, 53, 98, 192, 80, 151, 28, 125, 192, 115, 29, 129, 238, 216,
                            8, 213, 210, 203, 143, 181, 19, 146, 113, 98, 131, 39, 238, 149, 248,
                            211, 43,
                        ],
                        quorum_numbers: vec![0, 1],
                        quorum_signed_percentages: vec![100, 100],
                        reference_block_number: 2624794,
                    },
                    signatory_record_hash: vec![
                        172, 32, 172, 142, 197, 52, 84, 143, 120, 26, 190, 9, 143, 217, 62, 19, 17,
                        107, 105, 67, 203, 5, 172, 249, 6, 60, 105, 240, 134, 34, 66, 133,
                    ],
                    fee: vec![0],
                    confirmation_block_number: 2624876,
                    batch_header_hash: vec![
                        122, 115, 2, 85, 233, 75, 121, 85, 51, 81, 248, 170, 198, 252, 42, 16, 1,
                        146, 96, 218, 159, 44, 41, 40, 94, 247, 147, 11, 255, 68, 40, 177,
                    ],
                },
                inclusion_proof: vec![
                    203, 160, 237, 48, 117, 255, 75, 254, 117, 144, 164, 77, 29, 146, 36, 48, 190,
                    140, 50, 100, 144, 237, 125, 125, 75, 54, 210, 247, 147, 23, 48, 189, 120, 4,
                    125, 123, 195, 244, 207, 239, 145, 109, 0, 21, 11, 162, 109, 79, 192, 100, 138,
                    157, 203, 22, 17, 114, 234, 72, 174, 231, 209, 133, 99, 118, 201, 160, 137,
                    128, 112, 84, 34, 136, 174, 139, 96, 26, 246, 148, 134, 52, 200, 229, 160, 145,
                    5, 120, 18, 187, 51, 11, 109, 91, 237, 171, 215, 207, 90, 95, 146, 54, 135,
                    166, 66, 157, 255, 237, 69, 183, 141, 45, 162, 145, 71, 16, 87, 184, 120, 84,
                    156, 220, 159, 4, 99, 48, 191, 203, 136, 112, 127, 226, 192, 184, 110, 6, 177,
                    182, 109, 207, 197, 239, 161, 132, 17, 89, 56, 137, 205, 202, 101, 97, 60, 162,
                    253, 23, 169, 75, 236, 211, 126, 121, 132, 191, 68, 167, 200, 16, 154, 149,
                    202, 197, 7, 191, 26, 8, 67, 3, 37, 137, 16, 153, 30, 209, 238, 53, 233, 148,
                    198, 253, 94, 216, 73, 25, 190, 205, 132, 208, 255, 219, 170, 98, 17, 160, 179,
                    183, 200, 17, 99, 36, 130, 216, 223, 72, 222, 250, 73, 78, 79, 72, 253, 105,
                    245, 84, 244, 196,
                ],
                quorum_indexes: vec![0, 1],
            },
        };
        let result = verifier.verify_security_params(cert).await;
        assert!(result.is_ok());
    }

    /// Test security params verification with a mocked verifier.
    /// To test actual behaviour of the verifier, run the test above
    #[tokio::test]
    async fn test_verify_security_params_mocked() {
        let mut mock_replies = HashMap::new();

        // First request
        let mock_req = CallRequest {
            from: None,
            to: Some(H160::from_str("0xd4a7e1bd8015057293f0d0a557088c286942e84b").unwrap()),
            gas: None,
            gas_price: None,
            value: None,
            data: Some(web3::Bytes::from(hex::decode("8687feae").unwrap())),
            transaction_type: None,
            access_list: None,
            max_fee_per_gas: None,
            max_priority_fee_per_gas: None,
        };
        let mock_req = serde_json::to_string(&mock_req).unwrap();
        let mock_res = Bytes::from(
            hex::decode("000000000000000000000000000000000000000000000000000000000000002000000000000000000000000000000000000000000000000000000000000000020001000000000000000000000000000000000000000000000000000000000000")
                .unwrap(),
        );
        mock_replies.insert(mock_req, mock_res);

        // Second request
        let mock_req = CallRequest {
            from: None,
            to: Some(H160::from_str("0xd4a7e1bd8015057293f0d0a557088c286942e84b").unwrap()),
            gas: None,
            gas_price: None,
            value: None,
            data: Some(web3::Bytes::from(hex::decode("e15234ff").unwrap())),
            transaction_type: None,
            access_list: None,
            max_fee_per_gas: None,
            max_priority_fee_per_gas: None,
        };
        let mock_req = serde_json::to_string(&mock_req).unwrap();
        let mock_res = Bytes::from(
            hex::decode("000000000000000000000000000000000000000000000000000000000000002000000000000000000000000000000000000000000000000000000000000000020001000000000000000000000000000000000000000000000000000000000000")
                .unwrap(),
        );
        mock_replies.insert(mock_req, mock_res);

        let cfg = get_verifier_config();
        let signing_client = MockVerifierClient::new(mock_replies);
        let verifier = super::Verifier::new(cfg, signing_client).unwrap();
=======
        let verifier = super::Verifier::new(super::VerifierConfig {
            rpc_url: "https://ethereum-holesky-rpc.publicnode.com".to_string(),
            svc_manager_addr: "0xD4A7E1Bd8015057293f0D0A557088c286942e84b".to_string(),
            max_blob_size: 2 * 1024 * 1024,
            points: PointsSource::Path("../../../resources".to_string()),
            settlement_layer_confirmation_depth: 0,
            private_key: "0xd08aa7ae1bb5ddd46c3c2d8cdb5894ab9f54dec467233686ca42629e826ac4c6"
                .to_string(),
            chain_id: 17000,
        })
        .await
        .unwrap();
>>>>>>> cef9a893
        let cert = BlobInfo {
            blob_header: BlobHeader {
                commitment: G1Commitment {
                    x: vec![
                        0, 0, 0, 0, 0, 0, 0, 0, 0, 0, 0, 0, 0, 0, 0, 0, 0, 0, 0, 0, 0, 0, 0, 0, 0,
                        0, 0, 0, 0, 0, 0, 0,
                    ],
                    y: vec![
                        0, 0, 0, 0, 0, 0, 0, 0, 0, 0, 0, 0, 0, 0, 0, 0, 0, 0, 0, 0, 0, 0, 0, 0, 0,
                        0, 0, 0, 0, 0, 0, 0,
                    ],
                },
                data_length: 4,
                blob_quorum_params: vec![
                    BlobQuorumParam {
                        quorum_number: 0,
                        adversary_threshold_percentage: 33,
                        confirmation_threshold_percentage: 55,
                        chunk_length: 1,
                    },
                    BlobQuorumParam {
                        quorum_number: 1,
                        adversary_threshold_percentage: 33,
                        confirmation_threshold_percentage: 55,
                        chunk_length: 1,
                    },
                ],
            },
            blob_verification_proof: BlobVerificationProof {
                batch_id: 66507,
                blob_index: 92,
                batch_medatada: BatchMetadata {
                    batch_header: BatchHeader {
                        batch_root: vec![
                            179, 187, 53, 98, 192, 80, 151, 28, 125, 192, 115, 29, 129, 238, 216,
                            8, 213, 210, 203, 143, 181, 19, 146, 113, 98, 131, 39, 238, 149, 248,
                            211, 43,
                        ],
                        quorum_numbers: vec![0, 1],
                        quorum_signed_percentages: vec![100, 100],
                        reference_block_number: 2624794,
                    },
                    signatory_record_hash: vec![
                        172, 32, 172, 142, 197, 52, 84, 143, 120, 26, 190, 9, 143, 217, 62, 19, 17,
                        107, 105, 67, 203, 5, 172, 249, 6, 60, 105, 240, 134, 34, 66, 133,
                    ],
                    fee: vec![0],
                    confirmation_block_number: 2624876,
                    batch_header_hash: vec![
                        122, 115, 2, 85, 233, 75, 121, 85, 51, 81, 248, 170, 198, 252, 42, 16, 1,
                        146, 96, 218, 159, 44, 41, 40, 94, 247, 147, 11, 255, 68, 40, 177,
                    ],
                },
                inclusion_proof: vec![
                    203, 160, 237, 48, 117, 255, 75, 254, 117, 144, 164, 77, 29, 146, 36, 48, 190,
                    140, 50, 100, 144, 237, 125, 125, 75, 54, 210, 247, 147, 23, 48, 189, 120, 4,
                    125, 123, 195, 244, 207, 239, 145, 109, 0, 21, 11, 162, 109, 79, 192, 100, 138,
                    157, 203, 22, 17, 114, 234, 72, 174, 231, 209, 133, 99, 118, 201, 160, 137,
                    128, 112, 84, 34, 136, 174, 139, 96, 26, 246, 148, 134, 52, 200, 229, 160, 145,
                    5, 120, 18, 187, 51, 11, 109, 91, 237, 171, 215, 207, 90, 95, 146, 54, 135,
                    166, 66, 157, 255, 237, 69, 183, 141, 45, 162, 145, 71, 16, 87, 184, 120, 84,
                    156, 220, 159, 4, 99, 48, 191, 203, 136, 112, 127, 226, 192, 184, 110, 6, 177,
                    182, 109, 207, 197, 239, 161, 132, 17, 89, 56, 137, 205, 202, 101, 97, 60, 162,
                    253, 23, 169, 75, 236, 211, 126, 121, 132, 191, 68, 167, 200, 16, 154, 149,
                    202, 197, 7, 191, 26, 8, 67, 3, 37, 137, 16, 153, 30, 209, 238, 53, 233, 148,
                    198, 253, 94, 216, 73, 25, 190, 205, 132, 208, 255, 219, 170, 98, 17, 160, 179,
                    183, 200, 17, 99, 36, 130, 216, 223, 72, 222, 250, 73, 78, 79, 72, 253, 105,
                    245, 84, 244, 196,
                ],
                quorum_indexes: vec![0, 1],
            },
        };
        let result = verifier.verify_security_params(cert).await;
        assert!(result.is_ok());
    }
}<|MERGE_RESOLUTION|>--- conflicted
+++ resolved
@@ -5,12 +5,8 @@
 use rust_kzg_bn254::{blob::Blob, kzg::Kzg, polynomial::PolynomialFormat};
 use tiny_keccak::{Hasher, Keccak};
 use zksync_basic_types::web3::CallRequest;
-<<<<<<< HEAD
+use zksync_config::configs::da_client::eigen::PointsSource;
 use zksync_eth_client::{clients::PKSigningClient, EnrichedClientResult};
-=======
-use zksync_config::configs::da_client::eigen::PointsSource;
-use zksync_eth_client::clients::PKSigningClient;
->>>>>>> cef9a893
 use zksync_types::{
     web3::{self, BlockId, BlockNumber},
     H160, U256, U64,
@@ -108,17 +104,7 @@
 }
 
 impl Verifier {
-<<<<<<< HEAD
     pub const DEFAULT_PRIORITY_FEE_PER_GAS: u64 = 100;
-    const BATCH_ID_TO_METADATA_HASH_FUNCTION_SELECTOR: [u8; 4] = [236, 203, 191, 201];
-    const QUORUM_ADVERSARY_THRESHOLD_PERCENTAGES_FUNCTION_SELECTOR: [u8; 4] = [134, 135, 254, 174];
-    const QUORUM_NUMBERS_REQUIRED_FUNCTION_SELECTOR: [u8; 4] = [225, 82, 52, 255];
-    pub fn new<T: VerifierClient + 'static>(
-        cfg: VerifierConfig,
-        signing_client: T,
-    ) -> Result<Self, VerificationError> {
-=======
-    const DEFAULT_PRIORITY_FEE_PER_GAS: u64 = 100;
     async fn save_points(link: String) -> Result<String, VerificationError> {
         let url_g1 = format!("{}{}", link, "/g1.point");
         let response = reqwest::get(url_g1)
@@ -146,8 +132,10 @@
 
         Ok(".".to_string())
     }
-    pub async fn new(cfg: VerifierConfig) -> Result<Self, VerificationError> {
->>>>>>> cef9a893
+    pub async fn new<T: VerifierClient + 'static>(
+        cfg: VerifierConfig,
+        signing_client: T,
+    ) -> Result<Self, VerificationError> {
         let srs_points_to_load = cfg.max_blob_size / 32;
         let path = match cfg.points.clone() {
             PointsSource::Path(path) => path,
@@ -549,33 +537,22 @@
 
 #[cfg(test)]
 mod test {
-<<<<<<< HEAD
     use std::{collections::HashMap, str::FromStr};
 
     use web3::Bytes;
     use zksync_eth_client::clients::PKSigningClient;
     use zksync_types::{url::SensitiveUrl, K256PrivateKey, SLChainId};
     use zksync_web3_decl::client::{Client, DynClient, L1};
+    use zksync_config::configs::da_client::eigen::PointsSource;
 
     use super::{VerificationError, Verifier, VerifierConfig, *};
-=======
-    use zksync_config::configs::da_client::eigen::PointsSource;
-
->>>>>>> cef9a893
     use crate::eigen::blob_info::{
         BatchHeader, BatchMetadata, BlobHeader, BlobInfo, BlobQuorumParam, BlobVerificationProof,
         G1Commitment,
     };
 
-<<<<<<< HEAD
     fn get_verifier_config() -> VerifierConfig {
         super::VerifierConfig {
-            verify_certs: true,
-=======
-    #[tokio::test]
-    async fn test_verify_commitment() {
-        let verifier = super::Verifier::new(super::VerifierConfig {
->>>>>>> cef9a893
             rpc_url: "https://ethereum-holesky-rpc.publicnode.com".to_string(),
             svc_manager_addr: "0xD4A7E1Bd8015057293f0D0A557088c286942e84b".to_string(),
             max_blob_size: 2 * 1024 * 1024,
@@ -584,7 +561,6 @@
             private_key: "0xd08aa7ae1bb5ddd46c3c2d8cdb5894ab9f54dec467233686ca42629e826ac4c6"
                 .to_string(),
             chain_id: 17000,
-<<<<<<< HEAD
         }
     }
 
@@ -648,11 +624,11 @@
     }
 
     #[ignore = "depends on external RPC"]
-    #[test]
-    fn test_verify_commitment() {
+    #[tokio::test]
+    async fn test_verify_commitment() {
         let cfg = get_verifier_config();
         let signing_client = create_remote_signing_client(cfg.clone());
-        let verifier = super::Verifier::new(cfg, signing_client).unwrap();
+        let verifier = super::Verifier::new(cfg, signing_client).await.unwrap();
         let commitment = G1Commitment {
             x: vec![
                 22, 11, 176, 29, 82, 48, 62, 49, 51, 119, 94, 17, 156, 142, 248, 96, 240, 183, 134,
@@ -670,16 +646,11 @@
 
     /// Test the verification of the commitment with a mocked verifier.
     /// To test actual behaviour of the verifier, run the test above
-    #[test]
-    fn test_verify_commitment_mocked() {
+    #[tokio::test]
+    async fn test_verify_commitment_mocked() {
         let cfg = get_verifier_config();
         let signing_client = MockVerifierClient::new(HashMap::new());
-        let verifier = super::Verifier::new(cfg, signing_client).unwrap();
-=======
-        })
-        .await
-        .unwrap();
->>>>>>> cef9a893
+        let verifier = super::Verifier::new(cfg, signing_client).await.unwrap();
         let commitment = G1Commitment {
             x: vec![
                 22, 11, 176, 29, 82, 48, 62, 49, 51, 119, 94, 17, 156, 142, 248, 96, 240, 183, 134,
@@ -695,29 +666,12 @@
         assert!(result.is_ok());
     }
 
-<<<<<<< HEAD
     #[ignore = "depends on external RPC"]
-    #[test]
-    fn test_verify_merkle_proof() {
+    #[tokio::test]
+    async fn test_verify_merkle_proof() {
         let cfg = get_verifier_config();
         let signing_client = create_remote_signing_client(cfg.clone());
-        let verifier = super::Verifier::new(cfg, signing_client).unwrap();
-=======
-    #[tokio::test]
-    async fn test_verify_merkle_proof() {
-        let verifier = super::Verifier::new(super::VerifierConfig {
-            rpc_url: "https://ethereum-holesky-rpc.publicnode.com".to_string(),
-            svc_manager_addr: "0xD4A7E1Bd8015057293f0D0A557088c286942e84b".to_string(),
-            max_blob_size: 2 * 1024 * 1024,
-            points: PointsSource::Path("../../../resources".to_string()),
-            settlement_layer_confirmation_depth: 0,
-            private_key: "0xd08aa7ae1bb5ddd46c3c2d8cdb5894ab9f54dec467233686ca42629e826ac4c6"
-                .to_string(),
-            chain_id: 17000,
-        })
-        .await
-        .unwrap();
->>>>>>> cef9a893
+        let verifier = super::Verifier::new(cfg, signing_client).await.unwrap();
         let cert = BlobInfo {
             blob_header: BlobHeader {
                 commitment: G1Commitment {
@@ -794,14 +748,13 @@
         assert!(result.is_ok());
     }
 
-<<<<<<< HEAD
     /// Test the verificarion of a merkle proof with a mocked verifier.
     /// To test actual behaviour of the verifier, run the test above
-    #[test]
-    fn test_verify_merkle_proof_mocked() {
+    #[tokio::test]
+    async fn test_verify_merkle_proof_mocked() {
         let cfg = get_verifier_config();
         let signing_client = MockVerifierClient::new(HashMap::new());
-        let verifier = super::Verifier::new(cfg, signing_client).unwrap();
+        let verifier = super::Verifier::new(cfg, signing_client).await.unwrap();
         let cert = BlobInfo {
             blob_header: BlobHeader {
                 commitment: G1Commitment {
@@ -879,11 +832,11 @@
     }
 
     #[ignore = "depends on external RPC"]
-    #[test]
-    fn test_hash_blob_header() {
+    #[tokio::test]
+    async fn test_hash_blob_header() {
         let cfg = get_verifier_config();
         let signing_client = create_remote_signing_client(cfg.clone());
-        let verifier = super::Verifier::new(cfg, signing_client).unwrap();
+        let verifier = super::Verifier::new(cfg, signing_client).await.unwrap();
         let blob_header = BlobHeader {
             commitment: G1Commitment {
                 x: vec![
@@ -918,27 +871,11 @@
 
     /// Test hashing of a blob header with a mocked verifier.
     /// To test actual behaviour of the verifier, run the test above
-    #[test]
-    fn test_hash_blob_header_mocked() {
+    #[tokio::test]
+    async fn test_hash_blob_header_mocked() {
         let cfg = get_verifier_config();
         let signing_client = MockVerifierClient::new(HashMap::new());
-        let verifier = super::Verifier::new(cfg, signing_client).unwrap();
-=======
-    #[tokio::test]
-    async fn test_hash_blob_header() {
-        let verifier = super::Verifier::new(super::VerifierConfig {
-            rpc_url: "https://ethereum-holesky-rpc.publicnode.com".to_string(),
-            svc_manager_addr: "0xD4A7E1Bd8015057293f0D0A557088c286942e84b".to_string(),
-            max_blob_size: 2 * 1024 * 1024,
-            points: PointsSource::Path("../../../resources".to_string()),
-            settlement_layer_confirmation_depth: 0,
-            private_key: "0xd08aa7ae1bb5ddd46c3c2d8cdb5894ab9f54dec467233686ca42629e826ac4c6"
-                .to_string(),
-            chain_id: 17000,
-        })
-        .await
-        .unwrap();
->>>>>>> cef9a893
+        let verifier = super::Verifier::new(cfg, signing_client).await.unwrap();
         let blob_header = BlobHeader {
             commitment: G1Commitment {
                 x: vec![
@@ -971,35 +908,18 @@
         assert_eq!(result, hex::decode(expected).unwrap());
     }
 
-<<<<<<< HEAD
     #[ignore = "depends on external RPC"]
-    #[test]
-    fn test_inclusion_proof() {
+    #[tokio::test]
+    async fn test_inclusion_proof() {
         let cfg = get_verifier_config();
         let signing_client = create_remote_signing_client(cfg.clone());
-        let verifier = super::Verifier::new(cfg, signing_client).unwrap();
+        let verifier = super::Verifier::new(cfg, signing_client).await.unwrap();
         let proof = hex::decode("c455c1ea0e725d7ea3e5f29e9f48be8fc2787bb0a914d5a86710ba302c166ac4f626d76f67f1055bb960a514fb8923af2078fd84085d712655b58a19612e8cd15c3e4ac1cef57acde3438dbcf63f47c9fefe1221344c4d5c1a4943dd0d1803091ca81a270909dc0e146841441c9bd0e08e69ce6168181a3e4060ffacf3627480bec6abdd8d7bb92b49d33f180c42f49e041752aaded9c403db3a17b85e48a11e9ea9a08763f7f383dab6d25236f1b77c12b4c49c5cdbcbea32554a604e3f1d2f466851cb43fe73617b3d01e665e4c019bf930f92dea7394c25ed6a1e200d051fb0c30a2193c459f1cfef00bf1ba6656510d16725a4d1dc031cb759dbc90bab427b0f60ddc6764681924dda848824605a4f08b7f526fe6bd4572458c94e83fbf2150f2eeb28d3011ec921996dc3e69efa52d5fcf3182b20b56b5857a926aa66605808079b4d52c0c0cfe06923fa92e65eeca2c3e6126108e8c1babf5ac522f4d7").unwrap();
         let leaf = hex::decode("f6106e6ae4631e68abe0fa898cedbe97dbae6c7efb1b088c5aa2e8b91190ff96")
             .unwrap();
         let expected_root =
             hex::decode("7390b8023db8248123dcaeca57fa6c9340bef639e204f2278fc7ec3d46ad071b")
                 .unwrap();
-=======
-    #[tokio::test]
-    async fn test_inclusion_proof() {
-        let verifier = super::Verifier::new(super::VerifierConfig {
-            rpc_url: "https://ethereum-holesky-rpc.publicnode.com".to_string(),
-            svc_manager_addr: "0xD4A7E1Bd8015057293f0D0A557088c286942e84b".to_string(),
-            max_blob_size: 2 * 1024 * 1024,
-            points: PointsSource::Path("../../../resources".to_string()),
-            settlement_layer_confirmation_depth: 0,
-            private_key: "0xd08aa7ae1bb5ddd46c3c2d8cdb5894ab9f54dec467233686ca42629e826ac4c6"
-                .to_string(),
-            chain_id: 17000,
-        })
-        .await
-        .unwrap();
->>>>>>> cef9a893
 
         let actual_root = verifier
             .process_inclusion_proof(&proof, &leaf, 580)
@@ -1010,11 +930,11 @@
 
     /// Test proof inclusion with a mocked verifier.
     /// To test actual behaviour of the verifier, run the test above
-    #[test]
-    fn test_inclusion_proof_mocked() {
+    #[tokio::test]
+    async fn test_inclusion_proof_mocked() {
         let cfg = get_verifier_config();
         let signing_client = MockVerifierClient::new(HashMap::new());
-        let verifier = super::Verifier::new(cfg, signing_client).unwrap();
+        let verifier = super::Verifier::new(cfg, signing_client).await.unwrap();
         let proof = hex::decode("c455c1ea0e725d7ea3e5f29e9f48be8fc2787bb0a914d5a86710ba302c166ac4f626d76f67f1055bb960a514fb8923af2078fd84085d712655b58a19612e8cd15c3e4ac1cef57acde3438dbcf63f47c9fefe1221344c4d5c1a4943dd0d1803091ca81a270909dc0e146841441c9bd0e08e69ce6168181a3e4060ffacf3627480bec6abdd8d7bb92b49d33f180c42f49e041752aaded9c403db3a17b85e48a11e9ea9a08763f7f383dab6d25236f1b77c12b4c49c5cdbcbea32554a604e3f1d2f466851cb43fe73617b3d01e665e4c019bf930f92dea7394c25ed6a1e200d051fb0c30a2193c459f1cfef00bf1ba6656510d16725a4d1dc031cb759dbc90bab427b0f60ddc6764681924dda848824605a4f08b7f526fe6bd4572458c94e83fbf2150f2eeb28d3011ec921996dc3e69efa52d5fcf3182b20b56b5857a926aa66605808079b4d52c0c0cfe06923fa92e65eeca2c3e6126108e8c1babf5ac522f4d7").unwrap();
         let leaf = hex::decode("f6106e6ae4631e68abe0fa898cedbe97dbae6c7efb1b088c5aa2e8b91190ff96")
             .unwrap();
@@ -1032,24 +952,9 @@
     #[ignore = "depends on external RPC"]
     #[tokio::test]
     async fn test_verify_batch() {
-<<<<<<< HEAD
         let cfg = get_verifier_config();
         let signing_client = create_remote_signing_client(cfg.clone());
-        let verifier = super::Verifier::new(cfg, signing_client).unwrap();
-=======
-        let verifier = super::Verifier::new(super::VerifierConfig {
-            rpc_url: "https://ethereum-holesky-rpc.publicnode.com".to_string(),
-            svc_manager_addr: "0xD4A7E1Bd8015057293f0D0A557088c286942e84b".to_string(),
-            max_blob_size: 2 * 1024 * 1024,
-            points: PointsSource::Path("../../../resources".to_string()),
-            settlement_layer_confirmation_depth: 0,
-            private_key: "0xd08aa7ae1bb5ddd46c3c2d8cdb5894ab9f54dec467233686ca42629e826ac4c6"
-                .to_string(),
-            chain_id: 17000,
-        })
-        .await
-        .unwrap();
->>>>>>> cef9a893
+        let verifier = super::Verifier::new(cfg, signing_client).await.unwrap();
         let cert = BlobInfo {
             blob_header: BlobHeader {
                 commitment: G1Commitment {
@@ -1157,7 +1062,7 @@
 
         let cfg = get_verifier_config();
         let signing_client = MockVerifierClient::new(mock_replies);
-        let verifier = super::Verifier::new(cfg, signing_client).unwrap();
+        let verifier = super::Verifier::new(cfg, signing_client).await.unwrap();
         let cert = BlobInfo {
             blob_header: BlobHeader {
                 commitment: G1Commitment {
@@ -1237,10 +1142,9 @@
     // #[ignore = "depends on external RPC"]
     #[tokio::test]
     async fn test_verify_security_params() {
-<<<<<<< HEAD
         let cfg = get_verifier_config();
         let signing_client = create_remote_signing_client(cfg.clone());
-        let verifier = super::Verifier::new(cfg, signing_client).unwrap();
+        let verifier = super::Verifier::new(cfg, signing_client).await.unwrap();
         let cert = BlobInfo {
             blob_header: BlobHeader {
                 commitment: G1Commitment {
@@ -1365,21 +1269,7 @@
 
         let cfg = get_verifier_config();
         let signing_client = MockVerifierClient::new(mock_replies);
-        let verifier = super::Verifier::new(cfg, signing_client).unwrap();
-=======
-        let verifier = super::Verifier::new(super::VerifierConfig {
-            rpc_url: "https://ethereum-holesky-rpc.publicnode.com".to_string(),
-            svc_manager_addr: "0xD4A7E1Bd8015057293f0D0A557088c286942e84b".to_string(),
-            max_blob_size: 2 * 1024 * 1024,
-            points: PointsSource::Path("../../../resources".to_string()),
-            settlement_layer_confirmation_depth: 0,
-            private_key: "0xd08aa7ae1bb5ddd46c3c2d8cdb5894ab9f54dec467233686ca42629e826ac4c6"
-                .to_string(),
-            chain_id: 17000,
-        })
-        .await
-        .unwrap();
->>>>>>> cef9a893
+        let verifier = super::Verifier::new(cfg, signing_client).await.unwrap();
         let cert = BlobInfo {
             blob_header: BlobHeader {
                 commitment: G1Commitment {
