pub mod avail;
pub mod celestia;
pub mod eigenv1m0;
<<<<<<< HEAD
pub mod eigenv2m1;
=======
pub mod eigenv2m0;
>>>>>>> 08a55734
pub mod no_da;
pub mod object_store;
mod utils;<|MERGE_RESOLUTION|>--- conflicted
+++ resolved
@@ -1,11 +1,8 @@
 pub mod avail;
 pub mod celestia;
 pub mod eigenv1m0;
-<<<<<<< HEAD
+pub mod eigenv2m0;
 pub mod eigenv2m1;
-=======
-pub mod eigenv2m0;
->>>>>>> 08a55734
 pub mod no_da;
 pub mod object_store;
 mod utils;