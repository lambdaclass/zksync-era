--- conflicted
+++ resolved
@@ -36,24 +36,6 @@
 blake2b_simd.workspace = true
 parity-scale-codec = { workspace = true, features = ["derive"] }
 subxt-signer = { workspace = true, features = ["sr25519", "native"] }
-<<<<<<< HEAD
-
-# EigenDA dependencies
-rlp.workspace = true
-rustls.workspace = true
-rand.workspace = true
-sha3.workspace = true
-#hex.workspace = true
-secp256k1.workspace = true
-tiny-keccak.workspace = true
-tokio-stream = "0.1.16"
-byteorder = "1.5.0"
-prost = "0.13.1"
-tonic = { version = "0.12.1", features = ["tls", "channel", "tls-native-roots"]}
-reqwest = { version = "0.12" }
-http = "1"
-kzgpad-rs = { git = "https://github.com/Layr-Labs/kzgpad-rs.git", tag = "v0.1.0" }
-=======
 jsonrpsee = { workspace = true, features = ["ws-client"] }
 reqwest = { workspace = true }
 bytes = { workspace = true }
@@ -68,9 +50,24 @@
 prost.workspace = true
 bech32.workspace = true
 ripemd.workspace = true
-tonic = { workspace = true, features = ["tls", "default"] }
+tonic = { workspace = true, features = ["tls", "default", "tls-roots"] }
 pbjson-types.workspace = true
 
 # Eigen dependencies
 tokio-stream.workspace = true
->>>>>>> 6adb2249
+
+# EigenDA dependencies
+rlp.workspace = true
+rustls.workspace = true
+rand.workspace = true
+sha3.workspace = true
+#hex.workspace = true
+# secp256k1.workspace = true
+tiny-keccak.workspace = true
+# tokio-stream = "0.1.16"
+byteorder = "1.5.0"
+# prost = "0.13.1"
+# tonic = { version = "0.12.1", features = ["tls", "channel", "tls-native-roots"]}
+# reqwest = { version = "0.12" }
+# http = "1"
+kzgpad-rs = { git = "https://github.com/Layr-Labs/kzgpad-rs.git", tag = "v0.1.0" }