--- conflicted
+++ resolved
@@ -59,12 +59,8 @@
             client,
             self.gas_adjuster_config,
             self.pubdata_sending_mode,
-<<<<<<< HEAD
             conversion_fetcher,
-            pubdata_pricing,
-=======
             self.genesis_config.l1_batch_commit_data_generator_mode,
->>>>>>> 406ec8cb
         )
         .await
         .context("GasAdjuster::new()")?;
