--- conflicted
+++ resolved
@@ -66,15 +66,8 @@
 
 #[async_trait::async_trait]
 impl GetBlobData for GetBlobFromDB {
-<<<<<<< HEAD
-    async fn call(&self, input: &str) -> anyhow::Result<Option<Vec<u8>>> {
+    async fn get_blob_data(&self, input: &str) -> anyhow::Result<Option<Vec<u8>>> {
         let mut conn = self.pool.connection_tagged("eigen_client").await?;
-=======
-    async fn get_blob_data(&self, input: &'_ str) -> anyhow::Result<Option<Vec<u8>>> {
-        let pool = self.pool.clone();
-        let input = input.to_string();
-        let mut conn = pool.connection_tagged("eigen_client").await?;
->>>>>>> 0c1aae00
         let batch = conn
             .data_availability_dal()
             .get_blob_data_by_blob_id(&input)
