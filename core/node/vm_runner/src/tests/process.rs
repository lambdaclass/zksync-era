--- conflicted
+++ resolved
@@ -53,29 +53,16 @@
 //     let output_stop_receiver = stop_receiver.clone();
 //     tokio::task::spawn(async move { task.run(output_stop_receiver).await.unwrap() });
 
-<<<<<<< HEAD
-//     let storage = Arc::new(storage);
-//     let batch_executor = MainBatchExecutorFactory::new(false, false);
-//     let vm_runner = VmRunner::new(
-//         connection_pool,
-//         Box::new(io.clone()),
-//         storage,
-//         Box::new(output_factory),
-//         Box::new(batch_executor),
-//     );
-//     tokio::task::spawn(async move { vm_runner.run(&stop_receiver).await.unwrap() });
-=======
-    let storage = Arc::new(storage);
-    let batch_executor = MainBatchExecutorFactory::new(false, false);
-    let vm_runner = VmRunner::new(
-        connection_pool,
-        io.clone(),
-        storage,
-        Arc::new(output_factory),
-        Box::new(batch_executor),
-    );
-    tokio::task::spawn(async move { vm_runner.run(&stop_receiver).await.unwrap() });
->>>>>>> d9970414
+// let storage = Arc::new(storage);
+// let batch_executor = MainBatchExecutorFactory::new(false, false);
+// let vm_runner = VmRunner::new(
+//     connection_pool,
+//     io.clone(),
+//     storage,
+//     Arc::new(output_factory),
+//     Box::new(batch_executor),
+// );
+// tokio::task::spawn(async move { vm_runner.run(&stop_receiver).await.unwrap() });
 
 //     wait::for_batch_progressively(io, L1BatchNumber(batch_count), TEST_TIMEOUT).await?;
 //     Ok(())
