--- conflicted
+++ resolved
@@ -62,29 +62,13 @@
                     code: vec![],
                     hash: Default::default(),
                 },
-<<<<<<< HEAD
-            };
-            let system_env = SystemEnv {
-                zk_porter_available: false,
-                version: Default::default(),
-                base_system_smart_contracts: BaseSystemContracts {
-                    bootloader: SystemContractCode {
-                        code: vec![],
-                        hash: Default::default(),
-                    },
-                    default_aa: SystemContractCode {
-                        code: vec![],
-                        hash: Default::default(),
-                    },
-                    evm_simulator: SystemContractCode {
-                        code: vec![],
-                        hash: Default::default(),
-                    },
-=======
                 default_aa: SystemContractCode {
                     code: vec![],
                     hash: Default::default(),
->>>>>>> b2dd9a5c
+                },
+                evm_simulator: SystemContractCode {
+                    code: vec![],
+                    hash: Default::default(),
                 },
             },
             bootloader_gas_limit: 0,
