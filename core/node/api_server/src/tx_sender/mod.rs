//! Helper module to submit transactions into the ZKsync Network.

use std::{sync::Arc, time::Duration};

use anyhow::Context as _;
use tokio::sync::RwLock;
use zksync_config::configs::{api::Web3JsonRpcConfig, chain::StateKeeperConfig};
use zksync_dal::{
    transactions_dal::L2TxSubmissionResult, Connection, ConnectionPool, Core, CoreDal,
};
use zksync_multivm::{
<<<<<<< HEAD
    interface::{OneshotTracingParams, TransactionExecutionMetrics, VmExecutionResultAndLogs},
    utils::{
        derive_base_fee_and_gas_per_pubdata, get_max_batch_gas_limit, get_max_new_factory_deps,
    },
=======
    interface::{
        tracer::TimestampAsserterParams as TracerTimestampAsserterParams, OneshotTracingParams,
        TransactionExecutionMetrics, VmExecutionResultAndLogs,
    },
    utils::{derive_base_fee_and_gas_per_pubdata, get_max_batch_gas_limit},
>>>>>>> 59e8367a
};
use zksync_node_fee_model::{ApiFeeInputProvider, BatchFeeModelInputProvider};
use zksync_state::PostgresStorageCaches;
use zksync_state_keeper::{
    seal_criteria::{ConditionalSealer, NoopSealer, SealData},
    SequencerSealer,
};
use zksync_types::{
    api::state_override::StateOverride,
    fee_model::BatchFeeInput,
    get_intrinsic_constants,
    l2::{error::TxCheckError::TxDuplication, L2Tx},
    transaction_request::CallOverrides,
    utils::storage_key_for_eth_balance,
    vm::FastVmMode,
    AccountTreeId, Address, L2ChainId, Nonce, ProtocolVersionId, Transaction, H160, H256, U256,
};
use zksync_utils::h256_to_u256;
use zksync_vm_executor::oneshot::{
    CallOrExecute, EstimateGas, MultiVMBaseSystemContracts, OneshotEnvParameters,
};

pub(super) use self::{gas_estimation::BinarySearchKind, result::SubmitTxError};
use self::{master_pool_sink::MasterPoolSink, result::ApiCallResult, tx_sink::TxSink};
use crate::execution_sandbox::{
    BlockArgs, SandboxAction, SandboxExecutor, SubmitTxStage, VmConcurrencyBarrier,
    VmConcurrencyLimiter, SANDBOX_METRICS,
};

mod gas_estimation;
pub mod master_pool_sink;
pub mod proxy;
mod result;
#[cfg(test)]
pub(crate) mod tests;
pub mod tx_sink;

pub async fn build_tx_sender(
    tx_sender_config: &TxSenderConfig,
    web3_json_config: &Web3JsonRpcConfig,
    state_keeper_config: &StateKeeperConfig,
    replica_pool: ConnectionPool<Core>,
    master_pool: ConnectionPool<Core>,
    batch_fee_model_input_provider: Arc<dyn BatchFeeModelInputProvider>,
    storage_caches: PostgresStorageCaches,
) -> anyhow::Result<(TxSender, VmConcurrencyBarrier)> {
    let sequencer_sealer = SequencerSealer::new(state_keeper_config.clone());
    let master_pool_sink = MasterPoolSink::new(master_pool);
    let tx_sender_builder = TxSenderBuilder::new(
        tx_sender_config.clone(),
        replica_pool.clone(),
        Arc::new(master_pool_sink),
    )
    .with_sealer(Arc::new(sequencer_sealer));

    let max_concurrency = web3_json_config.vm_concurrency_limit();
    let (vm_concurrency_limiter, vm_barrier) = VmConcurrencyLimiter::new(max_concurrency);

    let batch_fee_input_provider =
        ApiFeeInputProvider::new(batch_fee_model_input_provider, replica_pool);
    let executor_options = SandboxExecutorOptions::new(
        tx_sender_config.chain_id,
        AccountTreeId::new(tx_sender_config.fee_account_addr),
        tx_sender_config.validation_computational_gas_limit,
    )
    .await?;
    let tx_sender = tx_sender_builder.build(
        Arc::new(batch_fee_input_provider),
        Arc::new(vm_concurrency_limiter),
        executor_options,
        storage_caches,
    );
    Ok((tx_sender, vm_barrier))
}

/// Oneshot executor options used by the API server sandbox.
#[derive(Debug)]
pub struct SandboxExecutorOptions {
    pub(crate) fast_vm_mode: FastVmMode,
    /// Env parameters to be used when estimating gas.
    pub(crate) estimate_gas: OneshotEnvParameters<EstimateGas>,
    /// Env parameters to be used when performing `eth_call` requests.
    pub(crate) eth_call: OneshotEnvParameters<CallOrExecute>,
}

impl SandboxExecutorOptions {
    /// Loads the contracts from the local file system.
    /// This method is *currently* preferred to be used in all contexts,
    /// given that there is no way to fetch "playground" contracts from the main node.
    pub async fn new(
        chain_id: L2ChainId,
        operator_account: AccountTreeId,
        validation_computational_gas_limit: u32,
    ) -> anyhow::Result<Self> {
        let estimate_gas_contracts =
            tokio::task::spawn_blocking(MultiVMBaseSystemContracts::load_estimate_gas_blocking)
                .await
                .context("failed loading base contracts for gas estimation")?;
        let call_contracts =
            tokio::task::spawn_blocking(MultiVMBaseSystemContracts::load_eth_call_blocking)
                .await
                .context("failed loading base contracts for calls / tx execution")?;

        Ok(Self {
            fast_vm_mode: FastVmMode::Old,
            estimate_gas: OneshotEnvParameters::new(
                Arc::new(estimate_gas_contracts),
                chain_id,
                operator_account,
                u32::MAX,
            ),
            eth_call: OneshotEnvParameters::new(
                Arc::new(call_contracts),
                chain_id,
                operator_account,
                validation_computational_gas_limit,
            ),
        })
    }

    /// Sets the fast VM mode used by this executor.
    pub fn set_fast_vm_mode(&mut self, fast_vm_mode: FastVmMode) {
        self.fast_vm_mode = fast_vm_mode;
    }

    pub(crate) async fn mock() -> Self {
        Self::new(L2ChainId::default(), AccountTreeId::default(), u32::MAX)
            .await
            .unwrap()
    }
}

/// Builder for the `TxSender`.
#[derive(Debug)]
pub struct TxSenderBuilder {
    /// Shared TxSender configuration.
    config: TxSenderConfig,
    /// Connection pool for read requests.
    replica_connection_pool: ConnectionPool<Core>,
    /// Sink to be used to persist transactions.
    tx_sink: Arc<dyn TxSink>,
    /// Batch sealer used to check whether transaction can be executed by the sequencer.
    sealer: Option<Arc<dyn ConditionalSealer>>,
    /// Cache for tokens that are white-listed for AA.
    whitelisted_tokens_for_aa_cache: Option<Arc<RwLock<Vec<Address>>>>,
}

impl TxSenderBuilder {
    pub fn new(
        config: TxSenderConfig,
        replica_connection_pool: ConnectionPool<Core>,
        tx_sink: Arc<dyn TxSink>,
    ) -> Self {
        Self {
            config,
            replica_connection_pool,
            tx_sink,
            sealer: None,
            whitelisted_tokens_for_aa_cache: None,
        }
    }

    pub fn with_sealer(mut self, sealer: Arc<dyn ConditionalSealer>) -> Self {
        self.sealer = Some(sealer);
        self
    }

    pub fn with_whitelisted_tokens_for_aa(mut self, cache: Arc<RwLock<Vec<Address>>>) -> Self {
        self.whitelisted_tokens_for_aa_cache = Some(cache);
        self
    }

    pub fn build(
        self,
        batch_fee_input_provider: Arc<dyn BatchFeeModelInputProvider>,
        vm_concurrency_limiter: Arc<VmConcurrencyLimiter>,
        executor_options: SandboxExecutorOptions,
        storage_caches: PostgresStorageCaches,
    ) -> TxSender {
        // Use noop sealer if no sealer was explicitly provided.
        let sealer = self.sealer.unwrap_or_else(|| Arc::new(NoopSealer));
        let whitelisted_tokens_for_aa_cache =
            self.whitelisted_tokens_for_aa_cache.unwrap_or_else(|| {
                Arc::new(RwLock::new(self.config.whitelisted_tokens_for_aa.clone()))
            });
        let missed_storage_invocation_limit = self
            .config
            .vm_execution_cache_misses_limit
            .unwrap_or(usize::MAX);
        let executor = SandboxExecutor::real(
            executor_options,
            storage_caches,
            missed_storage_invocation_limit,
            self.config.timestamp_asserter_params.clone().map(|params| {
                TracerTimestampAsserterParams {
                    address: params.address,
                    min_time_till_end: params.min_time_till_end,
                }
            }),
        );

        TxSender(Arc::new(TxSenderInner {
            sender_config: self.config,
            tx_sink: self.tx_sink,
            replica_connection_pool: self.replica_connection_pool,
            batch_fee_input_provider,
            vm_concurrency_limiter,
            whitelisted_tokens_for_aa_cache,
            sealer,
            executor,
        }))
    }
}

/// Internal static `TxSender` configuration.
/// This structure is detached from `ZkSyncConfig`, since different node types (main, external, etc)
/// may require different configuration layouts.
/// The intention is to only keep the actually used information here.
#[derive(Debug, Clone)]
pub struct TxSenderConfig {
    pub fee_account_addr: Address,
    pub gas_price_scale_factor: f64,
    pub max_nonce_ahead: u32,
    pub max_allowed_l2_tx_gas_limit: u64,
    pub vm_execution_cache_misses_limit: Option<usize>,
    pub validation_computational_gas_limit: u32,
    pub chain_id: L2ChainId,
    pub whitelisted_tokens_for_aa: Vec<Address>,
    pub timestamp_asserter_params: Option<TimestampAsserterParams>,
}

#[derive(Debug, Clone)]
pub struct TimestampAsserterParams {
    pub address: Address,
    pub min_time_till_end: Duration,
}

impl TxSenderConfig {
    pub fn new(
        state_keeper_config: &StateKeeperConfig,
        web3_json_config: &Web3JsonRpcConfig,
        fee_account_addr: Address,
        chain_id: L2ChainId,
        timestamp_asserter_params: Option<TimestampAsserterParams>,
    ) -> Self {
        Self {
            fee_account_addr,
            gas_price_scale_factor: web3_json_config.gas_price_scale_factor,
            max_nonce_ahead: web3_json_config.max_nonce_ahead,
            max_allowed_l2_tx_gas_limit: state_keeper_config.max_allowed_l2_tx_gas_limit,
            vm_execution_cache_misses_limit: web3_json_config.vm_execution_cache_misses_limit,
            validation_computational_gas_limit: state_keeper_config
                .validation_computational_gas_limit,
            chain_id,
            whitelisted_tokens_for_aa: web3_json_config.whitelisted_tokens_for_aa.clone(),
            timestamp_asserter_params,
        }
    }
}

pub struct TxSenderInner {
    pub(super) sender_config: TxSenderConfig,
    /// Sink to be used to persist transactions.
    pub tx_sink: Arc<dyn TxSink>,
    pub replica_connection_pool: ConnectionPool<Core>,
    // Used to keep track of gas prices for the fee ticker.
    pub batch_fee_input_provider: Arc<dyn BatchFeeModelInputProvider>,
    /// Used to limit the amount of VMs that can be executed simultaneously.
    pub(super) vm_concurrency_limiter: Arc<VmConcurrencyLimiter>,
    // Cache for white-listed tokens.
    pub(super) whitelisted_tokens_for_aa_cache: Arc<RwLock<Vec<Address>>>,
    /// Batch sealer used to check whether transaction can be executed by the sequencer.
    pub(super) sealer: Arc<dyn ConditionalSealer>,
    pub(super) executor: SandboxExecutor,
}

#[derive(Clone)]
pub struct TxSender(pub(super) Arc<TxSenderInner>);

impl std::fmt::Debug for TxSender {
    fn fmt(&self, f: &mut std::fmt::Formatter<'_>) -> std::fmt::Result {
        f.debug_struct("TxSender").finish()
    }
}

impl TxSender {
    pub(crate) fn vm_concurrency_limiter(&self) -> Arc<VmConcurrencyLimiter> {
        Arc::clone(&self.0.vm_concurrency_limiter)
    }

    pub(crate) async fn read_whitelisted_tokens_for_aa_cache(&self) -> Vec<Address> {
        self.0.whitelisted_tokens_for_aa_cache.read().await.clone()
    }

    async fn acquire_replica_connection(&self) -> anyhow::Result<Connection<'static, Core>> {
        self.0
            .replica_connection_pool
            .connection_tagged("api")
            .await
            .context("failed acquiring connection to replica DB")
    }

    #[tracing::instrument(level = "debug", skip_all, fields(tx.hash = ?tx.hash()))]
    pub async fn submit_tx(
        &self,
        tx: L2Tx,
        block_args: BlockArgs,
    ) -> Result<(L2TxSubmissionResult, VmExecutionResultAndLogs), SubmitTxError> {
        let tx_hash = tx.hash();
        let stage_latency = SANDBOX_METRICS.start_tx_submit_stage(tx_hash, SubmitTxStage::Validate);
        self.validate_tx(&tx, block_args.protocol_version()).await?;
        stage_latency.observe();

        let stage_latency = SANDBOX_METRICS.start_tx_submit_stage(tx_hash, SubmitTxStage::DryRun);
        // **Important.** For the main node, this method acquires a DB connection inside `get_batch_fee_input()`.
        // Thus, it must not be called it if you're holding a DB connection already.
        let fee_input = self
            .0
            .batch_fee_input_provider
            .get_batch_fee_input()
            .await
            .context("cannot get batch fee input")?;

        let vm_permit = self.0.vm_concurrency_limiter.acquire().await;
        let action = SandboxAction::Execution {
            fee_input,
            tx: tx.clone(),
        };
        let vm_permit = vm_permit.ok_or(SubmitTxError::ServerShuttingDown)?;
        let connection = self.acquire_replica_connection().await?;
        let execution_output = self
            .0
            .executor
            .execute_in_sandbox(vm_permit.clone(), connection, action, &block_args, None)
            .await?;
        tracing::info!(
            "Submit tx {tx_hash:?} with execution metrics {:?}",
            execution_output.metrics
        );
        stage_latency.observe();

        let stage_latency =
            SANDBOX_METRICS.start_tx_submit_stage(tx_hash, SubmitTxStage::VerifyExecute);
        let connection = self.acquire_replica_connection().await?;
        let validation_result = self
            .0
            .executor
            .validate_tx_in_sandbox(
                vm_permit,
                connection,
                tx.clone(),
                block_args,
                fee_input,
                &self.read_whitelisted_tokens_for_aa_cache().await,
            )
            .await;
        stage_latency.observe();

        if let Err(err) = validation_result {
            return Err(err.into());
        }
        if !execution_output.are_published_bytecodes_ok {
            return Err(SubmitTxError::FailedToPublishCompressedBytecodes);
        }
        let mut stage_latency =
            SANDBOX_METRICS.start_tx_submit_stage(tx_hash, SubmitTxStage::DbInsert);
        self.ensure_tx_executable(&tx.clone().into(), &execution_output.metrics, true)?;

        let validation_traces = validation_result?;
        let submission_res_handle = self
            .0
            .tx_sink
            .submit_tx(&tx, execution_output.metrics, validation_traces)
            .await?;

        match submission_res_handle {
            L2TxSubmissionResult::AlreadyExecuted => {
                let initiator_account = tx.initiator_account();
                let Nonce(expected_nonce) = self
                    .get_expected_nonce(initiator_account)
                    .await
                    .with_context(|| {
                        format!("failed getting expected nonce for {initiator_account:?}")
                    })?;
                Err(SubmitTxError::NonceIsTooLow(
                    expected_nonce,
                    expected_nonce + self.0.sender_config.max_nonce_ahead,
                    tx.nonce().0,
                ))
            }
            L2TxSubmissionResult::Duplicate => {
                Err(SubmitTxError::IncorrectTx(TxDuplication(tx.hash())))
            }
            L2TxSubmissionResult::InsertionInProgress => Err(SubmitTxError::InsertionInProgress),
            L2TxSubmissionResult::Proxied => {
                stage_latency.set_stage(SubmitTxStage::TxProxy);
                stage_latency.observe();
                Ok((submission_res_handle, execution_output.vm))
            }
            _ => {
                stage_latency.observe();
                Ok((submission_res_handle, execution_output.vm))
            }
        }
    }

    async fn validate_tx(
        &self,
        tx: &L2Tx,
        protocol_version: ProtocolVersionId,
    ) -> Result<(), SubmitTxError> {
        // This check is intended to ensure that the gas-related values will be safe to convert to u64 in the future computations.
        let max_gas = U256::from(u64::MAX);
        if tx.common_data.fee.gas_limit > max_gas
            || tx.common_data.fee.gas_per_pubdata_limit > max_gas
        {
            return Err(SubmitTxError::GasLimitIsTooBig);
        }

        let max_allowed_gas_limit = get_max_batch_gas_limit(protocol_version.into());
        if tx.common_data.fee.gas_limit > max_allowed_gas_limit.into() {
            return Err(SubmitTxError::GasLimitIsTooBig);
        }

        let fee_input = self
            .0
            .batch_fee_input_provider
            .get_batch_fee_input()
            .await?;

        // TODO (SMA-1715): do not subsidize the overhead for the transaction

        if tx.common_data.fee.gas_limit > self.0.sender_config.max_allowed_l2_tx_gas_limit.into() {
            tracing::info!(
                "Submitted Tx is Unexecutable {:?} because of GasLimitIsTooBig {}",
                tx.hash(),
                tx.common_data.fee.gas_limit,
            );
            return Err(SubmitTxError::GasLimitIsTooBig);
        }

        // At the moment fair_l2_gas_price is rarely changed for ETH-based chains. But for CBT
        // chains it gets changed every few blocks because of token price change. We want to avoid
        // situations when transactions with low gas price gets into mempool and sit there for a
        // long time, so we require max_fee_per_gas to be at least current_l2_fair_gas_price / 2
        if tx.common_data.fee.max_fee_per_gas < (fee_input.fair_l2_gas_price() / 2).into() {
            tracing::info!(
                "Submitted Tx is Unexecutable {:?} because of MaxFeePerGasTooLow {}",
                tx.hash(),
                tx.common_data.fee.max_fee_per_gas,
            );
            return Err(SubmitTxError::MaxFeePerGasTooLow);
        }
        if tx.common_data.fee.max_fee_per_gas < tx.common_data.fee.max_priority_fee_per_gas {
            tracing::info!(
                "Submitted Tx is Unexecutable {:?} because of MaxPriorityFeeGreaterThanMaxFee {}",
                tx.hash(),
                tx.common_data.fee.max_fee_per_gas
            );
            return Err(SubmitTxError::MaxPriorityFeeGreaterThanMaxFee);
        }
        let max_new_fatory_deps = get_max_new_factory_deps(protocol_version.into());
        if tx.execute.factory_deps.len() > max_new_fatory_deps {
            return Err(SubmitTxError::TooManyFactoryDependencies(
                tx.execute.factory_deps.len(),
                max_new_fatory_deps,
            ));
        }

        let intrinsic_consts = get_intrinsic_constants();
        assert!(
            intrinsic_consts.l2_tx_intrinsic_pubdata == 0,
            "Currently we assume that the L2 transactions do not have any intrinsic pubdata"
        );
        let min_gas_limit = U256::from(intrinsic_consts.l2_tx_intrinsic_gas);
        if tx.common_data.fee.gas_limit < min_gas_limit {
            return Err(SubmitTxError::IntrinsicGas);
        }

        // We still double-check the nonce manually
        // to make sure that only the correct nonce is submitted and the transaction's hashes never repeat
        self.validate_account_nonce(tx).await?;
        // Even though without enough balance the tx will not pass anyway
        // we check the user for enough balance explicitly here for better DevEx.
        self.validate_enough_balance(tx).await?;
        Ok(())
    }

    async fn validate_account_nonce(&self, tx: &L2Tx) -> Result<(), SubmitTxError> {
        let Nonce(expected_nonce) = self
            .get_expected_nonce(tx.initiator_account())
            .await
            .with_context(|| {
                format!(
                    "failed getting expected nonce for {:?}",
                    tx.initiator_account()
                )
            })?;

        if tx.common_data.nonce.0 < expected_nonce {
            Err(SubmitTxError::NonceIsTooLow(
                expected_nonce,
                expected_nonce + self.0.sender_config.max_nonce_ahead,
                tx.nonce().0,
            ))
        } else {
            let max_nonce = expected_nonce + self.0.sender_config.max_nonce_ahead;
            if !(expected_nonce..=max_nonce).contains(&tx.common_data.nonce.0) {
                Err(SubmitTxError::NonceIsTooHigh(
                    expected_nonce,
                    max_nonce,
                    tx.nonce().0,
                ))
            } else {
                Ok(())
            }
        }
    }

    async fn get_expected_nonce(&self, initiator_account: Address) -> anyhow::Result<Nonce> {
        let mut storage = self.acquire_replica_connection().await?;
        let latest_block_number = storage
            .blocks_dal()
            .get_sealed_l2_block_number()
            .await?
            .context("no L2 blocks in storage")?;

        let nonce = storage
            .storage_web3_dal()
            .get_address_historical_nonce(initiator_account, latest_block_number)
            .await
            .with_context(|| {
                format!("failed getting nonce for address {initiator_account:?} at L2 block #{latest_block_number}")
            })?;
        let nonce = u32::try_from(nonce)
            .map_err(|err| anyhow::anyhow!("failed converting nonce to u32: {err}"))?;
        Ok(Nonce(nonce))
    }

    async fn validate_enough_balance(&self, tx: &L2Tx) -> Result<(), SubmitTxError> {
        let paymaster = tx.common_data.paymaster_params.paymaster;
        // The paymaster is expected to pay for the tx; whatever balance the user has, we don't care.
        if paymaster != Address::default() {
            return Ok(());
        }

        let balance = self.get_balance(&tx.common_data.initiator_address).await?;
        // Estimate the minimum fee price user will agree to.
        let gas_price = tx.common_data.fee.max_fee_per_gas;
        let max_fee = tx.common_data.fee.gas_limit * gas_price;
        let max_fee_and_value = max_fee + tx.execute.value;

        if balance < max_fee_and_value {
            Err(SubmitTxError::NotEnoughBalanceForFeeValue(
                balance,
                max_fee,
                tx.execute.value,
            ))
        } else {
            Ok(())
        }
    }

    async fn get_balance(&self, initiator_address: &H160) -> anyhow::Result<U256> {
        let eth_balance_key = storage_key_for_eth_balance(initiator_address);
        let balance = self
            .acquire_replica_connection()
            .await?
            .storage_web3_dal()
            .get_value(&eth_balance_key)
            .await?;
        Ok(h256_to_u256(balance))
    }

    // For now, both L1 gas price and pubdata price are scaled with the same coefficient
    async fn scaled_batch_fee_input(&self) -> anyhow::Result<BatchFeeInput> {
        self.0
            .batch_fee_input_provider
            .get_batch_fee_input_scaled(
                self.0.sender_config.gas_price_scale_factor,
                self.0.sender_config.gas_price_scale_factor,
            )
            .await
    }

    pub(crate) async fn eth_call(
        &self,
        block_args: BlockArgs,
        call_overrides: CallOverrides,
        call: L2Tx,
        state_override: Option<StateOverride>,
    ) -> Result<Vec<u8>, SubmitTxError> {
        let vm_permit = self.0.vm_concurrency_limiter.acquire().await;
        let vm_permit = vm_permit.ok_or(SubmitTxError::ServerShuttingDown)?;

        let mut connection;
        let fee_input = if block_args.resolves_to_latest_sealed_l2_block() {
            let fee_input = self
                .0
                .batch_fee_input_provider
                .get_batch_fee_input()
                .await?;
            // It is important to acquire a connection after calling the provider; see the comment above.
            connection = self.acquire_replica_connection().await?;
            fee_input
        } else {
            connection = self.acquire_replica_connection().await?;
            block_args.historical_fee_input(&mut connection).await?
        };

        let action = SandboxAction::Call {
            call,
            fee_input,
            enforced_base_fee: call_overrides.enforced_base_fee,
            tracing_params: OneshotTracingParams::default(),
        };
        let result = self
            .0
            .executor
            .execute_in_sandbox(vm_permit, connection, action, &block_args, state_override)
            .await?;
        result.vm.into_api_call_result()
    }

    pub async fn gas_price(&self) -> anyhow::Result<u64> {
        let mut connection = self.acquire_replica_connection().await?;
        let protocol_version = connection
            .blocks_dal()
            .pending_protocol_version()
            .await
            .context("failed obtaining pending protocol version")?;
        drop(connection);

        let (base_fee, _) = derive_base_fee_and_gas_per_pubdata(
            self.scaled_batch_fee_input().await?,
            protocol_version.into(),
        );
        Ok(base_fee)
    }

    fn ensure_tx_executable(
        &self,
        transaction: &Transaction,
        tx_metrics: &TransactionExecutionMetrics,
        log_message: bool,
    ) -> Result<(), SubmitTxError> {
        // Hash is not computable for the provided `transaction` during gas estimation (it doesn't have
        // its input data set). Since we don't log a hash in this case anyway, we just use a dummy value.
        let tx_hash = if log_message {
            transaction.hash()
        } else {
            H256::zero()
        };

        // Using `ProtocolVersionId::latest()` for a short period we might end up in a scenario where the StateKeeper is still pre-boojum
        // but the API assumes we are post boojum. In this situation we will determine a tx as being executable but the StateKeeper will
        // still reject them as it's not.
        let protocol_version = ProtocolVersionId::latest();
        let seal_data = SealData::for_transaction(transaction, tx_metrics, protocol_version);
        if let Some(reason) = self
            .0
            .sealer
            .find_unexecutable_reason(&seal_data, protocol_version)
        {
            let message = format!(
                "Tx is Unexecutable because of {reason}; inputs for decision: {seal_data:?}"
            );
            if log_message {
                tracing::info!("{tx_hash:#?} {message}");
            }
            return Err(SubmitTxError::Unexecutable(message));
        }
        Ok(())
    }
}<|MERGE_RESOLUTION|>--- conflicted
+++ resolved
@@ -9,18 +9,13 @@
     transactions_dal::L2TxSubmissionResult, Connection, ConnectionPool, Core, CoreDal,
 };
 use zksync_multivm::{
-<<<<<<< HEAD
-    interface::{OneshotTracingParams, TransactionExecutionMetrics, VmExecutionResultAndLogs},
-    utils::{
-        derive_base_fee_and_gas_per_pubdata, get_max_batch_gas_limit, get_max_new_factory_deps,
-    },
-=======
     interface::{
         tracer::TimestampAsserterParams as TracerTimestampAsserterParams, OneshotTracingParams,
         TransactionExecutionMetrics, VmExecutionResultAndLogs,
     },
-    utils::{derive_base_fee_and_gas_per_pubdata, get_max_batch_gas_limit},
->>>>>>> 59e8367a
+    utils::{
+        derive_base_fee_and_gas_per_pubdata, get_max_batch_gas_limit, get_max_new_factory_deps,
+    },
 };
 use zksync_node_fee_model::{ApiFeeInputProvider, BatchFeeModelInputProvider};
 use zksync_state::PostgresStorageCaches;
