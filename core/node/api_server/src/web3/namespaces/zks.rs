use std::collections::HashMap;

use anyhow::Context as _;
use zksync_crypto_primitives::hasher::{keccak::KeccakHasher, Hasher};
use zksync_dal::{Connection, Core, CoreDal, DalError};
use zksync_metadata_calculator::api_server::TreeApiError;
use zksync_mini_merkle_tree::MiniMerkleTree;
use zksync_multivm::interface::VmExecutionResultAndLogs;
use zksync_system_constants::DEFAULT_L2_TX_GAS_PER_PUBDATA_BYTE;
use zksync_types::{
    api::{
        state_override::StateOverride, BlockDetails, BridgeAddresses, GetLogsFilter,
        L1BatchDetails, L1ProcessingDetails, L2ToL1LogProof, Proof, ProtocolVersion, StorageProof,
        TransactionDetails,
    },
    fee::Fee,
    fee_model::{FeeParams, PubdataIndependentBatchFeeModelInput},
    l1::L1Tx,
    l2::L2Tx,
    l2_to_l1_log::{l2_to_l1_logs_tree_size, L2ToL1Log, LOG_PROOF_SUPPORTED_METADATA_VERSION},
    tokens::ETHEREUM_ADDRESS,
    transaction_request::CallRequest,
    utils::storage_key_for_standard_token_balance,
    web3::Bytes,
    AccountTreeId, L1BatchNumber, L2BlockNumber, L2ChainId, ProtocolVersionId, StorageKey,
    Transaction, L1_MESSENGER_ADDRESS, L2_BASE_TOKEN_ADDRESS,
    REQUIRED_L1_TO_L2_GAS_PER_PUBDATA_BYTE, U256, U64,
};
use zksync_utils::{address_to_h256, h256_to_u256};
use zksync_web3_decl::{
    client::{Client, L2},
    error::{ClientRpcContext, Web3Error},
    namespaces::{EthNamespaceClient, ZksNamespaceClient},
    types::{Address, Token, H256},
};

use crate::{
    execution_sandbox::BlockArgs,
    tx_sender::BinarySearchKind,
    utils::open_readonly_transaction,
    web3::{backend_jsonrpsee::MethodTracer, metrics::API_METRICS, RpcState},
};

#[derive(Debug)]
pub(crate) struct ZksNamespace {
    state: RpcState,
}

impl ZksNamespace {
    pub fn new(state: RpcState) -> Self {
        Self { state }
    }

    pub(crate) fn current_method(&self) -> &MethodTracer {
        &self.state.current_method
    }

    pub async fn estimate_fee_impl(
        &self,
        request: CallRequest,
        state_override: Option<StateOverride>,
    ) -> Result<Fee, Web3Error> {
        let mut request_with_gas_per_pubdata_overridden = request;
        self.state
            .set_nonce_for_call_request(&mut request_with_gas_per_pubdata_overridden)
            .await?;

        if let Some(ref mut eip712_meta) = request_with_gas_per_pubdata_overridden.eip712_meta {
            eip712_meta.gas_per_pubdata = U256::from(DEFAULT_L2_TX_GAS_PER_PUBDATA_BYTE);
        }

        let mut connection = self.state.acquire_connection().await?;
        let block_args = BlockArgs::pending(&mut connection).await?;
        drop(connection);
        let mut tx = L2Tx::from_request(
            request_with_gas_per_pubdata_overridden.into(),
            self.state.api_config.max_tx_size,
            block_args.use_evm_emulator(),
        )?;

        // When we're estimating fee, we are trying to deduce values related to fee, so we should
        // not consider provided ones.
        tx.common_data.fee.max_priority_fee_per_gas = 0u64.into();
        tx.common_data.fee.gas_per_pubdata_limit = U256::from(DEFAULT_L2_TX_GAS_PER_PUBDATA_BYTE);
        self.estimate_fee(tx.into(), block_args, state_override)
            .await
    }

    pub async fn estimate_l1_to_l2_gas_impl(
        &self,
        request: CallRequest,
        state_override: Option<StateOverride>,
    ) -> Result<U256, Web3Error> {
        let mut request_with_gas_per_pubdata_overridden = request;
        // When we're estimating fee, we are trying to deduce values related to fee, so we should
        // not consider provided ones.
        if let Some(ref mut eip712_meta) = request_with_gas_per_pubdata_overridden.eip712_meta {
            if eip712_meta.gas_per_pubdata == U256::zero() {
                eip712_meta.gas_per_pubdata = REQUIRED_L1_TO_L2_GAS_PER_PUBDATA_BYTE.into();
            }
        }

        let mut connection = self.state.acquire_connection().await?;
        let block_args = BlockArgs::pending(&mut connection).await?;
        drop(connection);
        let tx = L1Tx::from_request(
            request_with_gas_per_pubdata_overridden,
            block_args.use_evm_emulator(),
        )
        .map_err(Web3Error::SerializationError)?;

        let fee = self
            .estimate_fee(tx.into(), block_args, state_override)
            .await?;
        Ok(fee.gas_limit)
    }

    async fn estimate_fee(
        &self,
        tx: Transaction,
        block_args: BlockArgs,
        state_override: Option<StateOverride>,
    ) -> Result<Fee, Web3Error> {
        let scale_factor = self.state.api_config.estimate_gas_scale_factor;
        let acceptable_overestimation =
            self.state.api_config.estimate_gas_acceptable_overestimation;
        let search_kind = BinarySearchKind::new(self.state.api_config.estimate_gas_optimize_search);

        Ok(self
            .state
            .tx_sender
            .get_txs_fee_in_wei(
                tx,
                block_args,
                scale_factor,
                acceptable_overestimation as u64,
                state_override,
                search_kind,
            )
            .await?)
    }

    pub fn get_bridgehub_contract_impl(&self) -> Option<Address> {
        self.state.api_config.user_facing_bridgehub_addr
    }

    pub fn get_main_contract_impl(&self) -> Address {
        self.state.api_config.user_facing_diamond_proxy_addr
    }

    pub fn get_testnet_paymaster_impl(&self) -> Option<Address> {
        self.state.api_config.l2_testnet_paymaster_addr
    }

    pub async fn get_bridge_contracts_impl(&self) -> BridgeAddresses {
        self.state.bridge_addresses_handle.read().await
    }

    pub fn l1_chain_id_impl(&self) -> U64 {
        U64::from(*self.state.api_config.l1_chain_id)
    }

    pub async fn get_confirmed_tokens_impl(
        &self,
        from: u32,
        limit: u8,
    ) -> Result<Vec<Token>, Web3Error> {
        let mut storage = self.state.acquire_connection().await?;
        let tokens = storage
            .tokens_web3_dal()
            .get_well_known_tokens()
            .await
            .map_err(DalError::generalize)?;

        let tokens = tokens
            .into_iter()
            .skip(from as usize)
            .take(limit.into())
            .map(|token_info| Token {
                l1_address: token_info.l1_address,
                l2_address: token_info.l2_address,
                name: token_info.metadata.name,
                symbol: token_info.metadata.symbol,
                decimals: token_info.metadata.decimals,
            })
            .collect();
        Ok(tokens)
    }

    pub async fn get_all_account_balances_impl(
        &self,
        address: Address,
    ) -> Result<HashMap<Address, U256>, Web3Error> {
        let mut storage = self.state.acquire_connection().await?;
        let tokens = storage
            .tokens_dal()
            .get_all_l2_token_addresses()
            .await
            .map_err(DalError::generalize)?;
        let hashed_balance_keys = tokens.iter().map(|&token_address| {
            let token_account = AccountTreeId::new(if token_address == ETHEREUM_ADDRESS {
                L2_BASE_TOKEN_ADDRESS
            } else {
                token_address
            });
            let hashed_key =
                storage_key_for_standard_token_balance(token_account, &address).hashed_key();
            (hashed_key, (hashed_key, token_address))
        });
        let (hashed_balance_keys, hashed_key_to_token_address): (Vec<_>, HashMap<_, _>) =
            hashed_balance_keys.unzip();

        let balance_values = storage
            .storage_web3_dal()
            .get_values(&hashed_balance_keys)
            .await
            .map_err(DalError::generalize)?;

        let balances = balance_values
            .into_iter()
            .filter_map(|(hashed_key, balance)| {
                let balance = h256_to_u256(balance);
                if balance.is_zero() {
                    return None;
                }
                Some((hashed_key_to_token_address[&hashed_key], balance))
            })
            .collect();
        Ok(balances)
    }

    pub async fn get_l2_to_l1_msg_proof_impl(
        &self,
        block_number: L2BlockNumber,
        sender: Address,
        msg: H256,
        l2_log_position: Option<usize>,
    ) -> Result<Option<L2ToL1LogProof>, Web3Error> {
        if let Some(handler) = &self.state.l2_l1_log_proof_handler {
            return handler
                .get_l2_to_l1_msg_proof(block_number, sender, msg, l2_log_position)
                .rpc_context("get_l2_to_l1_msg_proof")
                .await
                .map_err(Into::into);
        }

        let mut storage = self.state.acquire_connection().await?;
        self.state
            .start_info
            .ensure_not_pruned(block_number, &mut storage)
            .await?;

        let Some(l1_batch_number) = storage
            .blocks_web3_dal()
            .get_l1_batch_number_of_l2_block(block_number)
            .await
            .map_err(DalError::generalize)?
        else {
            return Ok(None);
        };
        let (first_l2_block_of_l1_batch, _) = storage
            .blocks_web3_dal()
            .get_l2_block_range_of_l1_batch(l1_batch_number)
            .await
            .map_err(DalError::generalize)?
            .context("L1 batch should contain at least one L2 block")?;

        // Position of l1 log in L1 batch relative to logs with identical data
        let l1_log_relative_position = if let Some(l2_log_position) = l2_log_position {
            let logs = storage
                .events_web3_dal()
                .get_logs(
                    GetLogsFilter {
                        from_block: first_l2_block_of_l1_batch,
                        to_block: block_number,
                        addresses: vec![L1_MESSENGER_ADDRESS],
                        topics: vec![(2, vec![address_to_h256(&sender)]), (3, vec![msg])],
                    },
                    self.state.api_config.req_entities_limit,
                )
                .await
                .map_err(DalError::generalize)?;
            let maybe_pos = logs.iter().position(|event| {
                event.block_number == Some(block_number.0.into())
                    && event.log_index == Some(l2_log_position.into())
            });
            match maybe_pos {
                Some(pos) => pos,
                None => return Ok(None),
            }
        } else {
            0
        };

        let log_proof = self
            .get_l2_to_l1_log_proof_inner(
                &mut storage,
                l1_batch_number,
                l1_log_relative_position,
                |log| {
                    log.sender == L1_MESSENGER_ADDRESS
                        && log.key == address_to_h256(&sender)
                        && log.value == msg
                },
            )
            .await?;
        Ok(log_proof)
    }

    async fn get_l2_to_l1_log_proof_inner(
        &self,
        storage: &mut Connection<'_, Core>,
        l1_batch_number: L1BatchNumber,
        index_in_filtered_logs: usize,
        log_filter: impl Fn(&L2ToL1Log) -> bool,
    ) -> Result<Option<L2ToL1LogProof>, Web3Error> {
        let all_l1_logs_in_batch = storage
            .blocks_web3_dal()
            .get_l2_to_l1_logs(l1_batch_number)
            .await
            .map_err(DalError::generalize)?;

        let Some((l1_log_index, _)) = all_l1_logs_in_batch
            .iter()
            .enumerate()
            .filter(|(_, log)| log_filter(log))
            .nth(index_in_filtered_logs)
        else {
            return Ok(None);
        };

        let Some(batch) = storage
            .blocks_dal()
            .get_l1_batch_header(l1_batch_number)
            .await
            .map_err(DalError::generalize)?
        else {
            return Ok(None);
        };

        let Some(batch_meta) = storage
            .blocks_dal()
            .get_l1_batch_metadata(l1_batch_number)
            .await
            .map_err(DalError::generalize)?
        else {
            return Ok(None);
        };

        let merkle_tree_leaves = all_l1_logs_in_batch.iter().map(L2ToL1Log::to_bytes);

        let protocol_version = batch
            .protocol_version
            .unwrap_or_else(ProtocolVersionId::last_potentially_undefined);
        let tree_size = l2_to_l1_logs_tree_size(protocol_version);

        let (local_root, proof) = MiniMerkleTree::new(merkle_tree_leaves, Some(tree_size))
            .merkle_root_and_path(l1_log_index);

<<<<<<< HEAD
        // FIXME Definitely refactor all of it
        // For now it is always 0
        let aggregated_root = batch_meta.metadata.aggregation_root.unwrap();
        let final_root = KeccakHasher.compress(&root, &aggregated_root);
        if protocol_version.is_pre_gateway() {
            return Ok(Some(L2ToL1LogProof {
                proof,
                root: final_root,
                id: l1_log_index as u32,
            }));
        }

        proof.push(aggregated_root);

        println!("\n\nTrying to get the final proof! {}\n\n", l1_batch_number);

        const EXPECTED_SYNC_LAYER_CHAIN_ID: u64 = 505;

        let mut log_leaf_proof = LogLeafProof::new(proof);

        let settlement_layer: u64 = self.state.api_config.sl_chain_id.0;

        if settlement_layer == EXPECTED_SYNC_LAYER_CHAIN_ID {
            println!("\nI am on sync layer!!\n");
            // We are on top of sync layer.
            // Maaybe there is an aggregation proof waiting

            // Create a client for pinging the RPC.
            let client: Client<L2> = Client::http(
                self.state
                    .api_config
                    .settlement_layer_url
                    .clone()
                    .unwrap()
                    .parse()
                    .unwrap(),
            )?
            .for_network(L2::from(L2ChainId(self.state.api_config.l1_chain_id.0)))
            .build();

            println!("\ncreated client!!\n");

            let proof = client
                .get_aggregated_batch_inclusion_proof(
                    L2_MESSAGE_ROOT_ADDRESS,
                    l1_batch_number,
                    self.state.api_config.l2_chain_id.0 as u32,
                )
                .await
                .unwrap_or_else(|err| {
                    panic!("Failed reaching to the SL: {:#?}", err);
                });
            println!("Proof: {:#?}", proof);
=======
        if protocol_version.is_pre_gateway() {
            return Ok(Some(L2ToL1LogProof {
                proof,
                root: local_root,
                id: l1_log_index as u32,
            }));
        }
>>>>>>> 4897a6ec

        let aggregated_root = batch_meta
            .metadata
            .aggregation_root
            .expect("`aggregation_root` must be present for post-gateway branch");
        let root = KeccakHasher.compress(&local_root, &aggregated_root);

        let mut log_leaf_proof = proof;
        log_leaf_proof.push(aggregated_root);

        let settlement_layer_chain_id = self.state.api_config.sl_chain_id.0;
        let l1_chain_id = self.state.api_config.l1_chain_id.0;

        let (batch_proof_len, batch_chain_proof) = if settlement_layer_chain_id != l1_chain_id {
            let Some(batch_chain_proof) = storage
                .blocks_dal()
                .get_l1_batch_chain_merkle_path(l1_batch_number)
                .await
                .map_err(DalError::generalize)?
            else {
                return Ok(None);
            };

            (batch_chain_proof.batch_proof_len, batch_chain_proof.proof)
        } else {
            (0, Vec::new())
        };

        let proof = {
            let mut metadata = [0u8; 32];
            metadata[0] = LOG_PROOF_SUPPORTED_METADATA_VERSION;
            metadata[1] = log_leaf_proof.len() as u8;
            metadata[2] = batch_proof_len as u8;

            let mut result = vec![H256(metadata)];

            result.extend(log_leaf_proof);
            result.extend(batch_chain_proof);

            result
        };

        Ok(Some(L2ToL1LogProof {
            proof,
            root,
            id: l1_log_index as u32,
        }))
    }

    pub async fn get_l2_to_l1_log_proof_impl(
        &self,
        tx_hash: H256,
        index: Option<usize>,
    ) -> Result<Option<L2ToL1LogProof>, Web3Error> {
        if let Some(handler) = &self.state.l2_l1_log_proof_handler {
            return handler
                .get_l2_to_l1_log_proof(tx_hash, index)
                .rpc_context("get_l2_to_l1_log_proof")
                .await
                .map_err(Into::into);
        }

        let mut storage = self.state.acquire_connection().await?;
        let Some((l1_batch_number, l1_batch_tx_index)) = storage
            .blocks_web3_dal()
            .get_l1_batch_info_for_tx(tx_hash)
            .await
            .map_err(DalError::generalize)?
        else {
            return Ok(None);
        };

        self.state
            .start_info
            .ensure_not_pruned(l1_batch_number, &mut storage)
            .await?;

        let log_proof = self
            .get_l2_to_l1_log_proof_inner(
                &mut storage,
                l1_batch_number,
                index.unwrap_or(0),
                |log| log.tx_number_in_block == l1_batch_tx_index,
            )
            .await?;
        Ok(log_proof)
    }

    pub async fn get_l1_batch_number_impl(&self) -> Result<U64, Web3Error> {
        let mut storage = self.state.acquire_connection().await?;
        let l1_batch_number = storage
            .blocks_dal()
            .get_sealed_l1_batch_number()
            .await
            .map_err(DalError::generalize)?
            .ok_or(Web3Error::NoBlock)?;
        Ok(l1_batch_number.0.into())
    }

    pub async fn get_l2_block_range_impl(
        &self,
        batch: L1BatchNumber,
    ) -> Result<Option<(U64, U64)>, Web3Error> {
        let mut storage = self.state.acquire_connection().await?;
        self.state
            .start_info
            .ensure_not_pruned(batch, &mut storage)
            .await?;
        let range = storage
            .blocks_web3_dal()
            .get_l2_block_range_of_l1_batch(batch)
            .await
            .map_err(DalError::generalize)?;
        Ok(range.map(|(min, max)| (U64::from(min.0), U64::from(max.0))))
    }

    pub async fn get_block_details_impl(
        &self,
        block_number: L2BlockNumber,
    ) -> Result<Option<BlockDetails>, Web3Error> {
        let mut storage = self.state.acquire_connection().await?;
        self.state
            .start_info
            .ensure_not_pruned(block_number, &mut storage)
            .await?;

        Ok(storage
            .blocks_web3_dal()
            .get_block_details(block_number)
            .await
            .map_err(DalError::generalize)?)
    }

    pub async fn get_raw_block_transactions_impl(
        &self,
        block_number: L2BlockNumber,
    ) -> Result<Vec<Transaction>, Web3Error> {
        let mut storage = self.state.acquire_connection().await?;
        self.state
            .start_info
            .ensure_not_pruned(block_number, &mut storage)
            .await?;

        Ok(storage
            .transactions_web3_dal()
            .get_raw_l2_block_transactions(block_number)
            .await
            .map_err(DalError::generalize)?)
    }

    pub async fn get_transaction_details_impl(
        &self,
        hash: H256,
    ) -> Result<Option<TransactionDetails>, Web3Error> {
        let mut storage = self.state.acquire_connection().await?;
        // Open a readonly transaction to have a consistent view of Postgres
        let mut storage = open_readonly_transaction(&mut storage).await?;
        let mut tx_details = storage
            .transactions_web3_dal()
            .get_transaction_details(hash)
            .await
            .map_err(DalError::generalize)?;

        if tx_details.is_none() {
            tx_details = self
                .state
                .tx_sink()
                .lookup_tx_details(&mut storage, hash)
                .await?;
        }
        Ok(tx_details)
    }

    pub async fn get_l1_batch_details_impl(
        &self,
        batch_number: L1BatchNumber,
    ) -> Result<Option<L1BatchDetails>, Web3Error> {
        let mut storage = self.state.acquire_connection().await?;
        self.state
            .start_info
            .ensure_not_pruned(batch_number, &mut storage)
            .await?;

        Ok(storage
            .blocks_web3_dal()
            .get_l1_batch_details(batch_number)
            .await
            .map_err(DalError::generalize)?)
    }

    pub async fn get_l1_processing_details_impl(
        &self,
        batch_number: L1BatchNumber,
    ) -> Result<Option<L1ProcessingDetails>, Web3Error> {
        let mut storage = self.state.acquire_connection().await?;
        self.state
            .start_info
            .ensure_not_pruned(batch_number, &mut storage)
            .await?;

        let batch_details = storage
            .blocks_web3_dal()
            .get_l1_batch_details(batch_number)
            .await
            .map_err(DalError::generalize)?;

        let Some(batch_details) = batch_details else {
            return Ok(None);
        };

        let settlement_info = storage
            .eth_sender_dal()
            .get_batch_finalization_info(batch_number)
            .await
            .map_err(DalError::generalize)?;

        let Some(info) = settlement_info else {
            return Ok(None);
        };

        // FIXME: this method should eventually also provide data about L1 commit and L1 prove.

        let (execute_tx_hash, executed_at) =
            if info.settlement_layer_id.0 == self.state.api_config.l1_chain_id.0 {
                (
                    batch_details.base.execute_tx_hash,
                    batch_details.base.executed_at,
                )
            } else {
                // It is sl-based chain, we need to query the batch info from the SL
                // Create a client for pinging the RPC.
                let client: Client<L2> = Client::http(
                    self.state
                        .api_config
                        .settlement_layer_url
                        .clone()
                        .unwrap()
                        .parse()
                        .unwrap(),
                )?
                .for_network(L2::from(L2ChainId(self.state.api_config.l1_chain_id.0)))
                .build();

                let info = client
                    .get_transaction_receipt(info.settlement_layer_tx_hash)
                    .await
                    .expect("Failed to query the SL");
                let Some(info) = info else {
                    return Ok(None);
                };
                let sl_l1_batch_number = info.l1_batch_number;
                let Some(sl_l1_batch_number) = sl_l1_batch_number else {
                    return Ok(None);
                };
                let batch_details = client
                    .get_l1_batch_details(L1BatchNumber(sl_l1_batch_number.as_u32()))
                    .await
                    .expect("Failed to query the SL2");
                let Some(batch_details) = batch_details else {
                    return Ok(None);
                };

                (
                    batch_details.base.execute_tx_hash,
                    batch_details.base.executed_at,
                )
            };

        let details = L1ProcessingDetails {
            commit_tx_hash: None,
            committed_at: None,
            prove_tx_hash: None,
            proven_at: None,
            execute_tx_hash,
            executed_at,
        };

        Ok(Some(details))
    }

    pub async fn get_bytecode_by_hash_impl(
        &self,
        hash: H256,
    ) -> Result<Option<Vec<u8>>, Web3Error> {
        let mut storage = self.state.acquire_connection().await?;
        Ok(storage
            .factory_deps_dal()
            .get_sealed_factory_dep(hash)
            .await
            .map_err(DalError::generalize)?)
    }

    #[tracing::instrument(skip(self))]
    pub fn get_fee_params_impl(&self) -> FeeParams {
        self.state
            .tx_sender
            .0
            .batch_fee_input_provider
            .get_fee_model_params()
    }

    pub async fn get_protocol_version_impl(
        &self,
        version_id: Option<u16>,
    ) -> Result<Option<ProtocolVersion>, Web3Error> {
        let mut storage = self.state.acquire_connection().await?;
        let protocol_version = if let Some(id) = version_id {
            storage
                .protocol_versions_web3_dal()
                .get_protocol_version_by_id(id)
                .await
                .map_err(DalError::generalize)?
        } else {
            Some(
                storage
                    .protocol_versions_web3_dal()
                    .get_latest_protocol_version()
                    .await
                    .map_err(DalError::generalize)?,
            )
        };
        Ok(protocol_version)
    }

    pub async fn get_proofs_impl(
        &self,
        address: Address,
        keys: Vec<H256>,
        l1_batch_number: L1BatchNumber,
    ) -> Result<Option<Proof>, Web3Error> {
        let mut storage = self.state.acquire_connection().await?;
        self.state
            .start_info
            .ensure_not_pruned(l1_batch_number, &mut storage)
            .await?;
        let hashed_keys = keys
            .iter()
            .map(|key| StorageKey::new(AccountTreeId::new(address), *key).hashed_key_u256())
            .collect();
        let tree_api = self
            .state
            .tree_api
            .as_deref()
            .ok_or(Web3Error::MethodNotImplemented)?;
        let proofs_result = tree_api.get_proofs(l1_batch_number, hashed_keys).await;
        let proofs = match proofs_result {
            Ok(proofs) => proofs,
            Err(TreeApiError::NotReady(_)) => return Err(Web3Error::TreeApiUnavailable),
            Err(TreeApiError::NoVersion(err)) => {
                return if err.missing_version > err.version_count {
                    Ok(None)
                } else {
                    Err(Web3Error::InternalError(anyhow::anyhow!(
                        "L1 batch #{l1_batch_number} is pruned in Merkle tree, but not in Postgres"
                    )))
                };
            }
            Err(TreeApiError::Internal(err)) => return Err(Web3Error::InternalError(err)),
            Err(_) => {
                // This branch is not expected to be executed, but has to be provided since the error is non-exhaustive.
                return Err(Web3Error::InternalError(anyhow::anyhow!(
                    "Unspecified tree API error"
                )));
            }
        };

        let storage_proof = proofs
            .into_iter()
            .zip(keys)
            .map(|(proof, key)| StorageProof {
                key,
                proof: proof.merkle_path,
                value: proof.value,
                index: proof.index,
            })
            .collect();

        Ok(Some(Proof {
            address,
            storage_proof,
        }))
    }

    pub fn get_base_token_l1_address_impl(&self) -> Result<Address, Web3Error> {
        self.state
            .api_config
            .base_token_address
            .ok_or(Web3Error::MethodNotImplemented)
    }

    #[tracing::instrument(skip(self))]
    pub async fn get_batch_fee_input_impl(
        &self,
    ) -> Result<PubdataIndependentBatchFeeModelInput, Web3Error> {
        Ok(self
            .state
            .tx_sender
            .0
            .batch_fee_input_provider
            .get_batch_fee_input()
            .await?
            .into_pubdata_independent())
    }

    #[tracing::instrument(skip(self, tx_bytes))]
    pub async fn send_raw_transaction_with_detailed_output_impl(
        &self,
        tx_bytes: Bytes,
    ) -> Result<(H256, VmExecutionResultAndLogs), Web3Error> {
        let mut connection = self.state.acquire_connection().await?;
        let block_args = BlockArgs::pending(&mut connection).await?;
        drop(connection);
        let (mut tx, hash) = self
            .state
            .parse_transaction_bytes(&tx_bytes.0, &block_args)?;
        tx.set_input(tx_bytes.0, hash);

        let submit_result = self.state.tx_sender.submit_tx(tx, block_args).await;
        submit_result.map(|result| (hash, result.1)).map_err(|err| {
            tracing::debug!("Send raw transaction error: {err}");
            API_METRICS.submit_tx_error[&err.prom_error_code()].inc();
            err.into()
        })
    }
}<|MERGE_RESOLUTION|>--- conflicted
+++ resolved
@@ -357,61 +357,6 @@
         let (local_root, proof) = MiniMerkleTree::new(merkle_tree_leaves, Some(tree_size))
             .merkle_root_and_path(l1_log_index);
 
-<<<<<<< HEAD
-        // FIXME Definitely refactor all of it
-        // For now it is always 0
-        let aggregated_root = batch_meta.metadata.aggregation_root.unwrap();
-        let final_root = KeccakHasher.compress(&root, &aggregated_root);
-        if protocol_version.is_pre_gateway() {
-            return Ok(Some(L2ToL1LogProof {
-                proof,
-                root: final_root,
-                id: l1_log_index as u32,
-            }));
-        }
-
-        proof.push(aggregated_root);
-
-        println!("\n\nTrying to get the final proof! {}\n\n", l1_batch_number);
-
-        const EXPECTED_SYNC_LAYER_CHAIN_ID: u64 = 505;
-
-        let mut log_leaf_proof = LogLeafProof::new(proof);
-
-        let settlement_layer: u64 = self.state.api_config.sl_chain_id.0;
-
-        if settlement_layer == EXPECTED_SYNC_LAYER_CHAIN_ID {
-            println!("\nI am on sync layer!!\n");
-            // We are on top of sync layer.
-            // Maaybe there is an aggregation proof waiting
-
-            // Create a client for pinging the RPC.
-            let client: Client<L2> = Client::http(
-                self.state
-                    .api_config
-                    .settlement_layer_url
-                    .clone()
-                    .unwrap()
-                    .parse()
-                    .unwrap(),
-            )?
-            .for_network(L2::from(L2ChainId(self.state.api_config.l1_chain_id.0)))
-            .build();
-
-            println!("\ncreated client!!\n");
-
-            let proof = client
-                .get_aggregated_batch_inclusion_proof(
-                    L2_MESSAGE_ROOT_ADDRESS,
-                    l1_batch_number,
-                    self.state.api_config.l2_chain_id.0 as u32,
-                )
-                .await
-                .unwrap_or_else(|err| {
-                    panic!("Failed reaching to the SL: {:#?}", err);
-                });
-            println!("Proof: {:#?}", proof);
-=======
         if protocol_version.is_pre_gateway() {
             return Ok(Some(L2ToL1LogProof {
                 proof,
@@ -419,7 +364,6 @@
                 id: l1_log_index as u32,
             }));
         }
->>>>>>> 4897a6ec
 
         let aggregated_root = batch_meta
             .metadata
