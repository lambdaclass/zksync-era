--- conflicted
+++ resolved
@@ -18,12 +18,8 @@
     gas_adjuster_config: GasAdjusterConfig,
     pubdata_sending_mode: PubdataSendingMode,
     singleton: Option<Arc<GasAdjuster>>,
-<<<<<<< HEAD
     base_token_fetcher: Arc<dyn ConversionRateFetcher>,
-    pubdata_pricing: Arc<dyn PubdataPricing>,
-=======
     commitment_mode: L1BatchCommitmentMode,
->>>>>>> 406ec8cb
 }
 
 impl GasAdjusterSingleton {
@@ -32,12 +28,8 @@
         web3_url: SensitiveUrl,
         gas_adjuster_config: GasAdjusterConfig,
         pubdata_sending_mode: PubdataSendingMode,
-<<<<<<< HEAD
         base_token_fetcher: Arc<dyn ConversionRateFetcher>,
-        pubdata_pricing: Arc<dyn PubdataPricing>,
-=======
         commitment_mode: L1BatchCommitmentMode,
->>>>>>> 406ec8cb
     ) -> Self {
         Self {
             chain_id,
@@ -45,12 +37,8 @@
             gas_adjuster_config,
             pubdata_sending_mode,
             singleton: None,
-<<<<<<< HEAD
             base_token_fetcher,
-            pubdata_pricing,
-=======
             commitment_mode,
->>>>>>> 406ec8cb
         }
     }
 
@@ -66,12 +54,8 @@
                 Box::new(query_client),
                 self.gas_adjuster_config,
                 self.pubdata_sending_mode,
-<<<<<<< HEAD
                 self.base_token_fetcher.clone(),
-                self.pubdata_pricing.clone(),
-=======
                 self.commitment_mode,
->>>>>>> 406ec8cb
             )
             .await
             .context("GasAdjuster::new()")?;
