--- conflicted
+++ resolved
@@ -171,7 +171,6 @@
                     {
                         notifier.clone().notified().await;
                     }
-<<<<<<< HEAD
 
                     let mut conn = pool.connection_tagged("da_dispatcher").await?;
                     conn.data_availability_dal()
@@ -183,19 +182,6 @@
                         .await?;
                     drop(conn);
 
-=======
-
-                    let mut conn = pool.connection_tagged("da_dispatcher").await?;
-                    conn.data_availability_dal()
-                        .insert_l1_batch_da(
-                            batch.l1_batch_number,
-                            dispatch_response.blob_id.as_str(),
-                            sent_at,
-                        )
-                        .await?;
-                    drop(conn);
-
->>>>>>> 64d0a380
                     // Update the next expected batch number
                     next_expected_batch
                         .lock()
@@ -247,27 +233,6 @@
                 }
 
                 let mut conn = pool_clone.connection_tagged("da_dispatcher").await?;
-<<<<<<< HEAD
-
-                // TODO: this query might always return the same blob if the blob is not included
-                // we should probably change the query to return all blobs that are not included
-                let blob_info = conn
-                    .data_availability_dal()
-                    .get_first_da_blob_awaiting_inclusion()
-                    .await?;
-                drop(conn);
-
-                let Some(blob_info) = blob_info else {
-                    tokio::time::sleep(Duration::from_secs(5)).await;
-                    continue;
-                };
-
-                if pending_inclusions.contains(&blob_info.blob_id) {
-                    continue;
-                }
-                pending_inclusions.insert(blob_info.blob_id.clone());
-                tx.send(blob_info).await?;
-=======
                 let pending_blobs = conn
                     .data_availability_dal()
                     .get_da_blob_ids_awaiting_inclusion()
@@ -282,7 +247,6 @@
                     tx.send(blob_info).await?;
                 }
                 tokio::time::sleep(Duration::from_secs(5)).await;
->>>>>>> 64d0a380
             }
             Ok::<(), anyhow::Error>(())
         });
