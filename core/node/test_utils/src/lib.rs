--- conflicted
+++ resolved
@@ -99,14 +99,11 @@
         events_queue_commitment: Some(H256::zero()),
         bootloader_initial_content_commitment: Some(H256::zero()),
         state_diffs_compressed: vec![],
-<<<<<<< HEAD
         da_blob_id: Some(vec![]),
-=======
         state_diff_hash: Some(H256::zero()),
         local_root: Some(H256::zero()),
         aggregation_root: Some(H256::zero()),
         da_inclusion_data: Some(vec![]),
->>>>>>> 6adb2249
     }
 }
 
