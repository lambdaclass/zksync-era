[workspace]
members = [
  # Binaries
  "bin/block_reverter",
  "bin/contract-verifier",
  "bin/custom_genesis_export",
  "bin/external_node",
  "bin/merkle_tree_consistency_checker",
  "bin/snapshots_creator",
  "bin/selector_generator",
  "bin/system-constants-generator",
  "bin/verified_sources_fetcher",
  "bin/zksync_server",
  "bin/genesis_generator",
  "bin/zksync_tee_prover",
  # Node services
  "node/jemalloc",
  "node/proof_data_handler",
  "node/block_reverter",
  "node/commitment_generator",
  "node/house_keeper",
  "node/genesis",
  "node/shared_metrics",
  "node/db_pruner",
  "node/fee_model",
  "node/da_dispatcher",
  "node/eth_sender",
  "node/vm_runner",
  "node/test_utils",
  "node/state_keeper",
  "node/reorg_detector",
  "node/consistency_checker",
  "node/metadata_calculator",
  "node/node_sync",
  "node/node_storage_init",
  "node/consensus",
  "node/contract_verification_server",
  "node/api_server",
  "node/base_token_adjuster",
  "node/external_proof_integration_api",
  "node/logs_bloom_backfill",
  "node/da_clients",
  "node/gateway_migrator",
  "node/zk_os_tree_manager",
  # Libraries
  "lib/db_connection",
  "lib/basic_types",
  "lib/config",
  "lib/constants",
  "lib/contract_verifier",
  "lib/contracts",
  "lib/circuit_breaker",
  "lib/dal",
  "lib/da_client",
  "lib/eth_client",
  "lib/eth_signer",
  "lib/l1_contract_interface",
  "lib/mempool",
  "lib/merkle_tree",
  "lib/mini_merkle_tree",
  "lib/node_framework",
  "lib/node_framework_derive",
  "lib/shared_resources",
  "lib/object_store",
  "lib/prover_interface",
  "lib/queued_job_processor",
  "lib/state",
  "lib/storage",
  "lib/tee_prover_interface",
  "lib/tee_verifier",
  "lib/types",
  "lib/utils",
  "lib/vlog",
  "lib/multivm",
  "lib/instrument",
  "lib/vm_interface",
  "lib/vm_executor",
  "lib/web3_decl",
  "lib/snapshots_applier",
  "lib/crypto_primitives",
  "lib/external_price_api",
  "lib/task_management",
  "lib/zk_os_merkle_tree",
  "lib/test_contracts",
  # Test infrastructure
  "tests/loadnext",
  "tests/vm-benchmark",
]
resolver = "2"

exclude = []

# for `perf` profiling
[profile.perf]
inherits = "release"
debug = true

[workspace.package]
version = "28.7.0-non-semver-compat"
edition = "2021"
authors = ["The Matter Labs Team <hello@matterlabs.dev>"]
homepage = "https://zksync.io/"
repository = "https://github.com/matter-labs/zksync-era"
license = "MIT OR Apache-2.0"
keywords = ["blockchain", "zksync"]
categories = ["cryptography"]

[workspace.dependencies]
# "External" dependencies
anyhow = "1"
assert_matches = "1.5"
async-trait = "0.1"
async-recursion = "1"
aws-config = { version = "1.1.7", default-features = false, features = [
  "behavior-version-latest",
] }
aws-runtime = "1.5.5"
aws-sdk-s3 = "1.76.0"
axum = "0.8.4"
backon = "0.4.4"
bigdecimal = "0.4.5"
bincode = "1"
bip39 = "2.1.0"
blake2 = "0.10"
bytes = "1"
chrono = { version = "0.4", default-features = false }
clap = "4.2.2"
codegen = "0.2.0"
const-decoder = "0.4.0"
criterion = "0.4.0"
ctrlc = "3.1"
dashmap = "5.5.3"
derive_more = "2.0.1"
envy = "0.4"
ethabi = "18.0.0"
flate2 = "1.0.28"
fraction = "0.15.3"
futures = "0.3"
futures-util = "0.3"
glob = "0.3"
google-cloud-auth = "0.16.0"
google-cloud-storage = "0.20.0"
governor = "0.4.2"
hex = "0.4"
http = "1.1"
http-body-util = "0.1.2"
httpmock = "0.7.0"
hyper = "1.3"
hyper-util = "0.1.11"
insta = "1.29.0"
itertools = "0.13.0"
jsonrpsee = { version = "0.24", default-features = false }
leb128 = "0.2.5"
lru = { version = "0.12.1", default-features = false }
mini-moka = "0.10.0"
num_cpus = "1.13"
num_enum = "0.7.2"
octocrab = "0.41"
once_cell = "1"
opentelemetry = "0.30.0"
opentelemetry_sdk = "0.30.0"
opentelemetry-otlp = { version = "0.30.0", default-features = false }
opentelemetry-semantic-conventions = "0.30.0"
opentelemetry-appender-tracing = "0.30.0"
pin-project-lite = "0.2.13"
pretty_assertions = "1"
proptest = "1.6.0"
prost = "0.12.6"
rand = "0.8"
rayon = "1.3.1"
regex = "1"
reqwest = "0.12"
rlp = "0.5"
rocksdb = "0.21"
rustc_version = "0.4.0"
rustls = "0.23"
secp256k1 = { version = "0.27.0", features = ["recovery", "global-context"] }
secrecy = "0.10.3"
semver = "1"
sentry = "0.31"
serde = "1"
serde_json = "1"
serde_with = "1"
serde_yaml = "0.9"
serde_urlencoded = "0.7"
ciborium = "0.2"
sha2 = "0.10.8"
sha3 = "0.10.8"
sqlx = "0.8.1"
static_assertions = "1.1"
structopt = "0.3.20"
strum = "0.26"
tempfile = "3.0.2"
test-casing = "0.1.2"
test-log = "0.2.15"
thiserror = "2.0.12"
thread_local = "1.1"
tikv-jemallocator = "0.5"
tikv-jemalloc-ctl = "0.5"
tiny-keccak = "2"
tokio = "1"
tower = "0.4.13"
tower-http = "0.5.2"
tracing = "0.1"
tracing-subscriber = "0.3"
tracing-opentelemetry = "0.31.0"
time = "0.3.36" # Has to be same as used by `tracing-subscriber`
url = "2"
web3 = "0.19.0"
yab = "0.1.0"

# Proc-macro
syn = "2.0"
quote = "1.0"
proc-macro2 = "1.0"
trybuild = "1.0"

# "Internal" dependencies
vise = "0.3.2"
vise-exporter = "0.3.2"
smart-config = "=0.2.0-pre"
smart-config-commands = "=0.2.0-pre"
foundry-compilers = { version = "0.11.6", git = "https://github.com/Moonsong-Labs/compilers.git", rev = "7c69695e5c75451f158dd2456bf8c94a7492ea0b" }

# DA clients' dependencies
# Avail
base58 = "0.2.0"
scale-encode = "0.5.0"
blake2b_simd = "1.0.2"
subxt-metadata = "0.39.0"
parity-scale-codec = { version = "3.6.9", default-features = false }
subxt-signer = { version = "0.39.0", default-features = false }

# Celestia
celestia-types = "0.6.1"
bech32 = "0.11.0"
ripemd = "0.1.3"
tonic = { version = "0.11.0", default-features = false }
pbjson-types = "0.6.0"

# EigenDA
<<<<<<< HEAD
rust-eigenda-v2-client = "0.1.4"
rust-eigenda-v2-common = "0.1.3"
=======
rust-eigenda-v2-client = "=0.1.4"
rust-eigenda-v2-common = "=0.1.3"
>>>>>>> 5a5a5734
rust-eigenda-signers = "0.1.6"

# Here and below:
# We *always* pin the latest version of protocol to disallow accidental changes in the execution logic.
# However, for the historical version of protocol crates, we have lax requirements. Otherwise,
# Bumping a crypto dependency like `boojum` would require us to republish all the historical packages.

circuit_encodings = "=0.152.3"
circuit_sequencer_api = "=0.152.3"
circuit_definitions = "=0.152.3"
crypto_codegen = { package = "zksync_solidity_vk_codegen", version = "=0.32.1" }

kzg = { package = "zksync_kzg", version = "=0.152.3" }

zk_evm_1_3_1 = { package = "zk_evm", version = "0.131.0-rc.2" }
zk_evm_1_3_3 = { package = "zk_evm", version = "0.133" }
zk_evm_1_4_0 = { package = "zk_evm", version = "0.140" }
zk_evm_1_4_1 = { package = "zk_evm", version = "0.141" }
zk_evm_1_5_0 = { package = "zk_evm", version = "=0.151.8" }
zk_evm_1_5_2 = { package = "zk_evm", version = "=0.152.3" }

fflonk = "=0.32.1"

bellman = { package = "zksync_bellman", version = "=0.32.1" }

# New VM
zksync_vm2 = "=0.4.0"

# Consensus dependencies.
zksync_concurrency = "=0.11.4"
zksync_consensus_bft = "=0.11.4"
zksync_consensus_crypto = "=0.11.4"
zksync_consensus_engine = "=0.11.4"
zksync_consensus_executor = "=0.11.4"
zksync_consensus_network = "=0.11.4"
zksync_consensus_roles = "=0.11.4"
zksync_consensus_utils = "=0.11.4"
zksync_protobuf = "=0.11.4"
zksync_protobuf_build = "=0.11.4"

# "Local" dependencies
zksync_multivm = { version = "28.7.0-non-semver-compat", path = "lib/multivm" }
zksync_vlog = { version = "28.7.0-non-semver-compat", path = "lib/vlog" }
zksync_vm_interface = { version = "28.7.0-non-semver-compat", path = "lib/vm_interface" }
zksync_vm_executor = { version = "28.7.0-non-semver-compat", path = "lib/vm_executor" }
zksync_basic_types = { version = "28.7.0-non-semver-compat", path = "lib/basic_types" }
zksync_circuit_breaker = { version = "28.7.0-non-semver-compat", path = "lib/circuit_breaker" }
zksync_config = { version = "28.7.0-non-semver-compat", path = "lib/config" }
zksync_contract_verifier_lib = { version = "28.7.0-non-semver-compat", path = "lib/contract_verifier" }
zksync_contracts = { version = "28.7.0-non-semver-compat", path = "lib/contracts" }
zksync_dal = { version = "28.7.0-non-semver-compat", path = "lib/dal" }
zksync_db_connection = { version = "28.7.0-non-semver-compat", path = "lib/db_connection" }
zksync_eth_client = { version = "28.7.0-non-semver-compat", path = "lib/eth_client" }
zksync_da_client = { version = "28.7.0-non-semver-compat", path = "lib/da_client" }
zksync_eth_signer = { version = "28.7.0-non-semver-compat", path = "lib/eth_signer" }
zksync_health_check = { version = "28.7.0-non-semver-compat", path = "lib/health_check" }
zksync_instrument = { version = "28.7.0-non-semver-compat", path = "lib/instrument" }
zksync_l1_contract_interface = { version = "28.7.0-non-semver-compat", path = "lib/l1_contract_interface" }
zksync_mempool = { version = "28.7.0-non-semver-compat", path = "lib/mempool" }
zksync_merkle_tree = { version = "28.7.0-non-semver-compat", path = "lib/merkle_tree" }
zksync_mini_merkle_tree = { version = "28.7.0-non-semver-compat", path = "lib/mini_merkle_tree" }
zksync_object_store = { version = "28.7.0-non-semver-compat", path = "lib/object_store" }
zksync_prover_interface = { version = "28.7.0-non-semver-compat", path = "lib/prover_interface" }
zksync_queued_job_processor = { version = "28.7.0-non-semver-compat", path = "lib/queued_job_processor" }
zksync_snapshots_applier = { version = "28.7.0-non-semver-compat", path = "lib/snapshots_applier" }
zksync_state = { version = "28.7.0-non-semver-compat", path = "lib/state" }
zksync_storage = { version = "28.7.0-non-semver-compat", path = "lib/storage" }
zksync_system_constants = { version = "28.7.0-non-semver-compat", path = "lib/constants" }
zksync_tee_prover_interface = { version = "28.7.0-non-semver-compat", path = "lib/tee_prover_interface" }
zksync_tee_verifier = { version = "28.7.0-non-semver-compat", path = "lib/tee_verifier" }
zksync_test_contracts = { version = "28.7.0-non-semver-compat", path = "lib/test_contracts" }
zksync_types = { version = "28.7.0-non-semver-compat", path = "lib/types" }
zksync_utils = { version = "28.7.0-non-semver-compat", path = "lib/utils" }
zksync_web3_decl = { version = "28.7.0-non-semver-compat", path = "lib/web3_decl" }
zksync_crypto_primitives = { version = "28.7.0-non-semver-compat", path = "lib/crypto_primitives" }
zksync_external_price_api = { version = "28.7.0-non-semver-compat", path = "lib/external_price_api" }
zksync_task_management = { version = "28.7.0-non-semver-compat", path = "lib/task_management" }
zk_os_merkle_tree = { version = "28.7.0-non-semver-compat", path = "lib/zk_os_merkle_tree" }

# Framework and components
zksync_node_framework = { version = "28.7.0-non-semver-compat", path = "lib/node_framework" }
zksync_node_framework_derive = { version = "28.7.0-non-semver-compat", path = "lib/node_framework_derive" }
zksync_shared_resources = { version = "28.7.0-non-semver-compat", path = "lib/shared_resources" }
zksync_node_jemalloc = { version = "28.7.0-non-semver-compat", path = "node/jemalloc" }
zksync_eth_watch = { version = "28.7.0-non-semver-compat", path = "node/eth_watch" }
zksync_shared_metrics = { version = "28.7.0-non-semver-compat", path = "node/shared_metrics" }
zksync_proof_data_handler = { version = "28.7.0-non-semver-compat", path = "node/proof_data_handler" }
zksync_tee_proof_data_handler = { version = "28.7.0-non-semver-compat", path = "node/tee_proof_data_handler" }
zksync_block_reverter = { version = "28.7.0-non-semver-compat", path = "node/block_reverter" }
zksync_commitment_generator = { version = "28.7.0-non-semver-compat", path = "node/commitment_generator" }
zksync_house_keeper = { version = "28.7.0-non-semver-compat", path = "node/house_keeper" }
zksync_node_genesis = { version = "28.7.0-non-semver-compat", path = "node/genesis" }
zksync_da_dispatcher = { version = "28.7.0-non-semver-compat", path = "node/da_dispatcher" }
zksync_da_clients = { version = "28.7.0-non-semver-compat", path = "node/da_clients" }
zksync_eth_sender = { version = "28.7.0-non-semver-compat", path = "node/eth_sender" }
zksync_node_db_pruner = { version = "28.7.0-non-semver-compat", path = "node/db_pruner" }
zksync_node_fee_model = { version = "28.7.0-non-semver-compat", path = "node/fee_model" }
zksync_vm_runner = { version = "28.7.0-non-semver-compat", path = "node/vm_runner" }
zksync_external_proof_integration_api = { version = "28.7.0-non-semver-compat", path = "node/external_proof_integration_api" }
zksync_node_test_utils = { version = "28.7.0-non-semver-compat", path = "node/test_utils" }
zksync_state_keeper = { version = "28.7.0-non-semver-compat", path = "node/state_keeper" }
zksync_reorg_detector = { version = "28.7.0-non-semver-compat", path = "node/reorg_detector" }
zksync_consistency_checker = { version = "28.7.0-non-semver-compat", path = "node/consistency_checker" }
zksync_metadata_calculator = { version = "28.7.0-non-semver-compat", path = "node/metadata_calculator" }
zksync_node_sync = { version = "28.7.0-non-semver-compat", path = "node/node_sync" }
zksync_node_storage_init = { version = "28.7.0-non-semver-compat", path = "node/node_storage_init" }
zksync_node_consensus = { version = "28.7.0-non-semver-compat", path = "node/consensus" }
zksync_contract_verification_server = { version = "28.7.0-non-semver-compat", path = "node/contract_verification_server" }
zksync_node_api_server = { version = "28.7.0-non-semver-compat", path = "node/api_server" }
zksync_base_token_adjuster = { version = "28.7.0-non-semver-compat", path = "node/base_token_adjuster" }
zksync_logs_bloom_backfill = { version = "28.7.0-non-semver-compat", path = "node/logs_bloom_backfill" }
zksync_gateway_migrator = { version = "28.7.0-non-semver-compat", path = "node/gateway_migrator" }<|MERGE_RESOLUTION|>--- conflicted
+++ resolved
@@ -239,13 +239,8 @@
 pbjson-types = "0.6.0"
 
 # EigenDA
-<<<<<<< HEAD
-rust-eigenda-v2-client = "0.1.4"
-rust-eigenda-v2-common = "0.1.3"
-=======
 rust-eigenda-v2-client = "=0.1.4"
 rust-eigenda-v2-common = "=0.1.3"
->>>>>>> 5a5a5734
 rust-eigenda-signers = "0.1.6"
 
 # Here and below:
