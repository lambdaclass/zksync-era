--- conflicted
+++ resolved
@@ -9,13 +9,9 @@
     task::{self, JoinHandle},
 };
 use zksync_concurrency::{ctx, limiter, scope, time};
-<<<<<<< HEAD
-use zksync_config::configs::{chain::L1BatchCommitDataGeneratorMode, database::MerkleTreeMode};
-=======
 use zksync_config::configs::{
     api::MerkleTreeApiConfig, chain::L1BatchCommitDataGeneratorMode, database::MerkleTreeMode,
 };
->>>>>>> af01edd6
 use zksync_core::{
     api_server::{
         execution_sandbox::VmConcurrencyLimiter,
@@ -45,18 +41,11 @@
         MainNodeClient, SyncState,
     },
     utils::ensure_l1_batch_commit_data_generation_mode,
-<<<<<<< HEAD
-};
-use zksync_dal::{
-    healthcheck::ConnectionPoolHealthCheck, metrics::PostgresMetrics, ConnectionPool, Core, CoreDal,
-};
-=======
 };
 use zksync_dal::{metrics::PostgresMetrics, ConnectionPool, Core, CoreDal};
 use zksync_db_connection::{
     connection_pool::ConnectionPoolBuilder, healthcheck::ConnectionPoolHealthCheck,
 };
->>>>>>> af01edd6
 use zksync_eth_client::clients::QueryClient;
 use zksync_health_check::{AppHealthCheck, HealthStatus, ReactiveHealthCheck};
 use zksync_state::PostgresStorageCaches;
@@ -317,11 +306,7 @@
     };
 
     let consistency_checker = ConsistencyChecker::new(
-<<<<<<< HEAD
-        Box::new(eth_client),
-=======
         Arc::new(eth_client),
->>>>>>> af01edd6
         10, // TODO (BFT-97): Make it a part of a proper EN config
         singleton_pool_builder
             .build()
