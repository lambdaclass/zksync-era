use std::{collections::HashSet, net::Ipv4Addr, str::FromStr, sync::Arc, time::Duration};

use anyhow::Context as _;
use clap::Parser;
use metrics::EN_METRICS;
use prometheus_exporter::PrometheusExporterConfig;
use tokio::{
    sync::{oneshot, watch, RwLock},
    task::{self, JoinHandle},
};
use zksync_block_reverter::{BlockReverter, NodeRole};
use zksync_commitment_generator::CommitmentGenerator;
use zksync_concurrency::{ctx, scope};
use zksync_config::configs::{
    api::MerkleTreeApiConfig, chain::L1BatchCommitDataGeneratorMode, database::MerkleTreeMode,
};
use zksync_core::{
    api_server::{
        execution_sandbox::VmConcurrencyLimiter,
        healthcheck::HealthCheckHandle,
        tree::{TreeApiClient, TreeApiHttpClient},
        tx_sender::{proxy::TxProxy, ApiContracts, TxSenderBuilder},
        web3::{mempool_cache::MempoolCache, ApiBuilder, Namespace},
    },
    consensus,
    consistency_checker::ConsistencyChecker,
    db_pruner::{DbPruner, DbPrunerConfig},
    eth_sender::l1_batch_commit_data_generator::{
        L1BatchCommitDataGenerator, RollupModeL1BatchCommitDataGenerator,
        ValidiumModeL1BatchCommitDataGenerator,
    },
    l1_gas_price::MainNodeFeeParamsFetcher,
    metadata_calculator::{MetadataCalculator, MetadataCalculatorConfig},
    reorg_detector::{self, ReorgDetector},
    setup_sigint_handler,
    state_keeper::{
        seal_criteria::NoopSealer, AsyncRocksdbCache, BatchExecutor, MainBatchExecutor,
        OutputHandler, StateKeeperPersistence, ZkSyncStateKeeper,
    },
    sync_layer::{
        batch_status_updater::BatchStatusUpdater, external_io::ExternalIO, ActionQueue, SyncState,
    },
    utils::ensure_l1_batch_commit_data_generation_mode,
};
use zksync_dal::{metrics::PostgresMetrics, ConnectionPool, Core, CoreDal};
use zksync_db_connection::{
    connection_pool::ConnectionPoolBuilder, healthcheck::ConnectionPoolHealthCheck,
};
use zksync_eth_client::{clients::QueryClient, EthInterface};
use zksync_health_check::{AppHealthCheck, HealthStatus, ReactiveHealthCheck};
use zksync_state::PostgresStorageCaches;
use zksync_storage::RocksDB;
use zksync_types::L2ChainId;
use zksync_utils::wait_for_tasks::ManagedTasks;
use zksync_web3_decl::{
    client::{BoxedL2Client, L2Client},
    jsonrpsee,
    namespaces::EnNamespaceClient,
};

use crate::{
    config::{observability::observability_config_from_env, ExternalNodeConfig},
    helpers::MainNodeHealthCheck,
    init::ensure_storage_initialized,
    metrics::RUST_METRICS,
};

mod config;
mod helpers;
mod init;
mod metadata;
mod metrics;
#[cfg(test)]
mod tests;
mod version_sync_task;

/// Creates the state keeper configured to work in the external node mode.
#[allow(clippy::too_many_arguments)]
async fn build_state_keeper(
    action_queue: ActionQueue,
    state_keeper_db_path: String,
    config: &ExternalNodeConfig,
    connection_pool: ConnectionPool<Core>,
    main_node_client: BoxedL2Client,
    output_handler: OutputHandler,
    stop_receiver: watch::Receiver<bool>,
    chain_id: L2ChainId,
    task_handles: &mut Vec<task::JoinHandle<anyhow::Result<()>>>,
) -> anyhow::Result<ZkSyncStateKeeper> {
    // We only need call traces on the external node if the `debug_` namespace is enabled.
    let save_call_traces = config.optional.api_namespaces().contains(&Namespace::Debug);

    let (storage_factory, task) =
        AsyncRocksdbCache::new(connection_pool.clone(), state_keeper_db_path);
    let mut stop_receiver_clone = stop_receiver.clone();
    task_handles.push(tokio::task::spawn(async move {
        let result = task.run(stop_receiver_clone.clone()).await;
        stop_receiver_clone.changed().await?;
        result
    }));
    let batch_executor_base: Box<dyn BatchExecutor> = Box::new(MainBatchExecutor::new(
        Arc::new(storage_factory),
        save_call_traces,
        true,
    ));

    let io = ExternalIO::new(
        connection_pool,
        action_queue,
        Box::new(main_node_client.for_component("external_io")),
        chain_id,
    )
    .await
    .context("Failed initializing I/O for external node state keeper")?;

    Ok(ZkSyncStateKeeper::new(
        stop_receiver,
        Box::new(io),
        batch_executor_base,
        output_handler,
        Arc::new(NoopSealer),
    ))
}

async fn run_tree(
    task_futures: &mut Vec<JoinHandle<anyhow::Result<()>>>,
    config: &ExternalNodeConfig,
    api_config: Option<&MerkleTreeApiConfig>,
    app_health: &AppHealthCheck,
    stop_receiver: watch::Receiver<bool>,
    tree_pool: ConnectionPool<Core>,
) -> anyhow::Result<Arc<dyn TreeApiClient>> {
    let metadata_calculator_config = MetadataCalculatorConfig {
        db_path: config.required.merkle_tree_path.clone(),
        max_open_files: config.optional.merkle_tree_max_open_files,
        mode: MerkleTreeMode::Lightweight,
        delay_interval: config.optional.metadata_calculator_delay(),
        max_l1_batches_per_iter: config.optional.max_l1_batches_per_tree_iter,
        multi_get_chunk_size: config.optional.merkle_tree_multi_get_chunk_size,
        block_cache_capacity: config.optional.merkle_tree_block_cache_size(),
        include_indices_and_filters_in_block_cache: config
            .optional
            .merkle_tree_include_indices_and_filters_in_block_cache,
        memtable_capacity: config.optional.merkle_tree_memtable_capacity(),
        stalled_writes_timeout: config.optional.merkle_tree_stalled_writes_timeout(),
    };

    let max_concurrency = config
        .optional
        .snapshots_recovery_postgres_max_concurrency
        .get();
    let max_concurrency = u32::try_from(max_concurrency).with_context(|| {
        format!("snapshot recovery max concurrency ({max_concurrency}) is too large")
    })?;
    let recovery_pool = ConnectionPool::builder(
        tree_pool.database_url(),
        max_concurrency.min(config.postgres.max_connections),
    )
    .build()
    .await
    .context("failed creating DB pool for Merkle tree recovery")?;

    let metadata_calculator = MetadataCalculator::new(metadata_calculator_config, None, tree_pool)
        .await
        .context("failed initializing metadata calculator")?
        .with_recovery_pool(recovery_pool);

    let tree_reader = Arc::new(metadata_calculator.tree_reader());
    app_health.insert_component(metadata_calculator.tree_health_check())?;

    if let Some(api_config) = api_config {
        let address = (Ipv4Addr::UNSPECIFIED, api_config.port).into();
        let tree_reader = metadata_calculator.tree_reader();
        let stop_receiver = stop_receiver.clone();
        task_futures.push(tokio::spawn(async move {
            tree_reader
                .wait()
                .await
                .run_api_server(address, stop_receiver)
                .await
        }));
    }

    let tree_handle = task::spawn(metadata_calculator.run(stop_receiver));

    task_futures.push(tree_handle);
    Ok(tree_reader)
}

#[allow(clippy::too_many_arguments)]
async fn run_core(
    config: &ExternalNodeConfig,
    connection_pool: ConnectionPool<Core>,
    main_node_client: BoxedL2Client,
    eth_client: Arc<dyn EthInterface>,
    task_handles: &mut Vec<task::JoinHandle<anyhow::Result<()>>>,
    app_health: &AppHealthCheck,
    stop_receiver: watch::Receiver<bool>,
    fee_params_fetcher: Arc<MainNodeFeeParamsFetcher>,
    singleton_pool_builder: &ConnectionPoolBuilder<Core>,
) -> anyhow::Result<SyncState> {
    // Create components.
    let sync_state = SyncState::default();
    app_health.insert_custom_component(Arc::new(sync_state.clone()))?;
    let (action_queue_sender, action_queue) = ActionQueue::new();

    let (persistence, miniblock_sealer) = StateKeeperPersistence::new(
        connection_pool.clone(),
<<<<<<< HEAD
        config.remote.l2_shared_bridge_addr,
=======
        config
            .remote
            .l2_shared_bridge_addr
            .expect("L2 shared bridge address is not set"),
>>>>>>> ae9ecc2b
        config.optional.miniblock_seal_queue_capacity,
    );
    task_handles.push(tokio::spawn(miniblock_sealer.run()));

    let mut persistence = persistence.with_tx_insertion();
    if !config.optional.protective_reads_persistence_enabled {
        // **Important:** Disabling protective reads persistence is only sound if the node will never
        // run a full Merkle tree.
        tracing::warn!("Disabling persisting protective reads; this should be safe, but is considered an experimental option at the moment");
        persistence = persistence.without_protective_reads();
    }

    let output_handler =
        OutputHandler::new(Box::new(persistence)).with_handler(Box::new(sync_state.clone()));
    let state_keeper = build_state_keeper(
        action_queue,
        config.required.state_cache_path.clone(),
        config,
        connection_pool.clone(),
        main_node_client.clone(),
        output_handler,
        stop_receiver.clone(),
        config.remote.l2_chain_id,
        task_handles,
    )
    .await?;

    task_handles.push(tokio::spawn({
        let config = config.consensus.clone();
        let secrets =
            config::read_consensus_secrets().context("config::read_consensus_secrets()")?;
        let cfg = match (config, secrets) {
            (Some(cfg), Some(secrets)) => Some((cfg, secrets)),
            (Some(_), None) => {
                anyhow::bail!("Consensus config is specified, but secrets are missing")
            }
            (None, _) => {
                // Secrets may be unconditionally embedded in some environments, but they are unused
                // unless a consensus config is provided.
                None
            }
        };

        let pool = connection_pool.clone();
        let sync_state = sync_state.clone();
        let main_node_client = main_node_client.clone();
        let mut stop_receiver = stop_receiver.clone();
        async move {
            // We instantiate the root context here, since the consensus task is the only user of the
            // structured concurrency framework.
            // Note, however, that awaiting for the `stop_receiver` is related to the root context behavior,
            // not the consensus task itself. There may have been any number of tasks running in the root context,
            // but we only need to wait for stop signal once, and it will be propagated to all child contexts.
            let ctx = ctx::root();
            scope::run!(&ctx, |ctx, s| async move {
                s.spawn_bg(consensus::era::run_fetcher(
                    ctx,
                    cfg,
                    pool,
                    sync_state,
                    main_node_client,
                    action_queue_sender,
                ));
                ctx.wait(stop_receiver.wait_for(|stop| *stop)).await??;
                Ok(())
            })
            .await
            .context("consensus actor")
        }
    }));

    if let Some(data_retention_hours) = config.optional.pruning_data_retention_hours {
        let minimum_l1_batch_age = Duration::from_secs(3600 * data_retention_hours);
        tracing::info!(
            "Configured pruning of batches after they become {minimum_l1_batch_age:?} old"
        );
        let db_pruner = DbPruner::new(
            DbPrunerConfig {
                // don't change this value without adjusting API server pruning info cache max age
                soft_and_hard_pruning_time_delta: Duration::from_secs(60),
                next_iterations_delay: Duration::from_secs(30),
                pruned_batch_chunk_size: config.optional.pruning_chunk_size,
                minimum_l1_batch_age,
            },
            connection_pool.clone(),
        );
        task_handles.push(tokio::spawn(db_pruner.run(stop_receiver.clone())));
    }

    let sk_handle = task::spawn(state_keeper.run());
    let fee_params_fetcher_handle =
        tokio::spawn(fee_params_fetcher.clone().run(stop_receiver.clone()));
    let remote_diamond_proxy_addr = config.remote.diamond_proxy_addr;
    let diamond_proxy_addr = if let Some(addr) = config.optional.contracts_diamond_proxy_addr {
        anyhow::ensure!(
            addr == remote_diamond_proxy_addr,
            "Diamond proxy address {addr:?} specified in config doesn't match one returned \
            by main node ({remote_diamond_proxy_addr:?})"
        );
        addr
    } else {
        tracing::info!(
            "Diamond proxy address is not specified in config; will use address \
            returned by main node: {remote_diamond_proxy_addr:?}"
        );
        remote_diamond_proxy_addr
    };

    ensure_l1_batch_commit_data_generation_mode(
        config.optional.l1_batch_commit_data_generator_mode,
        diamond_proxy_addr,
        eth_client.as_ref(),
    )
    .await?;

    let l1_batch_commit_data_generator: Arc<dyn L1BatchCommitDataGenerator> = match config
        .optional
        .l1_batch_commit_data_generator_mode
    {
        L1BatchCommitDataGeneratorMode::Rollup => Arc::new(RollupModeL1BatchCommitDataGenerator {}),
        L1BatchCommitDataGeneratorMode::Validium => {
            Arc::new(ValidiumModeL1BatchCommitDataGenerator {})
        }
    };

    let consistency_checker = ConsistencyChecker::new(
        eth_client,
        10, // TODO (BFT-97): Make it a part of a proper EN config
        singleton_pool_builder
            .build()
            .await
            .context("failed to build connection pool for ConsistencyChecker")?,
        l1_batch_commit_data_generator,
    )
    .context("cannot initialize consistency checker")?
    .with_diamond_proxy_addr(diamond_proxy_addr);

    app_health.insert_component(consistency_checker.health_check().clone())?;
    let consistency_checker_handle = tokio::spawn(consistency_checker.run(stop_receiver.clone()));

    let batch_status_updater = BatchStatusUpdater::new(
        main_node_client.clone(),
        singleton_pool_builder
            .build()
            .await
            .context("failed to build a connection pool for BatchStatusUpdater")?,
    );
    app_health.insert_component(batch_status_updater.health_check())?;

    let commitment_generator_pool = singleton_pool_builder
        .build()
        .await
        .context("failed to build a commitment_generator_pool")?;
    let commitment_generator = CommitmentGenerator::new(commitment_generator_pool);
    app_health.insert_component(commitment_generator.health_check())?;
    let commitment_generator_handle = tokio::spawn(commitment_generator.run(stop_receiver.clone()));

    let updater_handle = task::spawn(batch_status_updater.run(stop_receiver.clone()));

    task_handles.extend([
        sk_handle,
        fee_params_fetcher_handle,
        consistency_checker_handle,
        commitment_generator_handle,
        updater_handle,
    ]);

    Ok(sync_state)
}

#[allow(clippy::too_many_arguments)]
async fn run_api(
    task_handles: &mut Vec<JoinHandle<anyhow::Result<()>>>,
    config: &ExternalNodeConfig,
    app_health: &AppHealthCheck,
    connection_pool: ConnectionPool<Core>,
    stop_receiver: watch::Receiver<bool>,
    sync_state: SyncState,
    tree_reader: Option<Arc<dyn TreeApiClient>>,
    main_node_client: BoxedL2Client,
    singleton_pool_builder: &ConnectionPoolBuilder<Core>,
    fee_params_fetcher: Arc<MainNodeFeeParamsFetcher>,
    components: &HashSet<Component>,
) -> anyhow::Result<()> {
    let tree_reader = match tree_reader {
        Some(tree_reader) => {
            if let Some(url) = &config.api_component.tree_api_remote_url {
                tracing::warn!(
                    "Tree component is run locally; the specified tree API URL {url} is ignored"
                );
            }
            Some(tree_reader)
        }
        None => config
            .api_component
            .tree_api_remote_url
            .as_ref()
            .map(|url| Arc::new(TreeApiHttpClient::new(url)) as Arc<dyn TreeApiClient>),
    };
    if tree_reader.is_none() {
        tracing::info!(
            "Tree reader is not set; `zks_getProof` RPC method will be unavailable. To enable, \
             either specify `tree_api_url` for the API component, or run the tree in the same process as API"
        );
    }

    let tx_proxy = TxProxy::new(main_node_client.clone());
    let proxy_cache_updater_pool = singleton_pool_builder
        .build()
        .await
        .context("failed to build a proxy_cache_updater_pool")?;
    task_handles.push(tokio::spawn(tx_proxy.run_account_nonce_sweeper(
        proxy_cache_updater_pool.clone(),
        stop_receiver.clone(),
    )));

    let tx_sender_builder = TxSenderBuilder::new(
        config.clone().into(),
        connection_pool.clone(),
        Arc::new(tx_proxy),
    );

    if config.optional.transactions_per_sec_limit.is_some() {
        tracing::warn!("`transactions_per_sec_limit` option is deprecated and ignored");
    };

    let max_concurrency = config.optional.vm_concurrency_limit;
    let (vm_concurrency_limiter, vm_barrier) = VmConcurrencyLimiter::new(max_concurrency);
    let mut storage_caches = PostgresStorageCaches::new(
        config.optional.factory_deps_cache_size() as u64,
        config.optional.initial_writes_cache_size() as u64,
    );
    let latest_values_cache_size = config.optional.latest_values_cache_size() as u64;
    let cache_update_handle = (latest_values_cache_size > 0).then(|| {
        task::spawn(
            storage_caches
                .configure_storage_values_cache(latest_values_cache_size, connection_pool.clone())
                .run(stop_receiver.clone()),
        )
    });
    task_handles.extend(cache_update_handle);

    let whitelisted_tokens_for_aa_cache = Arc::new(RwLock::new(Vec::new()));
    let whitelisted_tokens_for_aa_cache_clone = whitelisted_tokens_for_aa_cache.clone();
    let mut stop_receiver_for_task = stop_receiver.clone();
    task_handles.push(task::spawn(async move {
        while !*stop_receiver_for_task.borrow_and_update() {
            match main_node_client.whitelisted_tokens_for_aa().await {
                Ok(tokens) => {
                    *whitelisted_tokens_for_aa_cache_clone.write().await = tokens;
                }
                Err(jsonrpsee::core::client::Error::Call(error))
                    if error.code() == jsonrpsee::types::error::METHOD_NOT_FOUND_CODE =>
                {
                    // Method is not supported by the main node, do nothing.
                }
                Err(err) => {
                    tracing::error!("Failed to query `whitelisted_tokens_for_aa`, error: {err:?}");
                }
            }

            // Error here corresponds to a timeout w/o `stop_receiver` changed; we're OK with this.
            tokio::time::timeout(Duration::from_secs(60), stop_receiver_for_task.changed())
                .await
                .ok();
        }
        Ok(())
    }));

    let tx_sender = tx_sender_builder
        .with_whitelisted_tokens_for_aa(whitelisted_tokens_for_aa_cache)
        .build(
            fee_params_fetcher,
            Arc::new(vm_concurrency_limiter),
            ApiContracts::load_from_disk(), // TODO (BFT-138): Allow to dynamically reload API contracts
            storage_caches,
        )
        .await;

    let mempool_cache = MempoolCache::new(config.optional.mempool_cache_size);
    let mempool_cache_update_task = mempool_cache.update_task(
        connection_pool.clone(),
        config.optional.mempool_cache_update_interval(),
    );
    task_handles.push(tokio::spawn(
        mempool_cache_update_task.run(stop_receiver.clone()),
    ));

    if components.contains(&Component::HttpApi) {
        let mut builder =
            ApiBuilder::jsonrpsee_backend(config.clone().into(), connection_pool.clone())
                .http(config.required.http_port)
                .with_filter_limit(config.optional.filters_limit)
                .with_batch_request_size_limit(config.optional.max_batch_request_size)
                .with_response_body_size_limit(config.optional.max_response_body_size())
                .with_tx_sender(tx_sender.clone())
                .with_vm_barrier(vm_barrier.clone())
                .with_sync_state(sync_state.clone())
                .with_mempool_cache(mempool_cache.clone())
                .with_extended_tracing(config.optional.extended_rpc_tracing)
                .enable_api_namespaces(config.optional.api_namespaces());
        if let Some(tree_reader) = &tree_reader {
            builder = builder.with_tree_api(tree_reader.clone());
        }

        let http_server_handles = builder
            .build()
            .context("failed to build HTTP JSON-RPC server")?
            .run(stop_receiver.clone())
            .await
            .context("Failed initializing HTTP JSON-RPC server")?;
        app_health.insert_component(http_server_handles.health_check)?;
        task_handles.extend(http_server_handles.tasks);
    }

    if components.contains(&Component::WsApi) {
        let mut builder =
            ApiBuilder::jsonrpsee_backend(config.clone().into(), connection_pool.clone())
                .ws(config.required.ws_port)
                .with_filter_limit(config.optional.filters_limit)
                .with_subscriptions_limit(config.optional.subscriptions_limit)
                .with_batch_request_size_limit(config.optional.max_batch_request_size)
                .with_response_body_size_limit(config.optional.max_response_body_size())
                .with_polling_interval(config.optional.polling_interval())
                .with_tx_sender(tx_sender)
                .with_vm_barrier(vm_barrier)
                .with_sync_state(sync_state)
                .with_mempool_cache(mempool_cache)
                .with_extended_tracing(config.optional.extended_rpc_tracing)
                .enable_api_namespaces(config.optional.api_namespaces());
        if let Some(tree_reader) = tree_reader {
            builder = builder.with_tree_api(tree_reader);
        }

        let ws_server_handles = builder
            .build()
            .context("failed to build WS JSON-RPC server")?
            .run(stop_receiver.clone())
            .await
            .context("Failed initializing WS JSON-RPC server")?;
        app_health.insert_component(ws_server_handles.health_check)?;
        task_handles.extend(ws_server_handles.tasks);
    }

    Ok(())
}

#[allow(clippy::too_many_arguments)]
async fn init_tasks(
    config: &ExternalNodeConfig,
    connection_pool: ConnectionPool<Core>,
    singleton_pool_builder: ConnectionPoolBuilder<Core>,
    main_node_client: BoxedL2Client,
    eth_client: Arc<dyn EthInterface>,
    task_handles: &mut Vec<JoinHandle<anyhow::Result<()>>>,
    app_health: &AppHealthCheck,
    stop_receiver: watch::Receiver<bool>,
    components: &HashSet<Component>,
) -> anyhow::Result<()> {
    let protocol_version_update_task =
        EN_METRICS.run_protocol_version_updates(connection_pool.clone(), stop_receiver.clone());
    task_handles.push(tokio::spawn(protocol_version_update_task));

    // Run the components.
    let tree_pool = singleton_pool_builder
        .build()
        .await
        .context("failed to build a tree_pool")?;

    if !components.contains(&Component::Tree) {
        anyhow::ensure!(
            !components.contains(&Component::TreeApi),
            "Merkle tree API cannot be started without a tree component"
        );
    }
    // Create a tree reader. If the list of requested components has the tree itself, then
    // we can get this tree's reader and use it right away. Otherwise, if configuration has
    // specified address of another instance hosting tree API, create a tree reader to that
    // remote API. A tree reader is necessary for `zks_getProof` method to work.
    let tree_reader: Option<Arc<dyn TreeApiClient>> = if components.contains(&Component::Tree) {
        let tree_api_config = if components.contains(&Component::TreeApi) {
            Some(MerkleTreeApiConfig {
                port: config
                    .tree_component
                    .api_port
                    .context("should contain tree api port")?,
            })
        } else {
            None
        };
        Some(
            run_tree(
                task_handles,
                config,
                tree_api_config.as_ref(),
                app_health,
                stop_receiver.clone(),
                tree_pool,
            )
            .await?,
        )
    } else {
        None
    };

    let fee_params_fetcher = Arc::new(MainNodeFeeParamsFetcher::new(main_node_client.clone()));

    let sync_state = if components.contains(&Component::Core) {
        run_core(
            config,
            connection_pool.clone(),
            main_node_client.clone(),
            eth_client,
            task_handles,
            app_health,
            stop_receiver.clone(),
            fee_params_fetcher.clone(),
            &singleton_pool_builder,
        )
        .await?
    } else {
        let sync_state = SyncState::default();

        task_handles.push(tokio::spawn(sync_state.clone().run_updater(
            connection_pool.clone(),
            main_node_client.clone(),
            stop_receiver.clone(),
        )));

        sync_state
    };

    if components.contains(&Component::HttpApi) || components.contains(&Component::WsApi) {
        run_api(
            task_handles,
            config,
            app_health,
            connection_pool,
            stop_receiver.clone(),
            sync_state,
            tree_reader,
            main_node_client,
            &singleton_pool_builder,
            fee_params_fetcher.clone(),
            components,
        )
        .await?;
    }

    if let Some(port) = config.optional.prometheus_port {
        let (prometheus_health_check, prometheus_health_updater) =
            ReactiveHealthCheck::new("prometheus_exporter");
        app_health.insert_component(prometheus_health_check)?;
        task_handles.push(tokio::spawn(async move {
            prometheus_health_updater.update(HealthStatus::Ready.into());
            let result = PrometheusExporterConfig::pull(port)
                .run(stop_receiver)
                .await;
            drop(prometheus_health_updater);
            result
        }));
    }

    Ok(())
}

async fn shutdown_components(
    stop_sender: watch::Sender<bool>,
    tasks: ManagedTasks,
    healthcheck_handle: HealthCheckHandle,
) -> anyhow::Result<()> {
    stop_sender.send(true).ok();
    task::spawn_blocking(RocksDB::await_rocksdb_termination)
        .await
        .context("error waiting for RocksDB instances to drop")?;
    // Increase timeout because of complicated graceful shutdown procedure for API servers.
    tasks.complete(Duration::from_secs(30)).await;
    healthcheck_handle.stop().await;
    Ok(())
}

/// External node for zkSync Era.
#[derive(Debug, Parser)]
#[command(author = "Matter Labs", version)]
struct Cli {
    /// Revert the pending L1 batch and exit.
    #[arg(long)]
    revert_pending_l1_batch: bool,
    /// Enables consensus-based syncing instead of JSON-RPC based one. This is an experimental and incomplete feature;
    /// do not use unless you know what you're doing.
    #[arg(long)]
    enable_consensus: bool,

    /// Comma-separated list of components to launch.
    #[arg(long, default_value = "all")]
    components: ComponentsToRun,
}

#[derive(Debug, Clone, Copy, PartialEq, Hash, Eq)]
pub enum Component {
    HttpApi,
    WsApi,
    Tree,
    TreeApi,
    Core,
}

impl Component {
    fn components_from_str(s: &str) -> anyhow::Result<&[Component]> {
        match s {
            "api" => Ok(&[Component::HttpApi, Component::WsApi]),
            "http_api" => Ok(&[Component::HttpApi]),
            "ws_api" => Ok(&[Component::WsApi]),
            "tree" => Ok(&[Component::Tree]),
            "tree_api" => Ok(&[Component::TreeApi]),
            "core" => Ok(&[Component::Core]),
            "all" => Ok(&[
                Component::HttpApi,
                Component::WsApi,
                Component::Tree,
                Component::Core,
            ]),
            other => Err(anyhow::anyhow!("{other} is not a valid component name")),
        }
    }
}

#[derive(Debug, Clone)]
struct ComponentsToRun(HashSet<Component>);

impl FromStr for ComponentsToRun {
    type Err = anyhow::Error;

    fn from_str(s: &str) -> Result<Self, Self::Err> {
        let components = s
            .split(',')
            .try_fold(HashSet::new(), |mut acc, component_str| {
                let components = Component::components_from_str(component_str.trim())?;
                acc.extend(components);
                Ok::<_, Self::Err>(acc)
            })?;
        Ok(Self(components))
    }
}

#[tokio::main]
async fn main() -> anyhow::Result<()> {
    // Initial setup.
    let opt = Cli::parse();

    let observability_config =
        observability_config_from_env().context("ObservabilityConfig::from_env()")?;
    let log_format: vlog::LogFormat = observability_config
        .log_format
        .parse()
        .context("Invalid log format")?;

    let mut builder = vlog::ObservabilityBuilder::new().with_log_format(log_format);
    if let Some(sentry_url) = &observability_config.sentry_url {
        builder = builder
            .with_sentry_url(sentry_url)
            .expect("Invalid Sentry URL")
            .with_sentry_environment(observability_config.sentry_environment);
    }
    let _guard = builder.build();

    // Report whether sentry is running after the logging subsystem was initialized.
    if let Some(sentry_url) = observability_config.sentry_url {
        tracing::info!("Sentry configured with URL: {sentry_url}");
    } else {
        tracing::info!("No sentry URL was provided");
    }

    let mut config = ExternalNodeConfig::collect()
        .await
        .context("Failed to load external node config")?;
    if !opt.enable_consensus {
        config.consensus = None;
    }
    if let Some(threshold) = config.optional.slow_query_threshold() {
        ConnectionPool::<Core>::global_config().set_slow_query_threshold(threshold)?;
    }
    if let Some(threshold) = config.optional.long_connection_threshold() {
        ConnectionPool::<Core>::global_config().set_long_connection_threshold(threshold)?;
    }

    RUST_METRICS.initialize();
    EN_METRICS.observe_config(&config);

    let singleton_pool_builder = ConnectionPool::singleton(&config.postgres.database_url);
    let connection_pool = ConnectionPool::<Core>::builder(
        &config.postgres.database_url,
        config.postgres.max_connections,
    )
    .build()
    .await
    .context("failed to build a connection_pool")?;

    let main_node_url = config
        .required
        .main_node_url()
        .expect("Main node URL is incorrect");
    tracing::info!("Main node URL is: {main_node_url}");
    let main_node_client = L2Client::http(&main_node_url)
        .context("Failed creating JSON-RPC client for main node")?
        .with_allowed_requests_per_second(config.optional.main_node_rate_limit_rps)
        .build();
    let main_node_client = BoxedL2Client::new(main_node_client);

    let eth_client_url = config
        .required
        .eth_client_url()
        .context("L1 client URL is incorrect")?;
    let eth_client = Arc::new(QueryClient::new(&eth_client_url)?);

    run_node(
        (),
        &opt,
        &config,
        connection_pool,
        singleton_pool_builder,
        main_node_client,
        eth_client,
    )
    .await
}

/// Environment for the node encapsulating its interactions. Used in EN tests to mock signal sending etc.
trait NodeEnvironment {
    /// Sets the SIGINT handler, returning a future that will resolve when a signal is sent.
    fn setup_sigint_handler(&mut self) -> oneshot::Receiver<()>;

    /// Sets the application health of the node.
    fn set_app_health(&mut self, health: Arc<AppHealthCheck>);
}

impl NodeEnvironment for () {
    fn setup_sigint_handler(&mut self) -> oneshot::Receiver<()> {
        setup_sigint_handler()
    }

    fn set_app_health(&mut self, _health: Arc<AppHealthCheck>) {
        // Do nothing
    }
}

async fn run_node(
    mut env: impl NodeEnvironment,
    opt: &Cli,
    config: &ExternalNodeConfig,
    connection_pool: ConnectionPool<Core>,
    singleton_pool_builder: ConnectionPoolBuilder<Core>,
    main_node_client: BoxedL2Client,
    eth_client: Arc<dyn EthInterface>,
) -> anyhow::Result<()> {
    tracing::warn!("The external node is in the alpha phase, and should be used with caution.");
    tracing::info!("Started the external node");
    let (stop_sender, stop_receiver) = watch::channel(false);

    let app_health = Arc::new(AppHealthCheck::new(
        config.optional.healthcheck_slow_time_limit(),
        config.optional.healthcheck_hard_time_limit(),
    ));
    app_health.insert_custom_component(Arc::new(MainNodeHealthCheck::from(
        main_node_client.clone(),
    )))?;
    app_health.insert_custom_component(Arc::new(ConnectionPoolHealthCheck::new(
        connection_pool.clone(),
    )))?;

    // Start the health check server early into the node lifecycle so that its health can be monitored from the very start.
    let healthcheck_handle = HealthCheckHandle::spawn_server(
        ([0, 0, 0, 0], config.required.healthcheck_port).into(),
        app_health.clone(),
    );
    // Start scraping Postgres metrics before store initialization as well.
    let pool_for_metrics = singleton_pool_builder.build().await?;
    let mut stop_receiver_for_metrics = stop_receiver.clone();
    let metrics_task = tokio::spawn(async move {
        tokio::select! {
            () = PostgresMetrics::run_scraping(pool_for_metrics, Duration::from_secs(60)) => {
                tracing::warn!("Postgres metrics scraping unexpectedly stopped");
            }
            _ = stop_receiver_for_metrics.changed() => {
                tracing::info!("Stop signal received, Postgres metrics scraping is shutting down");
            }
        }
        Ok(())
    });

    let version_sync_task_pool = connection_pool.clone();
    let version_sync_task_main_node_client = main_node_client.clone();
    let mut stop_receiver_for_version_sync = stop_receiver.clone();
    let version_sync_task = tokio::spawn(async move {
        version_sync_task::sync_versions(
            version_sync_task_pool,
            version_sync_task_main_node_client,
        )
        .await?;

        stop_receiver_for_version_sync.changed().await.ok();
        Ok(())
    });
    let mut task_handles = vec![metrics_task, version_sync_task];

    // Make sure that the node storage is initialized either via genesis or snapshot recovery.
    ensure_storage_initialized(
        connection_pool.clone(),
        main_node_client.clone(),
        &app_health,
        config.remote.l2_chain_id,
        config.optional.snapshots_recovery_enabled,
    )
    .await?;
    let sigint_receiver = env.setup_sigint_handler();

    // Revert the storage if needed.
    let mut reverter = BlockReverter::new(NodeRole::External, connection_pool.clone());
    // Reverting executed batches is more-or-less safe for external nodes.
    let reverter = reverter
        .allow_rolling_back_executed_batches()
        .enable_rolling_back_postgres()
        .enable_rolling_back_merkle_tree(config.required.merkle_tree_path.clone())
        .enable_rolling_back_state_keeper_cache(config.required.state_cache_path.clone());

    let mut reorg_detector = ReorgDetector::new(main_node_client.clone(), connection_pool.clone());
    // We're checking for the reorg in the beginning because we expect that if reorg is detected during
    // the node lifecycle, the node will exit the same way as it does with any other critical error,
    // and would restart. Then, on the 2nd launch reorg would be detected here, then processed and the node
    // will be able to operate normally afterwards.
    match reorg_detector.check_consistency().await {
        Ok(()) => {}
        Err(reorg_detector::Error::ReorgDetected(last_correct_l1_batch)) => {
            tracing::info!("Reverting to l1 batch number {last_correct_l1_batch}");
            reverter.roll_back(last_correct_l1_batch).await?;
            tracing::info!("Revert successfully completed");
        }
        Err(err) => return Err(err).context("reorg_detector.check_consistency()"),
    }
    if opt.revert_pending_l1_batch {
        tracing::info!("Reverting pending L1 batch");
        let mut connection = connection_pool.connection().await?;
        let sealed_l1_batch_number = connection
            .blocks_dal()
            .get_sealed_l1_batch_number()
            .await?
            .context("Cannot revert pending L1 batch since there are no L1 batches in Postgres")?;
        drop(connection);

        tracing::info!("Reverting to l1 batch number {sealed_l1_batch_number}");
        reverter.roll_back(sealed_l1_batch_number).await?;
        tracing::info!("Revert successfully completed");
    }

    app_health.insert_component(reorg_detector.health_check().clone())?;
    task_handles.push(tokio::spawn({
        let stop = stop_receiver.clone();
        async move {
            reorg_detector
                .run(stop)
                .await
                .context("reorg_detector.run()")
        }
    }));

    init_tasks(
        config,
        connection_pool,
        singleton_pool_builder,
        main_node_client,
        eth_client,
        &mut task_handles,
        &app_health,
        stop_receiver.clone(),
        &opt.components.0,
    )
    .await
    .context("init_tasks")?;

    env.set_app_health(app_health);

    let mut tasks = ManagedTasks::new(task_handles);
    tokio::select! {
        _ = tasks.wait_single() => {},
        _ = sigint_receiver => {
            tracing::info!("Stop signal received, shutting down");
        },
    };

    // Reaching this point means that either some actor exited unexpectedly or we received a stop signal.
    // Broadcast the stop signal to all actors and exit.
    shutdown_components(stop_sender, tasks, healthcheck_handle).await?;
    tracing::info!("Stopped");
    Ok(())
}<|MERGE_RESOLUTION|>--- conflicted
+++ resolved
@@ -206,14 +206,10 @@
 
     let (persistence, miniblock_sealer) = StateKeeperPersistence::new(
         connection_pool.clone(),
-<<<<<<< HEAD
-        config.remote.l2_shared_bridge_addr,
-=======
         config
             .remote
             .l2_shared_bridge_addr
             .expect("L2 shared bridge address is not set"),
->>>>>>> ae9ecc2b
         config.optional.miniblock_seal_queue_capacity,
     );
     task_handles.push(tokio::spawn(miniblock_sealer.run()));
