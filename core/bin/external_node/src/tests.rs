//! High-level tests for EN.

use assert_matches::assert_matches;
use test_casing::test_casing;
use zksync_eth_client::clients::MockEthereum;
use zksync_node_genesis::{insert_genesis_batch, GenesisParams};
use zksync_types::{
<<<<<<< HEAD
    api, ethabi, fee_model::FeeParams, Address, L1BatchNumber, L2BlockNumber, H256, U256, U64,
=======
    api, ethabi, fee_model::FeeParams, Address, L1BatchNumber, L2BlockNumber, ProtocolVersionId,
    H256, U64,
>>>>>>> fe927005
};
use zksync_web3_decl::{client::MockClient, jsonrpsee::core::ClientError};

use super::*;

const SHUTDOWN_TIMEOUT: Duration = Duration::from_secs(10);
const POLL_INTERVAL: Duration = Duration::from_millis(100);

fn block_details_base(hash: H256) -> api::BlockDetailsBase {
    api::BlockDetailsBase {
        timestamp: 0,
        l1_tx_count: 0,
        l2_tx_count: 0,
        root_hash: Some(hash),
        status: api::BlockStatus::Sealed,
        commit_tx_hash: None,
        committed_at: None,
        prove_tx_hash: None,
        proven_at: None,
        execute_tx_hash: None,
        executed_at: None,
        l1_gas_price: U256::zero(),
        l2_fair_gas_price: U256::zero(),
        base_system_contracts_hashes: Default::default(),
    }
}

#[derive(Debug)]
struct TestEnvironment {
    sigint_receiver: Option<oneshot::Receiver<()>>,
    app_health_sender: Option<oneshot::Sender<Arc<AppHealthCheck>>>,
}

impl TestEnvironment {
    fn new() -> (Self, TestEnvironmentHandles) {
        let (sigint_sender, sigint_receiver) = oneshot::channel();
        let (app_health_sender, app_health_receiver) = oneshot::channel();
        let this = Self {
            sigint_receiver: Some(sigint_receiver),
            app_health_sender: Some(app_health_sender),
        };
        let handles = TestEnvironmentHandles {
            sigint_sender,
            app_health_receiver,
        };
        (this, handles)
    }
}

impl NodeEnvironment for TestEnvironment {
    fn setup_sigint_handler(&mut self) -> oneshot::Receiver<()> {
        self.sigint_receiver
            .take()
            .expect("requested to setup sigint handler twice")
    }

    fn set_app_health(&mut self, health: Arc<AppHealthCheck>) {
        self.app_health_sender
            .take()
            .expect("set app health twice")
            .send(health)
            .ok();
    }
}

#[derive(Debug)]
struct TestEnvironmentHandles {
    sigint_sender: oneshot::Sender<()>,
    app_health_receiver: oneshot::Receiver<Arc<AppHealthCheck>>,
}

// The returned components have the fully implemented health check life cycle (i.e., signal their shutdown).
fn expected_health_components(components: &ComponentsToRun) -> Vec<&'static str> {
    let mut output = vec!["reorg_detector"];
    if components.0.contains(&Component::Core) {
        output.extend(["consistency_checker", "commitment_generator"]);
    }
    if components.0.contains(&Component::Tree) {
        output.push("tree");
    }
    if components.0.contains(&Component::HttpApi) {
        output.push("http_api");
    }
    if components.0.contains(&Component::WsApi) {
        output.push("ws_api");
    }
    output
}

fn mock_eth_client(diamond_proxy_addr: Address) -> MockEthereum {
    MockEthereum::default().with_call_handler(move |call, _| {
        tracing::info!("L1 call: {call:?}");
        if call.to == Some(diamond_proxy_addr) {
            let call_signature = &call.data.as_ref().unwrap().0[..4];
            let contract = zksync_contracts::hyperchain_contract();
            let pricing_mode_sig = contract
                .function("getPubdataPricingMode")
                .unwrap()
                .short_signature();
            let protocol_version_sig = contract
                .function("getProtocolVersion")
                .unwrap()
                .short_signature();
            match call_signature {
                sig if sig == pricing_mode_sig => {
                    return ethabi::Token::Uint(0.into()); // "rollup" mode encoding
                }
                sig if sig == protocol_version_sig => {
                    return ethabi::Token::Uint((ProtocolVersionId::latest() as u16).into())
                }
                _ => { /* unknown call; panic below */ }
            }
        }
        panic!("Unexpected L1 call: {call:?}");
    })
}

#[test_casing(5, ["all", "core", "api", "tree", "tree,tree_api"])]
#[tokio::test]
#[tracing::instrument] // Add args to the test logs
async fn external_node_basics(components_str: &'static str) {
    let _guard = vlog::ObservabilityBuilder::new().build(); // Enable logging to simplify debugging
    let temp_dir = tempfile::TempDir::new().unwrap();

    // Simplest case to mock: the EN already has a genesis L1 batch / L2 block, and it's the only L1 batch / L2 block
    // in the network.
    let connection_pool = ConnectionPool::test_pool().await;
    let singleton_pool_builder = ConnectionPool::singleton(connection_pool.database_url().clone());
    let mut storage = connection_pool.connection().await.unwrap();
    let genesis_params = insert_genesis_batch(&mut storage, &GenesisParams::mock())
        .await
        .unwrap();
    let genesis_l2_block = storage
        .blocks_dal()
        .get_l2_block_header(L2BlockNumber(0))
        .await
        .unwrap()
        .expect("No genesis L2 block");
    drop(storage);

    let components: ComponentsToRun = components_str.parse().unwrap();
    let expected_health_components = expected_health_components(&components);
    let opt = Cli {
        revert_pending_l1_batch: false,
        enable_consensus: false,
        components,
    };
    let mut config = ExternalNodeConfig::mock(&temp_dir, &connection_pool);
    if opt.components.0.contains(&Component::TreeApi) {
        config.tree_component.api_port = Some(0);
    }

    let diamond_proxy_addr = config.remote.diamond_proxy_addr;

    let l2_client = MockClient::builder(L2::default())
        .method("eth_chainId", || Ok(U64::from(270)))
        .method("zks_L1ChainId", || Ok(U64::from(9)))
        .method("zks_L1BatchNumber", || Ok(U64::from(0)))
        .method("zks_getL1BatchDetails", move |number: L1BatchNumber| {
            assert_eq!(number, L1BatchNumber(0));
            Ok(api::L1BatchDetails {
                number: L1BatchNumber(0),
                base: block_details_base(genesis_params.root_hash),
            })
        })
        .method("eth_blockNumber", || Ok(U64::from(0)))
        .method(
            "eth_getBlockByNumber",
            move |number: api::BlockNumber, _with_txs: bool| {
                assert_eq!(number, api::BlockNumber::Number(0.into()));
                Ok(api::Block::<api::TransactionVariant> {
                    hash: genesis_l2_block.hash,
                    ..api::Block::default()
                })
            },
        )
        .method("zks_getFeeParams", || Ok(FeeParams::sensible_v1_default()))
        .method("en_whitelistedTokensForAA", || Ok([] as [Address; 0]))
        .build();
    let l2_client = Box::new(l2_client);
    let eth_client = Box::new(mock_eth_client(diamond_proxy_addr));

    let (env, env_handles) = TestEnvironment::new();
    let node_handle = tokio::spawn(async move {
        run_node(
            env,
            &opt,
            &config,
            connection_pool,
            singleton_pool_builder,
            l2_client,
            eth_client,
        )
        .await
    });

    // Wait until the node is ready.
    let app_health = match env_handles.app_health_receiver.await {
        Ok(app_health) => app_health,
        Err(_) if node_handle.is_finished() => {
            node_handle.await.unwrap().unwrap();
            unreachable!("Node tasks should have panicked or errored");
        }
        Err(_) => unreachable!("Node tasks should have panicked or errored"),
    };

    loop {
        let health_data = app_health.check_health().await;
        tracing::info!(?health_data, "received health data");
        if matches!(health_data.inner().status(), HealthStatus::Ready)
            && expected_health_components
                .iter()
                .all(|name| health_data.components().contains_key(name))
        {
            break;
        }
        tokio::time::sleep(POLL_INTERVAL).await;
    }

    // Stop the node and check that it timely terminates.
    env_handles.sigint_sender.send(()).unwrap();

    tokio::time::timeout(SHUTDOWN_TIMEOUT, node_handle)
        .await
        .expect("Node hanged up during shutdown")
        .expect("Node panicked")
        .expect("Node errored");

    // Check that the node health was appropriately updated.
    let health_data = app_health.check_health().await;
    tracing::info!(?health_data, "final health data");
    assert_matches!(health_data.inner().status(), HealthStatus::ShutDown);
    for name in expected_health_components {
        let component_health = &health_data.components()[name];
        assert_matches!(component_health.status(), HealthStatus::ShutDown);
    }
}

#[tokio::test]
async fn node_reacts_to_stop_signal_during_initial_reorg_detection() {
    let _guard = vlog::ObservabilityBuilder::new().build(); // Enable logging to simplify debugging
    let temp_dir = tempfile::TempDir::new().unwrap();

    let connection_pool = ConnectionPool::test_pool().await;
    let singleton_pool_builder = ConnectionPool::singleton(connection_pool.database_url().clone());
    let mut storage = connection_pool.connection().await.unwrap();
    insert_genesis_batch(&mut storage, &GenesisParams::mock())
        .await
        .unwrap();
    drop(storage);

    let opt = Cli {
        revert_pending_l1_batch: false,
        enable_consensus: false,
        components: "core".parse().unwrap(),
    };
    let mut config = ExternalNodeConfig::mock(&temp_dir, &connection_pool);
    if opt.components.0.contains(&Component::TreeApi) {
        config.tree_component.api_port = Some(0);
    }

    let l2_client = MockClient::builder(L2::default())
        .method("eth_chainId", || Ok(U64::from(270)))
        .method("zks_L1ChainId", || Ok(U64::from(9)))
        .method("zks_L1BatchNumber", || {
            Err::<(), _>(ClientError::RequestTimeout)
        })
        .method("eth_blockNumber", || {
            Err::<(), _>(ClientError::RequestTimeout)
        })
        .method("zks_getFeeParams", || Ok(FeeParams::sensible_v1_default()))
        .method("en_whitelistedTokensForAA", || Ok([] as [Address; 0]))
        .build();
    let l2_client = Box::new(l2_client);
    let diamond_proxy_addr = config.remote.diamond_proxy_addr;
    let eth_client = Box::new(mock_eth_client(diamond_proxy_addr));

    let (env, env_handles) = TestEnvironment::new();
    let mut node_handle = tokio::spawn(async move {
        run_node(
            env,
            &opt,
            &config,
            connection_pool,
            singleton_pool_builder,
            l2_client,
            eth_client,
        )
        .await
    });

    // Check that the node doesn't stop on its own.
    let timeout_result = tokio::time::timeout(Duration::from_millis(50), &mut node_handle).await;
    assert_matches!(timeout_result, Err(tokio::time::error::Elapsed { .. }));

    // Send a stop signal and check that the node reacts to it.
    env_handles.sigint_sender.send(()).unwrap();
    node_handle.await.unwrap().unwrap();
}<|MERGE_RESOLUTION|>--- conflicted
+++ resolved
@@ -5,12 +5,8 @@
 use zksync_eth_client::clients::MockEthereum;
 use zksync_node_genesis::{insert_genesis_batch, GenesisParams};
 use zksync_types::{
-<<<<<<< HEAD
-    api, ethabi, fee_model::FeeParams, Address, L1BatchNumber, L2BlockNumber, H256, U256, U64,
-=======
     api, ethabi, fee_model::FeeParams, Address, L1BatchNumber, L2BlockNumber, ProtocolVersionId,
-    H256, U64,
->>>>>>> fe927005
+    H256, U256, U64,
 };
 use zksync_web3_decl::{client::MockClient, jsonrpsee::core::ClientError};
 
