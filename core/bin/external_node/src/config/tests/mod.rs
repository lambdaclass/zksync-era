--- conflicted
+++ resolved
@@ -14,11 +14,7 @@
 use zksync_config::{
     configs::{
         api::{MaxResponseSizeOverrides, Namespace},
-<<<<<<< HEAD
-        da_client::{avail::AvailClientConfig, eigen::PolynomialForm},
-=======
         da_client::avail::AvailClientConfig,
->>>>>>> 5a5a5734
         database::MerkleTreeMode,
         object_store::ObjectStoreMode,
         observability::LogFormat,
@@ -652,18 +648,10 @@
         EN_DA_CLIENT="Eigen"
         EN_DA_DISPERSER_RPC="http://localhost:8080"
         EN_DA_EIGENDA_ETH_RPC="http://localhost:8545"
-<<<<<<< HEAD
-        EN_DA_AUTHENTICATED=false
-=======
->>>>>>> 5a5a5734
         EN_DA_CERT_VERIFIER_ROUTER_ADDR="0x0000000000000000000000000000000000000123"
         EN_DA_OPERATOR_STATE_RETRIEVER_ADDR="0x0000000000000000000000000000000000000124"
         EN_DA_REGISTRY_COORDINATOR_ADDR="0x0000000000000000000000000000000000000125"
         EN_DA_BLOB_VERSION="0"
-<<<<<<< HEAD
-        EN_DA_POLYNOMIAL_FORM="coeff"
-=======
->>>>>>> 5a5a5734
 
         # Secrets
         EN_DA_SECRETS_PRIVATE_KEY="f55baf7c0e4e33b1d78fbf52f069c426bc36cff1aceb9bc8f45d14c07f034d73"
@@ -684,10 +672,6 @@
         config.eigenda_eth_rpc.as_ref().unwrap().expose_str(),
         "http://localhost:8545/"
     );
-<<<<<<< HEAD
-    assert!(!config.authenticated);
-=======
->>>>>>> 5a5a5734
     assert_eq!(config.blob_version, 0);
     assert_eq!(
         config.cert_verifier_router_addr,
@@ -701,10 +685,6 @@
         config.registry_coordinator_addr,
         "0x0000000000000000000000000000000000000125"
     );
-<<<<<<< HEAD
-    assert_eq!(config.polynomial_form, PolynomialForm::Coeff);
-=======
->>>>>>> 5a5a5734
 
     let secrets: DataAvailabilitySecrets = tester.for_config().test_complete(env.clone()).unwrap();
     let DataAvailabilitySecrets::Eigen(secrets) = secrets else {
