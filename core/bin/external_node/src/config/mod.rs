--- conflicted
+++ resolved
@@ -358,17 +358,16 @@
         10
     }
 
-<<<<<<< HEAD
+    const fn default_mempool_cache_update_interval() -> u64 {
+        50
+    }
+
+    const fn default_mempool_cache_size() -> usize {
+        10_000
+    }
+
     const fn default_l1_batch_commit_data_generator_mode() -> L1BatchCommitDataGeneratorMode {
         L1BatchCommitDataGeneratorMode::Rollup
-=======
-    const fn default_mempool_cache_update_interval() -> u64 {
-        50
-    }
-
-    const fn default_mempool_cache_size() -> usize {
-        10_000
->>>>>>> e26091a1
     }
 
     pub fn polling_interval(&self) -> Duration {
