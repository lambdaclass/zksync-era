--- conflicted
+++ resolved
@@ -56,74 +56,11 @@
     tx_sender::TxSenderConfig,
     web3::{state::InternalApiConfigBase, Namespace},
 };
-<<<<<<< HEAD
-use zksync_node_framework::{
-    implementations::layers::{
-        allow_list::DeploymentAllowListLayer,
-        base_token::{
-            base_token_ratio_persister::BaseTokenRatioPersisterLayer,
-            base_token_ratio_provider::BaseTokenRatioProviderLayer, ExternalPriceApiLayer,
-        },
-        circuit_breaker_checker::CircuitBreakerCheckerLayer,
-        commitment_generator::CommitmentGeneratorLayer,
-        consensus::MainNodeConsensusLayer,
-        contract_verification_api::ContractVerificationApiLayer,
-        da_clients::{
-            avail::AvailWiringLayer, celestia::CelestiaWiringLayer,
-            eigenv1m0::EigenV1M0WiringLayer, eigenv2m0::EigenV2M0WiringLayer,
-            eigenv2m1::EigenV2M1WiringLayer, no_da::NoDAClientWiringLayer,
-            object_store::ObjectStorageClientWiringLayer,
-        },
-        da_dispatcher::DataAvailabilityDispatcherLayer,
-        eth_sender::{EthTxAggregatorLayer, EthTxManagerLayer},
-        eth_watch::EthWatchLayer,
-        external_proof_integration_api::ExternalProofIntegrationApiLayer,
-        gas_adjuster::GasAdjusterLayer,
-        gateway_migrator_layer::GatewayMigratorLayer,
-        healtcheck_server::HealthCheckLayer,
-        house_keeper::HouseKeeperLayer,
-        l1_batch_commitment_mode_validation::L1BatchCommitmentModeValidationLayer,
-        l1_gas::L1GasLayer,
-        logs_bloom_backfill::LogsBloomBackfillLayer,
-        metadata_calculator::MetadataCalculatorLayer,
-        node_storage_init::{
-            main_node_strategy::MainNodeInitStrategyLayer, NodeStorageInitializerLayer,
-        },
-        object_store::ObjectStoreLayer,
-        pk_signing_eth_client::PKSigningEthClientLayer,
-        pools_layer::PoolsLayerBuilder,
-        postgres::PostgresLayer,
-        prometheus_exporter::PrometheusExporterLayer,
-        proof_data_handler::ProofDataHandlerLayer,
-        query_eth_client::QueryEthClientLayer,
-        settlement_layer_client::SettlementLayerClientLayer,
-        settlement_layer_data::{MainNodeConfig, SettlementLayerData},
-        sigint::SigintHandlerLayer,
-        state_keeper::{
-            main_batch_executor::MainBatchExecutorLayer, mempool_io::MempoolIOLayer,
-            output_handler::OutputHandlerLayer, RocksdbStorageOptions, StateKeeperLayer,
-        },
-        tee_proof_data_handler::TeeProofDataHandlerLayer,
-        vm_runner::{
-            bwip::BasicWitnessInputProducerLayer, playground::VmPlaygroundLayer,
-            protective_reads::ProtectiveReadsWriterLayer,
-        },
-        web3_api::{
-            caches::MempoolCacheLayer,
-            server::{Web3ServerLayer, Web3ServerOptionalConfig},
-            tree_api_client::TreeApiClientLayer,
-            tx_sender::{PostgresStorageCachesConfig, TxSenderLayer},
-            tx_sink::{whitelist::WhitelistedMasterPoolSinkLayer, MasterPoolSinkLayer},
-        },
-    },
-    service::{ZkStackService, ZkStackServiceBuilder},
-=======
 use zksync_node_consensus::node::MainNodeConsensusLayer;
 use zksync_node_fee_model::node::{GasAdjusterLayer, L1GasLayer};
 use zksync_node_framework::service::{ZkStackService, ZkStackServiceBuilder};
 use zksync_node_storage_init::node::{
     main_node_strategy::MainNodeInitStrategyLayer, NodeStorageInitializerLayer,
->>>>>>> 87d0ef09
 };
 use zksync_object_store::node::ObjectStoreLayer;
 use zksync_proof_data_handler::node::ProofDataHandlerLayer;
@@ -204,13 +141,7 @@
             Some(da_client_config) => Ok(match da_client_config {
                 DAClientConfig::Avail(_) => PubdataType::Avail,
                 DAClientConfig::Celestia(_) => PubdataType::Celestia,
-<<<<<<< HEAD
-                DAClientConfig::EigenV1M0(_) => PubdataType::EigenV1M0,
-                DAClientConfig::EigenV2M0(_) => PubdataType::EigenV2M0,
-                DAClientConfig::EigenV2M1(_) => PubdataType::EigenV2M1,
-=======
                 DAClientConfig::EigenDA(_) => PubdataType::Eigen,
->>>>>>> 87d0ef09
                 DAClientConfig::ObjectStore(_) => PubdataType::ObjectStore,
                 DAClientConfig::NoDA => PubdataType::NoDA,
             }),
