//! This module provides a "builder" for the main node,
//! as well as an interface to run the node with the specified components.

use anyhow::Context;
use zksync_config::{
    configs::{
        da_client::DAClientConfig, eth_sender::PubdataSendingMode,
        secrets::DataAvailabilitySecrets, wallets::Wallets, GeneralConfig, Secrets,
    },
    ContractsConfig, GenesisConfig,
};
use zksync_core_leftovers::Component;
use zksync_metadata_calculator::MetadataCalculatorConfig;
use zksync_node_api_server::{
    tx_sender::TxSenderConfig,
    web3::{state::InternalApiConfig, Namespace},
};
use zksync_node_framework::{
    implementations::layers::{
        base_token::{
            base_token_ratio_persister::BaseTokenRatioPersisterLayer,
            base_token_ratio_provider::BaseTokenRatioProviderLayer,
            coingecko_client::CoingeckoClientLayer, forced_price_client::ForcedPriceClientLayer,
            no_op_external_price_api_client::NoOpExternalPriceApiClientLayer,
        },
        circuit_breaker_checker::CircuitBreakerCheckerLayer,
        commitment_generator::CommitmentGeneratorLayer,
        consensus::MainNodeConsensusLayer,
        contract_verification_api::ContractVerificationApiLayer,
        da_clients::{
            avail::AvailWiringLayer, eigen_da::EigenDAWiringLayer, no_da::NoDAClientWiringLayer,
            object_store::ObjectStorageClientWiringLayer,
        },
        da_dispatcher::DataAvailabilityDispatcherLayer,
        eth_sender::{EthTxAggregatorLayer, EthTxManagerLayer},
        eth_watch::EthWatchLayer,
        external_proof_integration_api::ExternalProofIntegrationApiLayer,
        gas_adjuster::GasAdjusterLayer,
        healtcheck_server::HealthCheckLayer,
        house_keeper::HouseKeeperLayer,
        l1_batch_commitment_mode_validation::L1BatchCommitmentModeValidationLayer,
        l1_gas::L1GasLayer,
        logs_bloom_backfill::LogsBloomBackfillLayer,
        metadata_calculator::MetadataCalculatorLayer,
        node_storage_init::{
            main_node_strategy::MainNodeInitStrategyLayer, NodeStorageInitializerLayer,
        },
        object_store::ObjectStoreLayer,
        pk_signing_eth_client::PKSigningEthClientLayer,
        pools_layer::PoolsLayerBuilder,
        postgres_metrics::PostgresMetricsLayer,
        prometheus_exporter::PrometheusExporterLayer,
        proof_data_handler::ProofDataHandlerLayer,
        query_eth_client::QueryEthClientLayer,
        sigint::SigintHandlerLayer,
        state_keeper::{
            main_batch_executor::MainBatchExecutorLayer, mempool_io::MempoolIOLayer,
            output_handler::OutputHandlerLayer, RocksdbStorageOptions, StateKeeperLayer,
        },
        tee_verifier_input_producer::TeeVerifierInputProducerLayer,
        vm_runner::{
            bwip::BasicWitnessInputProducerLayer, playground::VmPlaygroundLayer,
            protective_reads::ProtectiveReadsWriterLayer,
        },
        web3_api::{
            caches::MempoolCacheLayer,
            server::{Web3ServerLayer, Web3ServerOptionalConfig},
            tree_api_client::TreeApiClientLayer,
            tx_sender::{PostgresStorageCachesConfig, TxSenderLayer},
            tx_sink::MasterPoolSinkLayer,
        },
    },
    service::{ZkStackService, ZkStackServiceBuilder},
};
use zksync_types::{settlement::SettlementMode, SHARED_BRIDGE_ETHER_TOKEN_ADDRESS};
use zksync_vlog::prometheus::PrometheusExporterConfig;

/// Macro that looks into a path to fetch an optional config,
/// and clones it into a variable.
macro_rules! try_load_config {
    ($path:expr) => {
        $path.as_ref().context(stringify!($path))?.clone()
    };
}

pub struct MainNodeBuilder {
    node: ZkStackServiceBuilder,
    configs: GeneralConfig,
    wallets: Wallets,
    genesis_config: GenesisConfig,
    contracts_config: ContractsConfig,
    secrets: Secrets,
}

impl MainNodeBuilder {
    pub fn new(
        configs: GeneralConfig,
        wallets: Wallets,
        genesis_config: GenesisConfig,
        contracts_config: ContractsConfig,
        secrets: Secrets,
    ) -> anyhow::Result<Self> {
        Ok(Self {
            node: ZkStackServiceBuilder::new().context("Cannot create ZkStackServiceBuilder")?,
            configs,
            wallets,
            genesis_config,
            contracts_config,
            secrets,
        })
    }

    pub fn runtime_handle(&self) -> tokio::runtime::Handle {
        self.node.runtime_handle()
    }

    fn add_sigint_handler_layer(mut self) -> anyhow::Result<Self> {
        self.node.add_layer(SigintHandlerLayer);
        Ok(self)
    }

    fn add_pools_layer(mut self) -> anyhow::Result<Self> {
        let config = try_load_config!(self.configs.postgres_config);
        let secrets = try_load_config!(self.secrets.database);
        let pools_layer = PoolsLayerBuilder::empty(config, secrets)
            .with_master(true)
            .with_replica(true)
            .build();
        self.node.add_layer(pools_layer);
        Ok(self)
    }

    fn add_prometheus_exporter_layer(mut self) -> anyhow::Result<Self> {
        let prom_config = try_load_config!(self.configs.prometheus_config);
        let prom_config = PrometheusExporterConfig::pull(prom_config.listener_port);
        self.node.add_layer(PrometheusExporterLayer(prom_config));
        Ok(self)
    }

    fn add_postgres_metrics_layer(mut self) -> anyhow::Result<Self> {
        self.node.add_layer(PostgresMetricsLayer);
        Ok(self)
    }

    fn add_pk_signing_client_layer(mut self) -> anyhow::Result<Self> {
        let eth_config = try_load_config!(self.configs.eth);
        let wallets = try_load_config!(self.wallets.eth_sender);
        self.node.add_layer(PKSigningEthClientLayer::new(
            eth_config,
            self.contracts_config.clone(),
            self.genesis_config.settlement_layer_id(),
            wallets,
        ));
        Ok(self)
    }

    fn add_query_eth_client_layer(mut self) -> anyhow::Result<Self> {
        let genesis = self.genesis_config.clone();
        let eth_config = try_load_config!(self.secrets.l1);
        let query_eth_client_layer = QueryEthClientLayer::new(
            genesis.settlement_layer_id(),
            eth_config.l1_rpc_url,
            self.configs
                .eth
                .as_ref()
                .and_then(|x| Some(x.gas_adjuster?.settlement_mode))
                .unwrap_or(SettlementMode::SettlesToL1),
        );
        self.node.add_layer(query_eth_client_layer);
        Ok(self)
    }

    fn add_gas_adjuster_layer(mut self) -> anyhow::Result<Self> {
        let gas_adjuster_config = try_load_config!(self.configs.eth)
            .gas_adjuster
            .context("Gas adjuster")?;
        let eth_sender_config = try_load_config!(self.configs.eth);
        let gas_adjuster_layer = GasAdjusterLayer::new(
            gas_adjuster_config,
            self.genesis_config.clone(),
            try_load_config!(eth_sender_config.sender).pubdata_sending_mode,
        );
        self.node.add_layer(gas_adjuster_layer);
        Ok(self)
    }

    fn add_l1_gas_layer(mut self) -> anyhow::Result<Self> {
        // Ensure the BaseTokenRatioProviderResource is inserted if the base token is not ETH.
        if self.contracts_config.base_token_addr != Some(SHARED_BRIDGE_ETHER_TOKEN_ADDRESS) {
            let base_token_adjuster_config = try_load_config!(self.configs.base_token_adjuster);
            self.node
                .add_layer(BaseTokenRatioProviderLayer::new(base_token_adjuster_config));
        }
        let state_keeper_config = try_load_config!(self.configs.state_keeper_config);
        let l1_gas_layer = L1GasLayer::new(state_keeper_config);
        self.node.add_layer(l1_gas_layer);
        Ok(self)
    }

    fn add_object_store_layer(mut self) -> anyhow::Result<Self> {
        let object_store_config = try_load_config!(self.configs.core_object_store);
        self.node
            .add_layer(ObjectStoreLayer::new(object_store_config));
        Ok(self)
    }

    fn add_l1_batch_commitment_mode_validation_layer(mut self) -> anyhow::Result<Self> {
        let layer = L1BatchCommitmentModeValidationLayer::new(
            self.contracts_config.diamond_proxy_addr,
            self.genesis_config.l1_batch_commit_data_generator_mode,
        );
        self.node.add_layer(layer);
        Ok(self)
    }

    fn add_metadata_calculator_layer(mut self, with_tree_api: bool) -> anyhow::Result<Self> {
        let merkle_tree_env_config = try_load_config!(self.configs.db_config).merkle_tree;
        let operations_manager_env_config =
            try_load_config!(self.configs.operations_manager_config);
        let state_keeper_env_config = try_load_config!(self.configs.state_keeper_config);
        let metadata_calculator_config = MetadataCalculatorConfig::for_main_node(
            &merkle_tree_env_config,
            &operations_manager_env_config,
            &state_keeper_env_config,
        );
        let mut layer = MetadataCalculatorLayer::new(metadata_calculator_config);
        if with_tree_api {
            let merkle_tree_api_config = try_load_config!(self.configs.api_config).merkle_tree;
            layer = layer.with_tree_api_config(merkle_tree_api_config);
        }
        self.node.add_layer(layer);
        Ok(self)
    }

    fn add_state_keeper_layer(mut self) -> anyhow::Result<Self> {
        // Bytecode compression is currently mandatory for the transactions processed by the sequencer.
        const OPTIONAL_BYTECODE_COMPRESSION: bool = false;

        let wallets = self.wallets.clone();
        let sk_config = try_load_config!(self.configs.state_keeper_config);
        let persistence_layer = OutputHandlerLayer::new(
            self.contracts_config
                .l2_shared_bridge_addr
                .context("L2 shared bridge address")?,
            sk_config.l2_block_seal_queue_capacity,
        )
        .with_protective_reads_persistence_enabled(sk_config.protective_reads_persistence_enabled);
        let mempool_io_layer = MempoolIOLayer::new(
            self.genesis_config.l2_chain_id,
            sk_config.clone(),
            try_load_config!(self.configs.mempool_config),
            try_load_config!(wallets.state_keeper),
        );
        let db_config = try_load_config!(self.configs.db_config);
        let experimental_vm_config = self
            .configs
            .experimental_vm_config
            .clone()
            .unwrap_or_default();
        let main_node_batch_executor_builder_layer =
            MainBatchExecutorLayer::new(sk_config.save_call_traces, OPTIONAL_BYTECODE_COMPRESSION)
                .with_fast_vm_mode(experimental_vm_config.state_keeper_fast_vm_mode);

        let rocksdb_options = RocksdbStorageOptions {
            block_cache_capacity: db_config
                .experimental
                .state_keeper_db_block_cache_capacity(),
            max_open_files: db_config.experimental.state_keeper_db_max_open_files,
        };
        let state_keeper_layer =
            StateKeeperLayer::new(db_config.state_keeper_db_path, rocksdb_options);
        self.node
            .add_layer(persistence_layer)
            .add_layer(mempool_io_layer)
            .add_layer(main_node_batch_executor_builder_layer)
            .add_layer(state_keeper_layer);
        Ok(self)
    }

    fn add_eth_watch_layer(mut self) -> anyhow::Result<Self> {
        let eth_config = try_load_config!(self.configs.eth);
        self.node.add_layer(EthWatchLayer::new(
            try_load_config!(eth_config.watcher),
            self.contracts_config.clone(),
        ));
        Ok(self)
    }

    fn add_proof_data_handler_layer(mut self) -> anyhow::Result<Self> {
        self.node.add_layer(ProofDataHandlerLayer::new(
            try_load_config!(self.configs.proof_data_handler_config),
            self.genesis_config.l1_batch_commit_data_generator_mode,
        ));
        Ok(self)
    }

    fn add_healthcheck_layer(mut self) -> anyhow::Result<Self> {
        let healthcheck_config = try_load_config!(self.configs.api_config).healthcheck;
        self.node.add_layer(HealthCheckLayer(healthcheck_config));
        Ok(self)
    }

    fn add_tx_sender_layer(mut self) -> anyhow::Result<Self> {
        let sk_config = try_load_config!(self.configs.state_keeper_config);
        let rpc_config = try_load_config!(self.configs.api_config).web3_json_rpc;
        let postgres_storage_caches_config = PostgresStorageCachesConfig {
            factory_deps_cache_size: rpc_config.factory_deps_cache_size() as u64,
            initial_writes_cache_size: rpc_config.initial_writes_cache_size() as u64,
            latest_values_cache_size: rpc_config.latest_values_cache_size() as u64,
        };

        // On main node we always use master pool sink.
        self.node.add_layer(MasterPoolSinkLayer);
        self.node.add_layer(TxSenderLayer::new(
            TxSenderConfig::new(
                &sk_config,
                &rpc_config,
                try_load_config!(self.wallets.state_keeper)
                    .fee_account
                    .address(),
                self.genesis_config.l2_chain_id,
            ),
            postgres_storage_caches_config,
            rpc_config.vm_concurrency_limit(),
        ));
        Ok(self)
    }

    fn add_api_caches_layer(mut self) -> anyhow::Result<Self> {
        let rpc_config = try_load_config!(self.configs.api_config).web3_json_rpc;
        self.node.add_layer(MempoolCacheLayer::new(
            rpc_config.mempool_cache_size(),
            rpc_config.mempool_cache_update_interval(),
        ));
        Ok(self)
    }

    fn add_tree_api_client_layer(mut self) -> anyhow::Result<Self> {
        let rpc_config = try_load_config!(self.configs.api_config).web3_json_rpc;
        self.node
            .add_layer(TreeApiClientLayer::http(rpc_config.tree_api_url));
        Ok(self)
    }

    fn add_http_web3_api_layer(mut self) -> anyhow::Result<Self> {
        let rpc_config = try_load_config!(self.configs.api_config).web3_json_rpc;
        let state_keeper_config = try_load_config!(self.configs.state_keeper_config);
        let with_debug_namespace = state_keeper_config.save_call_traces;

        let mut namespaces = if let Some(namespaces) = &rpc_config.api_namespaces {
            namespaces
                .iter()
                .map(|a| a.parse())
                .collect::<Result<_, _>>()?
        } else {
            Namespace::DEFAULT.to_vec()
        };
        if with_debug_namespace {
            namespaces.push(Namespace::Debug)
        }
        namespaces.push(Namespace::Snapshots);

        let optional_config = Web3ServerOptionalConfig {
            namespaces: Some(namespaces),
            filters_limit: Some(rpc_config.filters_limit()),
            subscriptions_limit: Some(rpc_config.subscriptions_limit()),
            batch_request_size_limit: Some(rpc_config.max_batch_request_size()),
            response_body_size_limit: Some(rpc_config.max_response_body_size()),
            with_extended_tracing: rpc_config.extended_api_tracing,
            ..Default::default()
        };
        self.node.add_layer(Web3ServerLayer::http(
            rpc_config.http_port,
            InternalApiConfig::new(&rpc_config, &self.contracts_config, &self.genesis_config),
            optional_config,
        ));

        Ok(self)
    }

    fn add_ws_web3_api_layer(mut self) -> anyhow::Result<Self> {
        let rpc_config = try_load_config!(self.configs.api_config).web3_json_rpc;
        let state_keeper_config = try_load_config!(self.configs.state_keeper_config);
        let circuit_breaker_config = try_load_config!(self.configs.circuit_breaker_config);
        let with_debug_namespace = state_keeper_config.save_call_traces;

        let mut namespaces = if let Some(namespaces) = &rpc_config.api_namespaces {
            namespaces
                .iter()
                .map(|a| a.parse())
                .collect::<Result<_, _>>()?
        } else {
            Namespace::DEFAULT.to_vec()
        };
        if with_debug_namespace {
            namespaces.push(Namespace::Debug)
        }
        namespaces.push(Namespace::Snapshots);

        let optional_config = Web3ServerOptionalConfig {
            namespaces: Some(namespaces),
            filters_limit: Some(rpc_config.filters_limit()),
            subscriptions_limit: Some(rpc_config.subscriptions_limit()),
            batch_request_size_limit: Some(rpc_config.max_batch_request_size()),
            response_body_size_limit: Some(rpc_config.max_response_body_size()),
            websocket_requests_per_minute_limit: Some(
                rpc_config.websocket_requests_per_minute_limit(),
            ),
            replication_lag_limit: circuit_breaker_config.replication_lag_limit(),
            with_extended_tracing: rpc_config.extended_api_tracing,
            ..Default::default()
        };
        self.node.add_layer(Web3ServerLayer::ws(
            rpc_config.ws_port,
            InternalApiConfig::new(&rpc_config, &self.contracts_config, &self.genesis_config),
            optional_config,
        ));

        Ok(self)
    }

    fn add_eth_tx_manager_layer(mut self) -> anyhow::Result<Self> {
        let eth_sender_config = try_load_config!(self.configs.eth);

        self.node
            .add_layer(EthTxManagerLayer::new(eth_sender_config));

        Ok(self)
    }

    fn add_eth_tx_aggregator_layer(mut self) -> anyhow::Result<Self> {
        let eth_sender_config = try_load_config!(self.configs.eth);

        self.node.add_layer(EthTxAggregatorLayer::new(
            eth_sender_config,
            self.contracts_config.clone(),
            self.genesis_config.l2_chain_id,
            self.genesis_config.l1_batch_commit_data_generator_mode,
            self.configs
                .eth
                .as_ref()
                .and_then(|x| Some(x.gas_adjuster?.settlement_mode))
                .unwrap_or(SettlementMode::SettlesToL1),
        ));

        Ok(self)
    }

    fn add_house_keeper_layer(mut self) -> anyhow::Result<Self> {
        let house_keeper_config = try_load_config!(self.configs.house_keeper_config);

        self.node
            .add_layer(HouseKeeperLayer::new(house_keeper_config));

        Ok(self)
    }

    fn add_commitment_generator_layer(mut self) -> anyhow::Result<Self> {
        self.node.add_layer(CommitmentGeneratorLayer::new(
            self.genesis_config.l1_batch_commit_data_generator_mode,
        ));

        Ok(self)
    }

    fn add_circuit_breaker_checker_layer(mut self) -> anyhow::Result<Self> {
        let circuit_breaker_config = try_load_config!(self.configs.circuit_breaker_config);
        self.node
            .add_layer(CircuitBreakerCheckerLayer(circuit_breaker_config));

        Ok(self)
    }

    fn add_contract_verification_api_layer(mut self) -> anyhow::Result<Self> {
        let config = try_load_config!(self.configs.contract_verifier);
        self.node.add_layer(ContractVerificationApiLayer(config));
        Ok(self)
    }

    fn add_consensus_layer(mut self) -> anyhow::Result<Self> {
        self.node.add_layer(MainNodeConsensusLayer {
            config: self
                .configs
                .consensus_config
                .clone()
                .context("Consensus config has to be provided")?,
            secrets: self
                .secrets
                .consensus
                .clone()
                .context("Consensus secrets have to be provided")?,
        });

        Ok(self)
    }

    fn add_tee_verifier_input_producer_layer(mut self) -> anyhow::Result<Self> {
        self.node.add_layer(TeeVerifierInputProducerLayer::new(
            self.genesis_config.l2_chain_id,
        ));

        Ok(self)
    }

    fn add_da_client_layer(mut self) -> anyhow::Result<Self> {
        let Some(da_client_config) = self.configs.da_client_config.clone() else {
            tracing::warn!("No config for DA client, using the NoDA client");
            self.node.add_layer(NoDAClientWiringLayer);
            return Ok(self);
        };

        let secrets = self.secrets.data_availability.clone();

        match (da_client_config, secrets) {
            (DAClientConfig::Avail(_), None) => {
                anyhow::bail!("Data availability secrets are required for the Avail client");
            }

            (DAClientConfig::Avail(config), Some(DataAvailabilitySecrets::Avail(secret))) => {
                self.node.add_layer(AvailWiringLayer::new(config, secret));
            }
            (DAClientConfig::ObjectStore(config), _) => {
                self.node
                    .add_layer(ObjectStorageClientWiringLayer::new(config));
            }
<<<<<<< HEAD
            DAClient::EigenDA(config) => {
                self.node.add_layer(EigenDAWiringLayer::new(config, self.contracts_config.eigenda_verifier_addr.unwrap()));
=======
            (DAClientConfig::EigenDA(config), _) => {
                self.node.add_layer(EigenDAWiringLayer::new(config));
>>>>>>> 24256c8f
            }
        }

        Ok(self)
    }

    fn add_da_dispatcher_layer(mut self) -> anyhow::Result<Self> {
        let eth_sender_config = try_load_config!(self.configs.eth);
        if let Some(sender_config) = eth_sender_config.sender {
            if sender_config.pubdata_sending_mode != PubdataSendingMode::Custom {
                tracing::warn!("DA dispatcher is enabled, but the pubdata sending mode is not `Custom`. DA dispatcher will not be started.");
                return Ok(self);
            }
        }

        let state_keeper_config = try_load_config!(self.configs.state_keeper_config);
        let da_config = try_load_config!(self.configs.da_dispatcher_config);
        self.node.add_layer(DataAvailabilityDispatcherLayer::new(
            state_keeper_config,
            da_config,
        ));

        Ok(self)
    }

    fn add_vm_runner_protective_reads_layer(mut self) -> anyhow::Result<Self> {
        let protective_reads_writer_config =
            try_load_config!(self.configs.protective_reads_writer_config);
        self.node.add_layer(ProtectiveReadsWriterLayer::new(
            protective_reads_writer_config,
            self.genesis_config.l2_chain_id,
        ));

        Ok(self)
    }

    fn add_external_api_client_layer(mut self) -> anyhow::Result<Self> {
        let config = try_load_config!(self.configs.external_price_api_client_config);
        match config.source.as_str() {
            CoingeckoClientLayer::CLIENT_NAME => {
                self.node.add_layer(CoingeckoClientLayer::new(config));
            }
            NoOpExternalPriceApiClientLayer::CLIENT_NAME => {
                self.node.add_layer(NoOpExternalPriceApiClientLayer);
            }
            ForcedPriceClientLayer::CLIENT_NAME => {
                self.node.add_layer(ForcedPriceClientLayer::new(config));
            }
            _ => {
                anyhow::bail!(
                    "Unknown external price API client source: {}",
                    config.source
                );
            }
        }

        Ok(self)
    }

    fn add_vm_runner_bwip_layer(mut self) -> anyhow::Result<Self> {
        let basic_witness_input_producer_config =
            try_load_config!(self.configs.basic_witness_input_producer_config);
        self.node.add_layer(BasicWitnessInputProducerLayer::new(
            basic_witness_input_producer_config,
            self.genesis_config.l2_chain_id,
        ));

        Ok(self)
    }

    fn add_vm_playground_layer(mut self) -> anyhow::Result<Self> {
        let vm_config = try_load_config!(self.configs.experimental_vm_config);
        self.node.add_layer(VmPlaygroundLayer::new(
            vm_config.playground,
            self.genesis_config.l2_chain_id,
        ));

        Ok(self)
    }

    fn add_base_token_ratio_persister_layer(mut self) -> anyhow::Result<Self> {
        let config = try_load_config!(self.configs.base_token_adjuster);
        let contracts_config = self.contracts_config.clone();
        let wallets = self.wallets.clone();
        let l1_chain_id = self.genesis_config.l1_chain_id;
        self.node.add_layer(BaseTokenRatioPersisterLayer::new(
            config,
            contracts_config,
            wallets,
            l1_chain_id,
        ));

        Ok(self)
    }

    fn add_external_proof_integration_api_layer(mut self) -> anyhow::Result<Self> {
        let config = try_load_config!(self.configs.external_proof_integration_api_config);
        self.node.add_layer(ExternalProofIntegrationApiLayer::new(
            config,
            self.genesis_config.l1_batch_commit_data_generator_mode,
        ));

        Ok(self)
    }

    fn add_logs_bloom_backfill_layer(mut self) -> anyhow::Result<Self> {
        self.node.add_layer(LogsBloomBackfillLayer);

        Ok(self)
    }

    /// This layer will make sure that the database is initialized correctly,
    /// e.g. genesis will be performed if it's required.
    ///
    /// Depending on the `kind` provided, either a task or a precondition will be added.
    ///
    /// *Important*: the task should be added by at most one component, because
    /// it assumes unique control over the database. Multiple components adding this
    /// layer in a distributed mode may result in the database corruption.
    ///
    /// This task works in pair with precondition, which must be present in every component:
    /// the precondition will prevent node from starting until the database is initialized.
    fn add_storage_initialization_layer(mut self, kind: LayerKind) -> anyhow::Result<Self> {
        self.node.add_layer(MainNodeInitStrategyLayer {
            genesis: self.genesis_config.clone(),
            contracts: self.contracts_config.clone(),
        });
        let mut layer = NodeStorageInitializerLayer::new();
        if matches!(kind, LayerKind::Precondition) {
            layer = layer.as_precondition();
        }
        self.node.add_layer(layer);
        Ok(self)
    }

    /// Builds the node with the genesis initialization task only.
    pub fn only_genesis(mut self) -> anyhow::Result<ZkStackService> {
        self = self
            .add_pools_layer()?
            .add_query_eth_client_layer()?
            .add_storage_initialization_layer(LayerKind::Task)?;

        Ok(self.node.build())
    }

    /// Builds the node with the specified components.
    pub fn build(mut self, mut components: Vec<Component>) -> anyhow::Result<ZkStackService> {
        // Add "base" layers (resources and helper tasks).
        self = self
            .add_sigint_handler_layer()?
            .add_pools_layer()?
            .add_object_store_layer()?
            .add_circuit_breaker_checker_layer()?
            .add_healthcheck_layer()?
            .add_prometheus_exporter_layer()?
            .add_query_eth_client_layer()?
            .add_gas_adjuster_layer()?;

        // Add preconditions for all the components.
        self = self
            .add_l1_batch_commitment_mode_validation_layer()?
            .add_storage_initialization_layer(LayerKind::Precondition)?;

        // Sort the components, so that the components they may depend on each other are added in the correct order.
        components.sort_unstable_by_key(|component| match component {
            // API consumes the resources provided by other layers (multiple ones), so it has to come the last.
            Component::HttpApi | Component::WsApi => 1,
            // Default priority.
            _ => 0,
        });

        // Add "component-specific" layers.
        // Note that the layers are added only once, so it's fine to add the same layer multiple times.
        for component in &components {
            match component {
                Component::StateKeeper => {
                    // State keeper is the core component of the sequencer,
                    // which is why we consider it to be responsible for the storage initialization.
                    self = self
                        .add_l1_gas_layer()?
                        .add_storage_initialization_layer(LayerKind::Task)?
                        .add_state_keeper_layer()?
                        .add_logs_bloom_backfill_layer()?;
                }
                Component::HttpApi => {
                    self = self
                        .add_l1_gas_layer()?
                        .add_tx_sender_layer()?
                        .add_tree_api_client_layer()?
                        .add_api_caches_layer()?
                        .add_http_web3_api_layer()?;
                }
                Component::WsApi => {
                    self = self
                        .add_l1_gas_layer()?
                        .add_tx_sender_layer()?
                        .add_tree_api_client_layer()?
                        .add_api_caches_layer()?
                        .add_ws_web3_api_layer()?;
                }
                Component::ContractVerificationApi => {
                    self = self.add_contract_verification_api_layer()?;
                }
                Component::Tree => {
                    let with_tree_api = components.contains(&Component::TreeApi);
                    self = self.add_metadata_calculator_layer(with_tree_api)?;
                }
                Component::TreeApi => {
                    anyhow::ensure!(
                        components.contains(&Component::Tree),
                        "Merkle tree API cannot be started without a tree component"
                    );
                    // Do nothing, will be handled by the `Tree` component.
                }
                Component::EthWatcher => {
                    self = self.add_eth_watch_layer()?;
                }
                Component::EthTxAggregator => {
                    self = self
                        .add_pk_signing_client_layer()?
                        .add_eth_tx_aggregator_layer()?;
                }
                Component::EthTxManager => {
                    self = self.add_eth_tx_manager_layer()?;
                }
                Component::TeeVerifierInputProducer => {
                    self = self.add_tee_verifier_input_producer_layer()?;
                }
                Component::Housekeeper => {
                    self = self
                        .add_house_keeper_layer()?
                        .add_postgres_metrics_layer()?;
                }
                Component::ProofDataHandler => {
                    self = self.add_proof_data_handler_layer()?;
                }
                Component::Consensus => {
                    self = self.add_consensus_layer()?;
                }
                Component::CommitmentGenerator => {
                    self = self.add_commitment_generator_layer()?;
                }
                Component::DADispatcher => {
                    self = self.add_da_client_layer()?.add_da_dispatcher_layer()?;
                }
                Component::VmRunnerProtectiveReads => {
                    self = self.add_vm_runner_protective_reads_layer()?;
                }
                Component::BaseTokenRatioPersister => {
                    self = self
                        .add_l1_gas_layer()?
                        .add_external_api_client_layer()?
                        .add_base_token_ratio_persister_layer()?;
                }
                Component::VmRunnerBwip => {
                    self = self.add_vm_runner_bwip_layer()?;
                }
                Component::VmPlayground => {
                    self = self.add_vm_playground_layer()?;
                }
                Component::ExternalProofIntegrationApi => {
                    self = self.add_external_proof_integration_api_layer()?;
                }
            }
        }
        Ok(self.node.build())
    }
}

/// Marker for layers that can add either a task or a precondition.
#[derive(Debug)]
enum LayerKind {
    Task,
    Precondition,
}<|MERGE_RESOLUTION|>--- conflicted
+++ resolved
@@ -523,13 +523,8 @@
                 self.node
                     .add_layer(ObjectStorageClientWiringLayer::new(config));
             }
-<<<<<<< HEAD
-            DAClient::EigenDA(config) => {
+            (DAClient::EigenDA(config), _) => {
                 self.node.add_layer(EigenDAWiringLayer::new(config, self.contracts_config.eigenda_verifier_addr.unwrap()));
-=======
-            (DAClientConfig::EigenDA(config), _) => {
-                self.node.add_layer(EigenDAWiringLayer::new(config));
->>>>>>> 24256c8f
             }
         }
 
