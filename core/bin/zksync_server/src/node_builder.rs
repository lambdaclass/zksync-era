//! This module provides a "builder" for the main node,
//! as well as an interface to run the node with the specified components.

use std::time::Duration;

use anyhow::{bail, Context};
use zksync_config::{
    configs::{
        da_client::DAClientConfig, gateway::GatewayChainConfig, secrets::DataAvailabilitySecrets,
        wallets::Wallets, GeneralConfig, Secrets,
    },
    ContractsConfig, GenesisConfig,
};
use zksync_core_leftovers::Component;
use zksync_metadata_calculator::MetadataCalculatorConfig;
use zksync_node_api_server::{
    tx_sender::{TimestampAsserterParams, TxSenderConfig},
    web3::{state::InternalApiConfig, Namespace},
};
use zksync_node_framework::{
    implementations::layers::{
        base_token::{
            base_token_ratio_persister::BaseTokenRatioPersisterLayer,
            base_token_ratio_provider::BaseTokenRatioProviderLayer, ExternalPriceApiLayer,
        },
        circuit_breaker_checker::CircuitBreakerCheckerLayer,
        commitment_generator::CommitmentGeneratorLayer,
        consensus::MainNodeConsensusLayer,
        contract_verification_api::ContractVerificationApiLayer,
        da_clients::{
            avail::AvailWiringLayer, celestia::CelestiaWiringLayer, eigen::EigenWiringLayer,
            no_da::NoDAClientWiringLayer, object_store::ObjectStorageClientWiringLayer,
        },
        da_dispatcher::DataAvailabilityDispatcherLayer,
        eth_sender::{EthTxAggregatorLayer, EthTxManagerLayer},
        eth_watch::EthWatchLayer,
        external_proof_integration_api::ExternalProofIntegrationApiLayer,
        gas_adjuster::GasAdjusterLayer,
        healtcheck_server::HealthCheckLayer,
        house_keeper::HouseKeeperLayer,
        l1_batch_commitment_mode_validation::L1BatchCommitmentModeValidationLayer,
        l1_gas::L1GasLayer,
        logs_bloom_backfill::LogsBloomBackfillLayer,
        metadata_calculator::MetadataCalculatorLayer,
        node_storage_init::{
            main_node_strategy::MainNodeInitStrategyLayer, NodeStorageInitializerLayer,
        },
        object_store::ObjectStoreLayer,
        pk_signing_eth_client::PKSigningEthClientLayer,
        pools_layer::PoolsLayerBuilder,
        postgres::PostgresLayer,
        prometheus_exporter::PrometheusExporterLayer,
        proof_data_handler::ProofDataHandlerLayer,
        query_eth_client::QueryEthClientLayer,
        sigint::SigintHandlerLayer,
        state_keeper::{
            main_batch_executor::MainBatchExecutorLayer, mempool_io::MempoolIOLayer,
            output_handler::OutputHandlerLayer, RocksdbStorageOptions, StateKeeperLayer,
        },
        vm_runner::{
            bwip::BasicWitnessInputProducerLayer, playground::VmPlaygroundLayer,
            protective_reads::ProtectiveReadsWriterLayer,
        },
        web3_api::{
            caches::MempoolCacheLayer,
            server::{Web3ServerLayer, Web3ServerOptionalConfig},
            tree_api_client::TreeApiClientLayer,
            tx_sender::{PostgresStorageCachesConfig, TxSenderLayer},
            tx_sink::MasterPoolSinkLayer,
        },
    },
    service::{ZkStackService, ZkStackServiceBuilder},
};
use zksync_types::{
    pubdata_da::PubdataSendingMode, settlement::SettlementMode, SHARED_BRIDGE_ETHER_TOKEN_ADDRESS,
};
use zksync_vlog::prometheus::PrometheusExporterConfig;

/// Macro that looks into a path to fetch an optional config,
/// and clones it into a variable.
macro_rules! try_load_config {
    ($path:expr) => {
        $path.as_ref().context(stringify!($path))?.clone()
    };
}

pub struct MainNodeBuilder {
    node: ZkStackServiceBuilder,
    configs: GeneralConfig,
    wallets: Wallets,
    genesis_config: GenesisConfig,
    contracts_config: ContractsConfig,
    gateway_contracts_config: Option<GatewayChainConfig>,
    secrets: Secrets,
}

impl MainNodeBuilder {
    pub fn new(
        configs: GeneralConfig,
        wallets: Wallets,
        genesis_config: GenesisConfig,
        contracts_config: ContractsConfig,
        gateway_contracts_config: Option<GatewayChainConfig>,
        secrets: Secrets,
    ) -> anyhow::Result<Self> {
        Ok(Self {
            node: ZkStackServiceBuilder::new().context("Cannot create ZkStackServiceBuilder")?,
            configs,
            wallets,
            genesis_config,
            contracts_config,
            gateway_contracts_config,
            secrets,
        })
    }

    pub fn runtime_handle(&self) -> tokio::runtime::Handle {
        self.node.runtime_handle()
    }

    fn add_sigint_handler_layer(mut self) -> anyhow::Result<Self> {
        self.node.add_layer(SigintHandlerLayer);
        Ok(self)
    }

    fn add_pools_layer(mut self) -> anyhow::Result<Self> {
        let config = try_load_config!(self.configs.postgres_config);
        let secrets = try_load_config!(self.secrets.database);
        let pools_layer = PoolsLayerBuilder::empty(config, secrets)
            .with_master(true)
            .with_replica(true)
            .build();
        self.node.add_layer(pools_layer);
        Ok(self)
    }

    fn add_prometheus_exporter_layer(mut self) -> anyhow::Result<Self> {
        let prom_config = try_load_config!(self.configs.prometheus_config);
        let prom_config = PrometheusExporterConfig::pull(prom_config.listener_port);
        self.node.add_layer(PrometheusExporterLayer(prom_config));
        Ok(self)
    }

    fn add_postgres_layer(mut self) -> anyhow::Result<Self> {
        self.node.add_layer(PostgresLayer);
        Ok(self)
    }

    fn add_pk_signing_client_layer(mut self) -> anyhow::Result<Self> {
        let eth_config = try_load_config!(self.configs.eth);
        let wallets = try_load_config!(self.wallets.eth_sender);
        self.node.add_layer(PKSigningEthClientLayer::new(
            eth_config,
            self.contracts_config.clone(),
            self.gateway_contracts_config.clone(),
            self.genesis_config.settlement_layer_id(),
            wallets,
        ));
        Ok(self)
    }

    fn add_query_eth_client_layer(mut self) -> anyhow::Result<Self> {
        let genesis = self.genesis_config.clone();
        let eth_config = try_load_config!(self.secrets.l1);
        let query_eth_client_layer = QueryEthClientLayer::new(
            genesis.settlement_layer_id(),
            eth_config.l1_rpc_url,
<<<<<<< HEAD
            eth_config.gateway_url,
=======
            eth_config.gateway_rpc_url,
>>>>>>> a0a74aae
        );
        self.node.add_layer(query_eth_client_layer);
        Ok(self)
    }

    fn add_gas_adjuster_layer(mut self) -> anyhow::Result<Self> {
        let gas_adjuster_config = try_load_config!(self.configs.eth)
            .gas_adjuster
            .context("Gas adjuster")?;
        let eth_sender_config = try_load_config!(self.configs.eth);
        let gas_adjuster_layer = GasAdjusterLayer::new(
            gas_adjuster_config,
            self.genesis_config.clone(),
            try_load_config!(eth_sender_config.sender).pubdata_sending_mode,
        );
        self.node.add_layer(gas_adjuster_layer);
        Ok(self)
    }

    fn add_l1_gas_layer(mut self) -> anyhow::Result<Self> {
        // Ensure the BaseTokenRatioProviderResource is inserted if the base token is not ETH.
        if self.contracts_config.base_token_addr != Some(SHARED_BRIDGE_ETHER_TOKEN_ADDRESS) {
            let base_token_adjuster_config = try_load_config!(self.configs.base_token_adjuster);
            self.node
                .add_layer(BaseTokenRatioProviderLayer::new(base_token_adjuster_config));
        }
        let state_keeper_config = try_load_config!(self.configs.state_keeper_config);
        let l1_gas_layer = L1GasLayer::new(&state_keeper_config);
        self.node.add_layer(l1_gas_layer);
        Ok(self)
    }

    fn add_object_store_layer(mut self) -> anyhow::Result<Self> {
        let object_store_config = try_load_config!(self.configs.core_object_store);
        self.node
            .add_layer(ObjectStoreLayer::new(object_store_config));
        Ok(self)
    }

    fn add_l1_batch_commitment_mode_validation_layer(mut self) -> anyhow::Result<Self> {
        let layer = L1BatchCommitmentModeValidationLayer::new(
            self.contracts_config.diamond_proxy_addr,
            self.genesis_config.l1_batch_commit_data_generator_mode,
        );
        self.node.add_layer(layer);
        Ok(self)
    }

    fn add_metadata_calculator_layer(mut self, with_tree_api: bool) -> anyhow::Result<Self> {
        let merkle_tree_env_config = try_load_config!(self.configs.db_config).merkle_tree;
        let operations_manager_env_config =
            try_load_config!(self.configs.operations_manager_config);
        let state_keeper_env_config = try_load_config!(self.configs.state_keeper_config);
        let metadata_calculator_config = MetadataCalculatorConfig::for_main_node(
            &merkle_tree_env_config,
            &operations_manager_env_config,
            &state_keeper_env_config,
        );
        let mut layer = MetadataCalculatorLayer::new(metadata_calculator_config);
        if with_tree_api {
            let merkle_tree_api_config = try_load_config!(self.configs.api_config).merkle_tree;
            layer = layer.with_tree_api_config(merkle_tree_api_config);
        }
        self.node.add_layer(layer);
        Ok(self)
    }

    fn add_state_keeper_layer(mut self) -> anyhow::Result<Self> {
        // Bytecode compression is currently mandatory for the transactions processed by the sequencer.
        const OPTIONAL_BYTECODE_COMPRESSION: bool = false;

        let wallets = self.wallets.clone();
        let sk_config = try_load_config!(self.configs.state_keeper_config);
        let persistence_layer = OutputHandlerLayer::new(
            self.contracts_config.l2_legacy_shared_bridge_addr,
            sk_config.l2_block_seal_queue_capacity,
        )
        .with_protective_reads_persistence_enabled(sk_config.protective_reads_persistence_enabled);
        let mempool_io_layer = MempoolIOLayer::new(
            self.genesis_config.l2_chain_id,
            sk_config.clone(),
            try_load_config!(self.configs.mempool_config),
            try_load_config!(wallets.state_keeper),
            self.contracts_config.l2_da_validator_addr,
            self.genesis_config.l1_batch_commit_data_generator_mode,
        );
        let db_config = try_load_config!(self.configs.db_config);
        let experimental_vm_config = self
            .configs
            .experimental_vm_config
            .clone()
            .unwrap_or_default();
        let main_node_batch_executor_builder_layer =
            MainBatchExecutorLayer::new(sk_config.save_call_traces, OPTIONAL_BYTECODE_COMPRESSION)
                .with_fast_vm_mode(experimental_vm_config.state_keeper_fast_vm_mode);

        let rocksdb_options = RocksdbStorageOptions {
            block_cache_capacity: db_config
                .experimental
                .state_keeper_db_block_cache_capacity(),
            max_open_files: db_config.experimental.state_keeper_db_max_open_files,
        };
        let state_keeper_layer =
            StateKeeperLayer::new(db_config.state_keeper_db_path, rocksdb_options);
        self.node
            .add_layer(persistence_layer)
            .add_layer(mempool_io_layer)
            .add_layer(main_node_batch_executor_builder_layer)
            .add_layer(state_keeper_layer);
        Ok(self)
    }

    fn add_eth_watch_layer(mut self) -> anyhow::Result<Self> {
        let eth_config = try_load_config!(self.configs.eth);
        self.node.add_layer(EthWatchLayer::new(
            try_load_config!(eth_config.watcher),
            self.contracts_config.clone(),
<<<<<<< HEAD
            self.gateway_contracts_config.clone(),
            self.configs
                .eth
                .as_ref()
                .and_then(|x| Some(x.gas_adjuster?.settlement_mode))
                .unwrap_or(SettlementMode::SettlesToL1),
=======
>>>>>>> a0a74aae
            self.genesis_config.l2_chain_id,
        ));
        Ok(self)
    }

    fn add_proof_data_handler_layer(mut self) -> anyhow::Result<Self> {
        self.node.add_layer(ProofDataHandlerLayer::new(
            try_load_config!(self.configs.proof_data_handler_config),
            self.genesis_config.l1_batch_commit_data_generator_mode,
            self.genesis_config.l2_chain_id,
        ));
        Ok(self)
    }

    fn add_healthcheck_layer(mut self) -> anyhow::Result<Self> {
        let healthcheck_config = try_load_config!(self.configs.api_config).healthcheck;
        self.node.add_layer(HealthCheckLayer(healthcheck_config));
        Ok(self)
    }

    fn add_tx_sender_layer(mut self) -> anyhow::Result<Self> {
        let sk_config = try_load_config!(self.configs.state_keeper_config);
        let rpc_config = try_load_config!(self.configs.api_config).web3_json_rpc;

        let timestamp_asserter_params = match self.contracts_config.l2_timestamp_asserter_addr {
            Some(address) => {
                let timestamp_asserter_config =
                    try_load_config!(self.configs.timestamp_asserter_config);
                Some(TimestampAsserterParams {
                    address,
                    min_time_till_end: Duration::from_secs(
                        timestamp_asserter_config.min_time_till_end_sec.into(),
                    ),
                })
            }
            None => None,
        };
        let postgres_storage_caches_config = PostgresStorageCachesConfig {
            factory_deps_cache_size: rpc_config.factory_deps_cache_size() as u64,
            initial_writes_cache_size: rpc_config.initial_writes_cache_size() as u64,
            latest_values_cache_size: rpc_config.latest_values_cache_size() as u64,
            latest_values_max_block_lag: rpc_config.latest_values_max_block_lag(),
        };
        let vm_config = self
            .configs
            .experimental_vm_config
            .clone()
            .unwrap_or_default();

        // On main node we always use master pool sink.
        self.node.add_layer(MasterPoolSinkLayer);

        let layer = TxSenderLayer::new(
            TxSenderConfig::new(
                &sk_config,
                &rpc_config,
                try_load_config!(self.wallets.state_keeper)
                    .fee_account
                    .address(),
                self.genesis_config.l2_chain_id,
                timestamp_asserter_params,
            ),
            postgres_storage_caches_config,
            rpc_config.vm_concurrency_limit(),
        );
        let layer = layer.with_vm_mode(vm_config.api_fast_vm_mode);
        self.node.add_layer(layer);
        Ok(self)
    }

    fn add_api_caches_layer(mut self) -> anyhow::Result<Self> {
        let rpc_config = try_load_config!(self.configs.api_config).web3_json_rpc;
        self.node.add_layer(MempoolCacheLayer::new(
            rpc_config.mempool_cache_size(),
            rpc_config.mempool_cache_update_interval(),
        ));
        Ok(self)
    }

    fn add_tree_api_client_layer(mut self) -> anyhow::Result<Self> {
        let rpc_config = try_load_config!(self.configs.api_config).web3_json_rpc;
        self.node
            .add_layer(TreeApiClientLayer::http(rpc_config.tree_api_url));
        Ok(self)
    }

    fn add_http_web3_api_layer(mut self) -> anyhow::Result<Self> {
        let rpc_config = try_load_config!(self.configs.api_config).web3_json_rpc;
        let state_keeper_config = try_load_config!(self.configs.state_keeper_config);
        let with_debug_namespace = state_keeper_config.save_call_traces;

        let mut namespaces = if let Some(namespaces) = &rpc_config.api_namespaces {
            namespaces
                .iter()
                .map(|a| a.parse())
                .collect::<Result<_, _>>()?
        } else {
            Namespace::DEFAULT.to_vec()
        };
        if with_debug_namespace {
            namespaces.push(Namespace::Debug)
        }
        namespaces.push(Namespace::Snapshots);

        let optional_config = Web3ServerOptionalConfig {
            namespaces: Some(namespaces),
            filters_limit: Some(rpc_config.filters_limit()),
            subscriptions_limit: Some(rpc_config.subscriptions_limit()),
            batch_request_size_limit: Some(rpc_config.max_batch_request_size()),
            response_body_size_limit: Some(rpc_config.max_response_body_size()),
            with_extended_tracing: rpc_config.extended_api_tracing,
            ..Default::default()
        };
        self.node.add_layer(Web3ServerLayer::http(
            rpc_config.http_port,
            InternalApiConfig::new(&rpc_config, &self.contracts_config, &self.genesis_config),
            optional_config,
        ));

        Ok(self)
    }

    fn add_ws_web3_api_layer(mut self) -> anyhow::Result<Self> {
        let rpc_config = try_load_config!(self.configs.api_config).web3_json_rpc;
        let state_keeper_config = try_load_config!(self.configs.state_keeper_config);
        let circuit_breaker_config = try_load_config!(self.configs.circuit_breaker_config);
        let with_debug_namespace = state_keeper_config.save_call_traces;

        let mut namespaces = if let Some(namespaces) = &rpc_config.api_namespaces {
            namespaces
                .iter()
                .map(|a| a.parse())
                .collect::<Result<_, _>>()?
        } else {
            Namespace::DEFAULT.to_vec()
        };
        if with_debug_namespace {
            namespaces.push(Namespace::Debug)
        }
        namespaces.push(Namespace::Snapshots);

        let optional_config = Web3ServerOptionalConfig {
            namespaces: Some(namespaces),
            filters_limit: Some(rpc_config.filters_limit()),
            subscriptions_limit: Some(rpc_config.subscriptions_limit()),
            batch_request_size_limit: Some(rpc_config.max_batch_request_size()),
            response_body_size_limit: Some(rpc_config.max_response_body_size()),
            websocket_requests_per_minute_limit: Some(
                rpc_config.websocket_requests_per_minute_limit(),
            ),
            replication_lag_limit: circuit_breaker_config.replication_lag_limit(),
            with_extended_tracing: rpc_config.extended_api_tracing,
            ..Default::default()
        };
        self.node.add_layer(Web3ServerLayer::ws(
            rpc_config.ws_port,
            InternalApiConfig::new(&rpc_config, &self.contracts_config, &self.genesis_config),
            optional_config,
        ));

        Ok(self)
    }

    fn add_eth_tx_manager_layer(mut self) -> anyhow::Result<Self> {
        let eth_sender_config = try_load_config!(self.configs.eth);

        self.node
            .add_layer(EthTxManagerLayer::new(eth_sender_config));

        Ok(self)
    }

    fn add_eth_tx_aggregator_layer(mut self) -> anyhow::Result<Self> {
        let eth_sender_config = try_load_config!(self.configs.eth);
        self.node.add_layer(EthTxAggregatorLayer::new(
            eth_sender_config,
            self.contracts_config.clone(),
            self.gateway_contracts_config.clone(),
            self.genesis_config.l2_chain_id,
            self.genesis_config.l1_batch_commit_data_generator_mode,
            self.configs
                .eth
                .as_ref()
                .and_then(|x| Some(x.gas_adjuster?.settlement_mode))
                .unwrap_or(SettlementMode::SettlesToL1),
        ));

        Ok(self)
    }

    fn add_house_keeper_layer(mut self) -> anyhow::Result<Self> {
        let house_keeper_config = try_load_config!(self.configs.house_keeper_config);

        self.node
            .add_layer(HouseKeeperLayer::new(house_keeper_config));

        Ok(self)
    }

    fn add_commitment_generator_layer(mut self) -> anyhow::Result<Self> {
        self.node.add_layer(CommitmentGeneratorLayer::new(
            self.genesis_config.l1_batch_commit_data_generator_mode,
        ));

        Ok(self)
    }

    fn add_circuit_breaker_checker_layer(mut self) -> anyhow::Result<Self> {
        let circuit_breaker_config = try_load_config!(self.configs.circuit_breaker_config);
        self.node
            .add_layer(CircuitBreakerCheckerLayer(circuit_breaker_config));

        Ok(self)
    }

    fn add_contract_verification_api_layer(mut self) -> anyhow::Result<Self> {
        let config = try_load_config!(self.configs.contract_verifier);
        self.node.add_layer(ContractVerificationApiLayer(config));
        Ok(self)
    }

    fn add_consensus_layer(mut self) -> anyhow::Result<Self> {
        self.node.add_layer(MainNodeConsensusLayer {
            config: self
                .configs
                .consensus_config
                .clone()
                .context("Consensus config has to be provided")?,
            secrets: self
                .secrets
                .consensus
                .clone()
                .context("Consensus secrets have to be provided")?,
        });

        Ok(self)
    }

    fn add_da_client_layer(mut self) -> anyhow::Result<Self> {
        let Some(da_client_config) = self.configs.da_client_config.clone() else {
            tracing::warn!("No config for DA client, using the NoDA client");
            self.node.add_layer(NoDAClientWiringLayer);
            return Ok(self);
        };

        let secrets = try_load_config!(self.secrets.data_availability);
        match (da_client_config, secrets) {
            (DAClientConfig::Avail(config), DataAvailabilitySecrets::Avail(secret)) => {
                self.node.add_layer(AvailWiringLayer::new(config, secret));
            }

            (DAClientConfig::Celestia(config), DataAvailabilitySecrets::Celestia(secret)) => {
                self.node
                    .add_layer(CelestiaWiringLayer::new(config, secret));
            }

            (DAClientConfig::Eigen(config), DataAvailabilitySecrets::Eigen(secret)) => {
                self.node.add_layer(EigenWiringLayer::new(config, secret));
            }

            (DAClientConfig::ObjectStore(config), _) => {
                self.node
                    .add_layer(ObjectStorageClientWiringLayer::new(config));
            }
            _ => bail!("invalid pair of da_client and da_secrets"),
        }

        Ok(self)
    }

    fn add_da_dispatcher_layer(mut self) -> anyhow::Result<Self> {
        let eth_sender_config = try_load_config!(self.configs.eth);
        if let Some(sender_config) = eth_sender_config.sender {
            if sender_config.pubdata_sending_mode != PubdataSendingMode::Custom {
                tracing::warn!("DA dispatcher is enabled, but the pubdata sending mode is not `Custom`. DA dispatcher will not be started.");
                return Ok(self);
            }
        }

        let state_keeper_config = try_load_config!(self.configs.state_keeper_config);
        let da_config = try_load_config!(self.configs.da_dispatcher_config);
        self.node.add_layer(DataAvailabilityDispatcherLayer::new(
            state_keeper_config,
            da_config,
        ));

        Ok(self)
    }

    fn add_vm_runner_protective_reads_layer(mut self) -> anyhow::Result<Self> {
        let protective_reads_writer_config =
            try_load_config!(self.configs.protective_reads_writer_config);
        self.node.add_layer(ProtectiveReadsWriterLayer::new(
            protective_reads_writer_config,
            self.genesis_config.l2_chain_id,
        ));

        Ok(self)
    }

    fn add_external_api_client_layer(mut self) -> anyhow::Result<Self> {
        let config = try_load_config!(self.configs.external_price_api_client_config);
        self.node
            .add_layer(ExternalPriceApiLayer::try_from(config)?);
        Ok(self)
    }

    fn add_vm_runner_bwip_layer(mut self) -> anyhow::Result<Self> {
        let basic_witness_input_producer_config =
            try_load_config!(self.configs.basic_witness_input_producer_config);
        self.node.add_layer(BasicWitnessInputProducerLayer::new(
            basic_witness_input_producer_config,
            self.genesis_config.l2_chain_id,
        ));

        Ok(self)
    }

    fn add_vm_playground_layer(mut self) -> anyhow::Result<Self> {
        let vm_config = self
            .configs
            .experimental_vm_config
            .clone()
            .unwrap_or_default();
        self.node.add_layer(VmPlaygroundLayer::new(
            vm_config.playground,
            self.genesis_config.l2_chain_id,
        ));

        Ok(self)
    }

    fn add_base_token_ratio_persister_layer(mut self) -> anyhow::Result<Self> {
        let config = try_load_config!(self.configs.base_token_adjuster);
        let contracts_config = self.contracts_config.clone();
        let wallets = self.wallets.clone();
        let l1_chain_id = self.genesis_config.l1_chain_id;
        self.node.add_layer(BaseTokenRatioPersisterLayer::new(
            config,
            contracts_config,
            wallets,
            l1_chain_id,
        ));

        Ok(self)
    }

    fn add_external_proof_integration_api_layer(mut self) -> anyhow::Result<Self> {
        let config = try_load_config!(self.configs.external_proof_integration_api_config);
        self.node.add_layer(ExternalProofIntegrationApiLayer::new(
            config,
            self.genesis_config.l1_batch_commit_data_generator_mode,
        ));

        Ok(self)
    }

    fn add_logs_bloom_backfill_layer(mut self) -> anyhow::Result<Self> {
        self.node.add_layer(LogsBloomBackfillLayer);

        Ok(self)
    }

    /// This layer will make sure that the database is initialized correctly,
    /// e.g. genesis will be performed if it's required.
    ///
    /// Depending on the `kind` provided, either a task or a precondition will be added.
    ///
    /// *Important*: the task should be added by at most one component, because
    /// it assumes unique control over the database. Multiple components adding this
    /// layer in a distributed mode may result in the database corruption.
    ///
    /// This task works in pair with precondition, which must be present in every component:
    /// the precondition will prevent node from starting until the database is initialized.
    fn add_storage_initialization_layer(mut self, kind: LayerKind) -> anyhow::Result<Self> {
        self.node.add_layer(MainNodeInitStrategyLayer {
            genesis: self.genesis_config.clone(),
            contracts: self.contracts_config.clone(),
        });
        let mut layer = NodeStorageInitializerLayer::new();
        if matches!(kind, LayerKind::Precondition) {
            layer = layer.as_precondition();
        }
        self.node.add_layer(layer);
        Ok(self)
    }

    /// Builds the node with the genesis initialization task only.
    pub fn only_genesis(mut self) -> anyhow::Result<ZkStackService> {
        self = self
            .add_pools_layer()?
            .add_query_eth_client_layer()?
            .add_storage_initialization_layer(LayerKind::Task)?;

        Ok(self.node.build())
    }

    /// Builds the node with the specified components.
    pub fn build(mut self, mut components: Vec<Component>) -> anyhow::Result<ZkStackService> {
        // Add "base" layers (resources and helper tasks).
        self = self
            .add_sigint_handler_layer()?
            .add_pools_layer()?
            .add_object_store_layer()?
            .add_circuit_breaker_checker_layer()?
            .add_healthcheck_layer()?
            .add_prometheus_exporter_layer()?
            .add_query_eth_client_layer()?
            .add_gas_adjuster_layer()?;

        // Add preconditions for all the components.
        self = self
            .add_l1_batch_commitment_mode_validation_layer()?
            .add_storage_initialization_layer(LayerKind::Precondition)?;

        // Sort the components, so that the components they may depend on each other are added in the correct order.
        components.sort_unstable_by_key(|component| match component {
            // API consumes the resources provided by other layers (multiple ones), so it has to come the last.
            Component::HttpApi | Component::WsApi => 1,
            // Default priority.
            _ => 0,
        });

        // Add "component-specific" layers.
        // Note that the layers are added only once, so it's fine to add the same layer multiple times.
        for component in &components {
            match component {
                Component::StateKeeper => {
                    // State keeper is the core component of the sequencer,
                    // which is why we consider it to be responsible for the storage initialization.
                    self = self
                        .add_l1_gas_layer()?
                        .add_storage_initialization_layer(LayerKind::Task)?
                        .add_state_keeper_layer()?
                        .add_logs_bloom_backfill_layer()?;
                }
                Component::HttpApi => {
                    self = self
                        .add_l1_gas_layer()?
                        .add_tx_sender_layer()?
                        .add_tree_api_client_layer()?
                        .add_api_caches_layer()?
                        .add_http_web3_api_layer()?;
                }
                Component::WsApi => {
                    self = self
                        .add_l1_gas_layer()?
                        .add_tx_sender_layer()?
                        .add_tree_api_client_layer()?
                        .add_api_caches_layer()?
                        .add_ws_web3_api_layer()?;
                }
                Component::ContractVerificationApi => {
                    self = self.add_contract_verification_api_layer()?;
                }
                Component::Tree => {
                    let with_tree_api = components.contains(&Component::TreeApi);
                    self = self.add_metadata_calculator_layer(with_tree_api)?;
                }
                Component::TreeApi => {
                    anyhow::ensure!(
                        components.contains(&Component::Tree),
                        "Merkle tree API cannot be started without a tree component"
                    );
                    // Do nothing, will be handled by the `Tree` component.
                }
                Component::EthWatcher => {
                    self = self.add_eth_watch_layer()?;
                }
                Component::EthTxAggregator => {
                    self = self
                        .add_pk_signing_client_layer()?
                        .add_eth_tx_aggregator_layer()?;
                }
                Component::EthTxManager => {
                    self = self.add_eth_tx_manager_layer()?;
                }
                Component::Housekeeper => {
                    self = self.add_house_keeper_layer()?.add_postgres_layer()?;
                }
                Component::ProofDataHandler => {
                    self = self.add_proof_data_handler_layer()?;
                }
                Component::Consensus => {
                    self = self.add_consensus_layer()?;
                }
                Component::CommitmentGenerator => {
                    self = self.add_commitment_generator_layer()?;
                }
                Component::DADispatcher => {
                    self = self.add_da_client_layer()?.add_da_dispatcher_layer()?;
                }
                Component::VmRunnerProtectiveReads => {
                    self = self.add_vm_runner_protective_reads_layer()?;
                }
                Component::BaseTokenRatioPersister => {
                    self = self
                        .add_l1_gas_layer()?
                        .add_external_api_client_layer()?
                        .add_base_token_ratio_persister_layer()?;
                }
                Component::VmRunnerBwip => {
                    self = self.add_vm_runner_bwip_layer()?;
                }
                Component::VmPlayground => {
                    self = self.add_vm_playground_layer()?;
                }
                Component::ExternalProofIntegrationApi => {
                    self = self.add_external_proof_integration_api_layer()?;
                }
            }
        }
        Ok(self.node.build())
    }
}

/// Marker for layers that can add either a task or a precondition.
#[derive(Debug)]
enum LayerKind {
    Task,
    Precondition,
}<|MERGE_RESOLUTION|>--- conflicted
+++ resolved
@@ -165,11 +165,7 @@
         let query_eth_client_layer = QueryEthClientLayer::new(
             genesis.settlement_layer_id(),
             eth_config.l1_rpc_url,
-<<<<<<< HEAD
-            eth_config.gateway_url,
-=======
             eth_config.gateway_rpc_url,
->>>>>>> a0a74aae
         );
         self.node.add_layer(query_eth_client_layer);
         Ok(self)
@@ -287,15 +283,12 @@
         self.node.add_layer(EthWatchLayer::new(
             try_load_config!(eth_config.watcher),
             self.contracts_config.clone(),
-<<<<<<< HEAD
             self.gateway_contracts_config.clone(),
             self.configs
                 .eth
                 .as_ref()
                 .and_then(|x| Some(x.gas_adjuster?.settlement_mode))
                 .unwrap_or(SettlementMode::SettlesToL1),
-=======
->>>>>>> a0a74aae
             self.genesis_config.l2_chain_id,
         ));
         Ok(self)
