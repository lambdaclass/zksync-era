--- conflicted
+++ resolved
@@ -148,119 +148,94 @@
           path: |
             ./contracts
 
-  # build-images:
-  #   name: Build and Push Docker Images
-  #   needs: prepare-contracts
-  #   runs-on: ${{ fromJSON('["matterlabs-ci-runner-high-performance", "matterlabs-ci-runner-arm"]')[contains(matrix.platforms, 'arm')] }}
-  #   strategy:
-  #     matrix:
-  #       components:
-  #         - contract-verifier
-  #         - verified-sources-fetcher
-  #       platforms:
-  #         - linux/amd64
-
-<<<<<<< HEAD
-  #   steps:
-  #     - uses: actions/checkout@692973e3d937129bcbf40652eb9f2f61becf3332 # v4.1.7
-  #       with:
-  #         submodules: "recursive"
-=======
+  build-images:
+    name: Build and Push Docker Images
+    needs: prepare-contracts
+    runs-on: ${{ fromJSON('["matterlabs-ci-runner-high-performance", "matterlabs-ci-runner-arm"]')[contains(matrix.platforms, 'arm')] }}
+    strategy:
+      matrix:
+        components:
+          - contract-verifier
+          - verified-sources-fetcher
+        platforms:
+          - linux/amd64
+
     steps:
       - uses: actions/checkout@692973e3d937129bcbf40652eb9f2f61becf3332 # v4.1.7
         with:
           token: ${{ secrets.ZKSYNC_ADMIN_BOT_ORG_REPO_WRITE }}
           submodules: "recursive"
->>>>>>> a21d89e0
-
-  #     - name: Set up Docker Buildx
-  #       uses: docker/setup-buildx-action@988b5a0280414f521da01fcc63a27aeeb4b104db # v3.6.1
-
-  #     - name: Setup env
-  #       shell: bash
-  #       run: |
-  #         echo ZKSYNC_HOME=$(pwd) >> $GITHUB_ENV
-  #         echo CI=1 >> $GITHUB_ENV
-  #         echo $(pwd)/bin >> $GITHUB_PATH
-  #         echo CI=1 >> .env
-  #         echo IN_DOCKER=1 >> .env
-
-  #     - name: Download setup key
-  #       shell: bash
-  #       run: |
-  #         if [ -f "/setup_2^26.key" ]; then
-  #           cp '/setup_2^26.key' './setup_2^26.key'
-  #         else
-  #           run_retried curl -LO https://storage.googleapis.com/matterlabs-setup-keys-us/setup-keys/setup_2\^26.key
-  #         fi
-
-  #     - name: Set env vars
-  #       shell: bash
-  #       run: |
-  #         echo PLATFORM=$(echo ${{ matrix.platforms }} | tr '/' '-') >> $GITHUB_ENV
-  #         echo IMAGE_TAG_SHA=$(git rev-parse --short HEAD) >> $GITHUB_ENV
-  #         # Support for custom tag suffix
-  #         if [ -n "${{ inputs.image_tag_suffix }}" ]; then
-  #           echo IMAGE_TAG_SHA_TS="${{ inputs.image_tag_suffix }}" >> $GITHUB_ENV
-  #         else
-  #           echo IMAGE_TAG_SHA_TS=$(git rev-parse --short HEAD)-$(date +%s) >> $GITHUB_ENV
-  #         fi
-
-  #     - name: Download contracts
-  #       uses: actions/download-artifact@fa0a91b85d4f404e444e00e005971372dc801d16 # v4.1.8
-  #       with:
-  #         name: contacts-verifier
-  #         path: |
-  #           ./contracts
-
-  #     - name: login to Docker registries
-  #       if: ${{ inputs.action == 'push' }}
-  #       shell: bash
-  #       run: |
-  #         docker login -u ${{ secrets.DOCKERHUB_USER }} -p ${{ secrets.DOCKERHUB_TOKEN }}
-  #         gcloud auth configure-docker us-docker.pkg.dev -q
-
-  #     - name: Build and push
-  #       uses: docker/build-push-action@5cd11c3a4ced054e52742c5fd54dca954e0edd85 # v6.7.0
-  #       with:
-  #         context: .
-  #         load: true
-  #         platforms: ${{ matrix.platforms }}
-  #         file: docker/${{ matrix.components }}/Dockerfile
-  #         build-args: |
-  #           SCCACHE_GCS_BUCKET=matterlabs-infra-sccache-storage
-  #           SCCACHE_GCS_SERVICE_ACCOUNT=gha-ci-runners@matterlabs-infra.iam.gserviceaccount.com
-  #           SCCACHE_GCS_RW_MODE=READ_WRITE
-  #           RUSTC_WRAPPER=sccache
-  #         tags: |
-  #           us-docker.pkg.dev/matterlabs-infra/matterlabs-docker/${{ matrix.components }}:${{ env.IMAGE_TAG_SHA_TS }}-${{ env.PLATFORM }}
-  #           matterlabs/${{ matrix.components }}:${{ env.IMAGE_TAG_SHA_TS }}-${{ env.PLATFORM }}
-
-  #     - name: Push docker image
-  #       if: ${{ inputs.action == 'push' }}
-  #       run: |
-  #         docker push us-docker.pkg.dev/matterlabs-infra/matterlabs-docker/${{ matrix.components }}:${{ env.IMAGE_TAG_SHA_TS }}-${{ env.PLATFORM }}
-  #         docker push matterlabs/${{ matrix.components }}:${{ env.IMAGE_TAG_SHA_TS }}-${{ env.PLATFORM }}
-
-
-<<<<<<< HEAD
-  # create_manifest:
-  #   name: Create release manifest
-  #   runs-on: matterlabs-ci-runner
-  #   needs: build-images
-  #   if: ${{ inputs.action == 'push' }}
-  #   strategy:
-  #     matrix:
-  #       component:
-  #         - name: contract-verifier
-  #           platform: linux/amd64
-  #         - name: verified-sources-fetcher
-  #           platform: linux/amd64
-  #   env:
-  #     IMAGE_TAG_SUFFIX: ${{ inputs.image_tag_suffix }}
-  #   steps:
-  #     - uses: actions/checkout@a5ac7e51b41094c92402da3b24376905380afc29 # v4
-=======
+
+      - name: Set up Docker Buildx
+        uses: docker/setup-buildx-action@988b5a0280414f521da01fcc63a27aeeb4b104db # v3.6.1
+
+      - name: Setup env
+        shell: bash
+        run: |
+          echo ZKSYNC_HOME=$(pwd) >> $GITHUB_ENV
+          echo CI=1 >> $GITHUB_ENV
+          echo $(pwd)/bin >> $GITHUB_PATH
+          echo CI=1 >> .env
+          echo IN_DOCKER=1 >> .env
+
+      - name: Download setup key
+        shell: bash
+        run: |
+          if [ -f "/setup_2^26.key" ]; then
+            cp '/setup_2^26.key' './setup_2^26.key'
+          else
+            run_retried curl -LO https://storage.googleapis.com/matterlabs-setup-keys-us/setup-keys/setup_2\^26.key
+          fi
+
+      - name: Set env vars
+        shell: bash
+        run: |
+          echo PLATFORM=$(echo ${{ matrix.platforms }} | tr '/' '-') >> $GITHUB_ENV
+          echo IMAGE_TAG_SHA=$(git rev-parse --short HEAD) >> $GITHUB_ENV
+          # Support for custom tag suffix
+          if [ -n "${{ inputs.image_tag_suffix }}" ]; then
+            echo IMAGE_TAG_SHA_TS="${{ inputs.image_tag_suffix }}" >> $GITHUB_ENV
+          else
+            echo IMAGE_TAG_SHA_TS=$(git rev-parse --short HEAD)-$(date +%s) >> $GITHUB_ENV
+          fi
+
+      - name: Download contracts
+        uses: actions/download-artifact@fa0a91b85d4f404e444e00e005971372dc801d16 # v4.1.8
+        with:
+          name: contacts-verifier
+          path: |
+            ./contracts
+
+      - name: login to Docker registries
+        if: ${{ inputs.action == 'push' }}
+        shell: bash
+        run: |
+          docker login -u ${{ secrets.DOCKERHUB_USER }} -p ${{ secrets.DOCKERHUB_TOKEN }}
+          gcloud auth configure-docker us-docker.pkg.dev -q
+
+      - name: Build and push
+        uses: docker/build-push-action@5cd11c3a4ced054e52742c5fd54dca954e0edd85 # v6.7.0
+        with:
+          context: .
+          load: true
+          platforms: ${{ matrix.platforms }}
+          file: docker/${{ matrix.components }}/Dockerfile
+          build-args: |
+            SCCACHE_GCS_BUCKET=matterlabs-infra-sccache-storage
+            SCCACHE_GCS_SERVICE_ACCOUNT=gha-ci-runners@matterlabs-infra.iam.gserviceaccount.com
+            SCCACHE_GCS_RW_MODE=READ_WRITE
+            RUSTC_WRAPPER=sccache
+          tags: |
+            us-docker.pkg.dev/matterlabs-infra/matterlabs-docker/${{ matrix.components }}:${{ env.IMAGE_TAG_SHA_TS }}-${{ env.PLATFORM }}
+            matterlabs/${{ matrix.components }}:${{ env.IMAGE_TAG_SHA_TS }}-${{ env.PLATFORM }}
+
+      - name: Push docker image
+        if: ${{ inputs.action == 'push' }}
+        run: |
+          docker push us-docker.pkg.dev/matterlabs-infra/matterlabs-docker/${{ matrix.components }}:${{ env.IMAGE_TAG_SHA_TS }}-${{ env.PLATFORM }}
+          docker push matterlabs/${{ matrix.components }}:${{ env.IMAGE_TAG_SHA_TS }}-${{ env.PLATFORM }}
+
+
   create_manifest:
     name: Create release manifest
     runs-on: matterlabs-ci-runner
@@ -279,25 +254,24 @@
       - uses: actions/checkout@a5ac7e51b41094c92402da3b24376905380afc29 # v4
         with:
           token: ${{ secrets.ZKSYNC_ADMIN_BOT_ORG_REPO_WRITE }}
->>>>>>> a21d89e0
-
-  #     - name: login to Docker registries
-  #       run: |
-  #         docker login -u ${{ secrets.DOCKERHUB_USER }} -p ${{ secrets.DOCKERHUB_TOKEN }}
-  #         gcloud auth configure-docker us-docker.pkg.dev -q
-
-  #     - name: Create Docker manifest
-  #       run: |
-  #         docker_repositories=("matterlabs/${{ matrix.component.name }}" "us-docker.pkg.dev/matterlabs-infra/matterlabs-docker/${{ matrix.component.name }}")
-  #         platforms=${{ matrix.component.platform }}
-  #         for repo in "${docker_repositories[@]}"; do
-  #           platform_tags=""
-  #           for platform in ${platforms//,/ }; do
-  #             platform=$(echo $platform | tr '/' '-')
-  #             platform_tags+=" --amend ${repo}:${IMAGE_TAG_SUFFIX}-${platform}"
-  #           done
-  #           for manifest in "${repo}:${IMAGE_TAG_SUFFIX}" "${repo}:2.0-${IMAGE_TAG_SUFFIX}" "${repo}:latest" "${repo}:latest2.0"; do
-  #             docker manifest create ${manifest} ${platform_tags}
-  #             docker manifest push ${manifest}
-  #           done
-  #         done+
+      - name: login to Docker registries
+        run: |
+          docker login -u ${{ secrets.DOCKERHUB_USER }} -p ${{ secrets.DOCKERHUB_TOKEN }}
+          gcloud auth configure-docker us-docker.pkg.dev -q
+
+      - name: Create Docker manifest
+        run: |
+          docker_repositories=("matterlabs/${{ matrix.component.name }}" "us-docker.pkg.dev/matterlabs-infra/matterlabs-docker/${{ matrix.component.name }}")
+          platforms=${{ matrix.component.platform }}
+          for repo in "${docker_repositories[@]}"; do
+            platform_tags=""
+            for platform in ${platforms//,/ }; do
+              platform=$(echo $platform | tr '/' '-')
+              platform_tags+=" --amend ${repo}:${IMAGE_TAG_SUFFIX}-${platform}"
+            done
+            for manifest in "${repo}:${IMAGE_TAG_SUFFIX}" "${repo}:2.0-${IMAGE_TAG_SUFFIX}" "${repo}:latest" "${repo}:latest2.0"; do
+              docker manifest create ${manifest} ${platform_tags}
+              docker manifest push ${manifest}
+            done
+          done