name: Workflow template for CI jobs for Core Components
on:
  workflow_call:
    inputs:
      compilers:
        description: "JSON of required compilers and their versions"
        type: string
        required: false
        default: '[{ "zksolc": ["1.3.14", "1.3.16", "1.3.17", "1.3.1", "1.3.7", "1.3.18", "1.3.19", "1.3.21"] } , { "zkvyper": ["1.3.13"] }]'

jobs:
  lint:
    name: lint
    uses: ./.github/workflows/ci-core-lint-reusable.yml

  unit-tests:
    runs-on: [ matterlabs-ci-runner-highmem-long ]

    steps:
      - uses: actions/checkout@a5ac7e51b41094c92402da3b24376905380afc29 # v4
        with:
          submodules: "recursive"
          fetch-depth: 0

      - name: Setup environment
        run: |
          echo ZKSYNC_HOME=$(pwd) >> $GITHUB_ENV
          echo $(pwd)/bin >> $GITHUB_PATH
          echo IN_DOCKER=1 >> .env
          echo "SCCACHE_GCS_BUCKET=matterlabs-infra-sccache-storage" >> .env
          echo "SCCACHE_GCS_SERVICE_ACCOUNT=gha-ci-runners@matterlabs-infra.iam.gserviceaccount.com" >> .env
          echo "SCCACHE_GCS_RW_MODE=READ_WRITE" >> .env
          echo "RUSTC_WRAPPER=sccache" >> .env

      # TODO: Remove when we after upgrade of hardhat-plugins
      - name: pre-download compilers
        run: |
          # Download needed versions of vyper compiler
          # Not sanitized due to unconventional path and tags
          mkdir -p ./hardhat-nodejs/compilers-v2/vyper/linux
          wget -nv -O ./hardhat-nodejs/compilers-v2/vyper/linux/0.3.10 https://github.com/vyperlang/vyper/releases/download/v0.3.10/vyper.0.3.10+commit.91361694.linux
          wget -nv -O ./hardhat-nodejs/compilers-v2/vyper/linux/0.3.3 https://github.com/vyperlang/vyper/releases/download/v0.3.3/vyper.0.3.3+commit.48e326f0.linux
          chmod +x  ./hardhat-nodejs/compilers-v2/vyper/linux/0.3.10
          chmod +x  ./hardhat-nodejs/compilers-v2/vyper/linux/0.3.3

          COMPILERS_JSON='${{ inputs.compilers }}'
          echo "$COMPILERS_JSON" | jq -r '.[] | to_entries[] | .key as $compiler | .value[] | "\(.),\($compiler)"' | while IFS=, read -r version compiler; do
            mkdir -p "./hardhat-nodejs/compilers-v2/$compiler"
            wget -nv -O "./hardhat-nodejs/compilers-v2/$compiler/${compiler}-v${version}" "https://github.com/matter-labs/${compiler}-bin/releases/download/v${version}/${compiler}-linux-amd64-musl-v${version}"
            chmod +x "./hardhat-nodejs/compilers-v2/$compiler/${compiler}-v${version}"
          done

      - name: Start services
        run: |
          ci_localnet_up

      - name: Init
        run: |
          ci_run run_retried rustup show
          ci_run ./bin/zkt
          ci_run zk_supervisor contracts

      # FIXME: enable contract tests once tehy are stable
      #- name: Contracts unit tests
      #  run: ci_run yarn l1-contracts test

      - name: Rust unit tests
        run: |
          ci_run zk_supervisor test rust
          # Benchmarks are not tested by `cargo nextest` unless specified explicitly, and even then `criterion` harness is incompatible
          # with how `cargo nextest` runs tests. Thus, we run criterion-based benchmark tests manually.
          ci_run cargo test --release -p vm-benchmark --bench oneshot --bench batch

  # FIXME: support loadtest together with sync layer.
  # loadtest:
  #   runs-on: [ matterlabs-ci-runner-high-performance ]
  #   strategy:
  #     fail-fast: false
  #     matrix:
  #     # FIXME: support new VM mode
  #       vm_mode: ["OLD"]

  #   steps:
  #     - uses: actions/checkout@a5ac7e51b41094c92402da3b24376905380afc29 # v4
  #       with:
  #         submodules: "recursive"
  #         fetch-depth: 0

      # - name: Setup environment
      #   run: |
      #     echo ZKSYNC_HOME=$(pwd) >> $GITHUB_ENV
      #     echo $(pwd)/bin >> $GITHUB_PATH
      #     echo IN_DOCKER=1 >> .env
      #     echo "SCCACHE_GCS_BUCKET=matterlabs-infra-sccache-storage" >> .env
      #     echo "SCCACHE_GCS_SERVICE_ACCOUNT=gha-ci-runners@matterlabs-infra.iam.gserviceaccount.com" >> .env
      #     echo "SCCACHE_GCS_RW_MODE=READ_WRITE" >> .env
      #     echo "RUSTC_WRAPPER=sccache" >> .env

  #     - name: Loadtest configuration
  #       run: |
  #         echo EXPECTED_TX_COUNT=${{ matrix.vm_mode == 'NEW' && 21000 || 16000 }} >> .env
  #         echo ACCOUNTS_AMOUNT="100" >> .env
  #         echo MAX_INFLIGHT_TXS="10" >> .env
  #         echo SYNC_API_REQUESTS_LIMIT="15" >> .env
  #         echo FAIL_FAST=true >> .env
  #         echo IN_DOCKER=1 >> .env

  #     - name: Start services
  #       run: |
  #         ci_localnet_up
  #         ci_run sccache --start-server

  #     - name: Init
  #       run: |
  #         ci_run git config --global --add safe.directory /usr/src/zksync
  #         ci_run git config --global --add safe.directory /usr/src/zksync/sdk/binaryen
  #         ci_run git config --global --add safe.directory /usr/src/zksync/contracts/system-contracts
  #         ci_run git config --global --add safe.directory /usr/src/zksync/contracts

      #     ci_run ./bin/zkt
      #     ci_run zk_inception chain create \
      #       --chain-name legacy \
      #       --chain-id sequential \
      #       --prover-mode no-proofs \
      #       --wallet-creation localhost \
      #       --l1-batch-commit-data-generator-mode rollup \
      #       --base-token-address 0x0000000000000000000000000000000000000001 \
      #       --base-token-price-nominator 1 \
      #       --base-token-price-denominator 1 \
      #       --set-as-default false \
      #       --ignore-prerequisites \
      #       --legacy-bridge

      #     ci_run zk_inception ecosystem init --dev --verbose
      #     ci_run zk_supervisor contracts --test-contracts

      # # `sleep 60` because we need to wait until server added all the tokens
      # - name: Run server
      #   run: |
      #     ci_run zk_supervisor config-writer --path ${{ matrix.vm_mode == 'NEW' && 'etc/env/file_based/overrides/tests/loadtest-new.yaml' || 'etc/env/file_based/overrides/tests/loadtest-old.yaml' }} --chain legacy
      #     ci_run zk_inception server --uring --chain=legacy --components api,tree,eth,state_keeper,housekeeper,commitment_generator,vm_runner_protective_reads &>server.log &
      #     ci_run sleep 60

  #     - name: Perform loadtest
  #       run: ci_run zk_supervisor t loadtest -v --chain=legacy

  #     - name: Show server.log logs
  #       if: always()
  #       run: ci_run cat server.log || true

  #     - name: Show sccache logs
  #       if: always()
  #       run: |
  #         ci_run sccache --show-stats || true
  #         ci_run cat /tmp/sccache_log.txt || true

  integration-tests:
    runs-on: [ matterlabs-ci-runner-ultra-performance ]
    steps:
      - uses: actions/checkout@a5ac7e51b41094c92402da3b24376905380afc29 # v4
        with:
          submodules: "recursive"
          fetch-depth: 0


      - name: Setup environment
        run: |
          echo ZKSYNC_HOME=$(pwd) >> $GITHUB_ENV
          echo $(pwd)/bin >> $GITHUB_PATH
          echo IN_DOCKER=1 >> .env
          echo "SCCACHE_GCS_BUCKET=matterlabs-infra-sccache-storage" >> .env
          echo "SCCACHE_GCS_SERVICE_ACCOUNT=gha-ci-runners@matterlabs-infra.iam.gserviceaccount.com" >> .env
          echo "SCCACHE_GCS_RW_MODE=READ_WRITE" >> .env
          echo "RUSTC_WRAPPER=sccache" >> .env
          echo RUN_CONTRACT_VERIFICATION_TEST=true >> $GITHUB_ENV

      - name: Start services
        run: |
          ci_localnet_up

      - name: Build zk_toolbox
        run: ci_run bash -c "./bin/zkt"

      - name: Create log directories
        run: |
          SERVER_LOGS_DIR=logs/server
          INTEGRATION_TESTS_LOGS_DIR=logs/integration_tests
          INTEGRATION_TESTS_EN_LOGS_DIR=logs/integration_tests/en
          SNAPSHOT_RECOVERY_LOGS_DIR=logs/snapshot_recovery/
          GENESIS_RECOVERY_LOGS_DIR=logs/genesis_recovery/
          EXTERNAL_NODE_LOGS_DIR=logs/external_node
          FEES_LOGS_DIR=logs/fees
          REVERT_LOGS_DIR=logs/revert

          mkdir -p $SERVER_LOGS_DIR
          mkdir -p $INTEGRATION_TESTS_LOGS_DIR
          mkdir -p $INTEGRATION_TESTS_EN_LOGS_DIR
          mkdir -p $SNAPSHOT_RECOVERY_LOGS_DIR
          mkdir -p $GENESIS_RECOVERY_LOGS_DIR
          mkdir -p $EXTERNAL_NODE_LOGS_DIR
          mkdir -p $FEES_LOGS_DIR
          mkdir -p $REVERT_LOGS_DIR

          echo "SERVER_LOGS_DIR=$SERVER_LOGS_DIR" >> $GITHUB_ENV
          echo "INTEGRATION_TESTS_LOGS_DIR=$INTEGRATION_TESTS_LOGS_DIR" >> $GITHUB_ENV
          echo "INTEGRATION_TESTS_EN_LOGS_DIR=$INTEGRATION_TESTS_EN_LOGS_DIR" >> $GITHUB_ENV
          echo "SNAPSHOT_RECOVERY_LOGS_DIR=$SNAPSHOT_RECOVERY_LOGS_DIR" >> $GITHUB_ENV
          echo "GENESIS_RECOVERY_LOGS_DIR=$GENESIS_RECOVERY_LOGS_DIR" >> $GITHUB_ENV
          echo "EXTERNAL_NODE_LOGS_DIR=$EXTERNAL_NODE_LOGS_DIR" >> $GITHUB_ENV
          echo "FEES_LOGS_DIR=$FEES_LOGS_DIR" >> $GITHUB_ENV
          echo "REVERT_LOGS_DIR=$REVERT_LOGS_DIR" >> $GITHUB_ENV
# FIXME: restore tests for all the various types of chains
      - name: Initialize ecosystem
        run: |
          ci_run git config --global --add safe.directory /usr/src/zksync
          ci_run git config --global --add safe.directory /usr/src/zksync/contracts/system-contracts
          ci_run git config --global --add safe.directory /usr/src/zksync/contracts

          ci_run zk_inception ecosystem init --deploy-paymaster --deploy-erc20 \
<<<<<<< HEAD
          --deploy-ecosystem --l1-rpc-url=http://localhost:8545 \
          --server-db-url=postgres://postgres:notsecurepassword@localhost:5432 \
          --server-db-name=zksync_server_localhost_era \
          --ignore-prerequisites --verbose \
          --observability=false
=======
            --deploy-ecosystem --l1-rpc-url=http://localhost:8545 \
            --server-db-url=postgres://postgres:notsecurepassword@localhost:5432 \
            --server-db-name=zksync_server_localhost_era \
            --prover-db-url=postgres://postgres:notsecurepassword@localhost:5432 \
            --prover-db-name=zksync_prover_localhost_era \
            --ignore-prerequisites --verbose \
            --observability=false
>>>>>>> dfe03d31

      - name: Read Custom Token address and set as environment variable
        run: |
          CUSTOM_TOKEN_ADDRESS=$(awk -F": " '/tokens:/ {found_tokens=1} found_tokens && /DAI:/ {found_dai=1} found_dai && /address:/ {print $2; exit}' ./configs/erc20.yaml)
          echo "CUSTOM_TOKEN_ADDRESS=$CUSTOM_TOKEN_ADDRESS"
          echo "CUSTOM_TOKEN_ADDRESS=$CUSTOM_TOKEN_ADDRESS" >> $GITHUB_ENV

      - name: Create and initialize Validium chain
        run: |
          ci_run zk_inception chain create \
          --chain-name validium \
          --chain-id sequential \
          --prover-mode no-proofs \
          --wallet-creation localhost \
          --l1-batch-commit-data-generator-mode validium \
          --base-token-address 0x0000000000000000000000000000000000000001 \
          --base-token-price-nominator 1 \
          --base-token-price-denominator 1 \
          --set-as-default false \
          --ignore-prerequisites

          ci_run zk_inception chain init \
          --deploy-paymaster \
          --l1-rpc-url=http://localhost:8545 \
          --server-db-url=postgres://postgres:notsecurepassword@localhost:5432 \
          --server-db-name=zksync_server_localhost_validium \
          --chain validium

      - name: Create and initialize chain with Custom Token
        run: |
          ci_run zk_inception chain create \
          --chain-name custom_token \
          --chain-id sequential \
          --prover-mode no-proofs \
          --wallet-creation localhost \
          --l1-batch-commit-data-generator-mode rollup \
          --base-token-address ${{ env.CUSTOM_TOKEN_ADDRESS }} \
          --base-token-price-nominator 3 \
          --base-token-price-denominator 2 \
          --set-as-default false \
          --ignore-prerequisites

          ci_run zk_inception chain init \
          --deploy-paymaster \
          --l1-rpc-url=http://localhost:8545 \
          --server-db-url=postgres://postgres:notsecurepassword@localhost:5432 \
          --server-db-name=zksync_server_localhost_custom_token \
          --chain custom_token

      - name: Initialize gateway chain
        run: |
          ci_run zk_inception chain create \
            --chain-name gateway \
            --chain-id 505 \
            --prover-mode no-proofs \
            --wallet-creation localhost \
            --l1-batch-commit-data-generator-mode rollup \
            --base-token-address 0x0000000000000000000000000000000000000001 \
            --base-token-price-nominator 1 \
            --base-token-price-denominator 1 \
            --set-as-default false \
            --ignore-prerequisites

          ci_run zk_inception chain init \
            --deploy-paymaster \
            --l1-rpc-url=http://localhost:8545 \
            --server-db-url=postgres://postgres:notsecurepassword@localhost:5432 \
            --server-db-name=zksync_server_localhost_gateway \
            --prover-db-url=postgres://postgres:notsecurepassword@localhost:5432 \
            --prover-db-name=zksync_prover_localhost_gateway \
            --chain gateway

          ci_run zk_inception chain convert-to-gateway --chain gateway --ignore-prerequisites

      - name: Run gateway
        run: |
          ci_run zk_inception server --ignore-prerequisites --chain gateway &> ${{ env.SERVER_LOGS_DIR }}/gateway.log &

          ci_run sleep 5

      - name: Migrate chains to gateway
        run: |
          ci_run zk_inception chain migrate-to-gateway --chain era --gateway-chain-name gateway
          ci_run zk_inception chain migrate-to-gateway --chain validium --gateway-chain-name gateway
          ci_run zk_inception chain migrate-to-gateway --chain custom_token --gateway-chain-name gateway
      
      - name: Migrate back era
        run: |
          ci_run zk_inception chain migrate-from-gateway --chain era --gateway-chain-name gateway

<<<<<<< HEAD
          ci_run zk_inception chain init \
          --deploy-paymaster \
          --l1-rpc-url=http://localhost:8545 \
          --server-db-url=postgres://postgres:notsecurepassword@localhost:5432 \
          --server-db-name=zksync_server_localhost_consensus \
          --chain consensus
=======
      - name: Migrate to gateway again
        run: |
          ci_run zk_inception chain migrate-to-gateway --chain era --gateway-chain-name gateway
>>>>>>> dfe03d31

      - name: Build test dependencies
        run: |
          ci_run zk_supervisor test build

      - name: Run chains
        run: |
          ci_run zk_inception server --ignore-prerequisites --chain era &> ${{ env.SERVER_LOGS_DIR }}/rollup.log &
          ci_run zk_inception server --ignore-prerequisites --chain validium &> ${{ env.SERVER_LOGS_DIR }}/validium.log &
          ci_run zk_inception server --ignore-prerequisites --chain custom_token &> ${{ env.SERVER_LOGS_DIR }}/custom_token.log &

          ci_run sleep 5

      - name: Run integration tests
        run: |
          ci_run zk_supervisor test integration --no-deps --ignore-prerequisites --chain era &> ${{ env.INTEGRATION_TESTS_LOGS_DIR }}/rollup.log &
          PID1=$!

          ci_run zk_supervisor test integration --no-deps --ignore-prerequisites --chain validium &> ${{ env.INTEGRATION_TESTS_LOGS_DIR }}/validium.log &
          PID2=$!

          ci_run zk_supervisor test integration --no-deps --ignore-prerequisites --chain custom_token &> ${{ env.INTEGRATION_TESTS_LOGS_DIR }}/custom_token.log &
          PID3=$!

          wait $PID1
          wait $PID2
          wait $PID3

      - name: Upload logs
        uses: actions/upload-artifact@50769540e7f4bd5e21e526ee35c689e35e0d6874 # v4.4.0
        if: always()
        with:
          name: logs
          path: logs<|MERGE_RESOLUTION|>--- conflicted
+++ resolved
@@ -217,21 +217,11 @@
           ci_run git config --global --add safe.directory /usr/src/zksync/contracts
 
           ci_run zk_inception ecosystem init --deploy-paymaster --deploy-erc20 \
-<<<<<<< HEAD
           --deploy-ecosystem --l1-rpc-url=http://localhost:8545 \
           --server-db-url=postgres://postgres:notsecurepassword@localhost:5432 \
           --server-db-name=zksync_server_localhost_era \
           --ignore-prerequisites --verbose \
           --observability=false
-=======
-            --deploy-ecosystem --l1-rpc-url=http://localhost:8545 \
-            --server-db-url=postgres://postgres:notsecurepassword@localhost:5432 \
-            --server-db-name=zksync_server_localhost_era \
-            --prover-db-url=postgres://postgres:notsecurepassword@localhost:5432 \
-            --prover-db-name=zksync_prover_localhost_era \
-            --ignore-prerequisites --verbose \
-            --observability=false
->>>>>>> dfe03d31
 
       - name: Read Custom Token address and set as environment variable
         run: |
@@ -296,13 +286,11 @@
             --ignore-prerequisites
 
           ci_run zk_inception chain init \
-            --deploy-paymaster \
-            --l1-rpc-url=http://localhost:8545 \
-            --server-db-url=postgres://postgres:notsecurepassword@localhost:5432 \
-            --server-db-name=zksync_server_localhost_gateway \
-            --prover-db-url=postgres://postgres:notsecurepassword@localhost:5432 \
-            --prover-db-name=zksync_prover_localhost_gateway \
-            --chain gateway
+          --deploy-paymaster \
+          --l1-rpc-url=http://localhost:8545 \
+          --server-db-url=postgres://postgres:notsecurepassword@localhost:5432 \
+          --server-db-name=zksync_server_localhost_gateway \
+          --chain gateway
 
           ci_run zk_inception chain convert-to-gateway --chain gateway --ignore-prerequisites
 
@@ -322,18 +310,9 @@
         run: |
           ci_run zk_inception chain migrate-from-gateway --chain era --gateway-chain-name gateway
 
-<<<<<<< HEAD
-          ci_run zk_inception chain init \
-          --deploy-paymaster \
-          --l1-rpc-url=http://localhost:8545 \
-          --server-db-url=postgres://postgres:notsecurepassword@localhost:5432 \
-          --server-db-name=zksync_server_localhost_consensus \
-          --chain consensus
-=======
       - name: Migrate to gateway again
         run: |
           ci_run zk_inception chain migrate-to-gateway --chain era --gateway-chain-name gateway
->>>>>>> dfe03d31
 
       - name: Build test dependencies
         run: |
