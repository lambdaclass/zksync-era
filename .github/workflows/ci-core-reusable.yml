name: Workflow template for CI jobs for Core Components
on:
  workflow_call:
    inputs:
      compilers:
        description: "JSON of required compilers and their versions"
        type: string
        required: false
        default: '[{ "zksolc": ["1.3.14", "1.3.16", "1.3.17", "1.3.1", "1.3.7", "1.3.18", "1.3.19", "1.3.21"] } , { "zkvyper": ["1.3.13"] }]'

jobs:
  lint:
    name: lint
    uses: ./.github/workflows/ci-core-lint-reusable.yml
  unit-tests:
    runs-on: [matterlabs-ci-runner]

    steps:
      - uses: actions/checkout@ac593985615ec2ede58e132d2e21d2b1cbd6127c # v3
        with:
          submodules: "recursive"
          fetch-depth: 0

      - name: Setup environment
        run: |
          echo ZKSYNC_HOME=$(pwd) >> $GITHUB_ENV
          echo $(pwd)/bin >> $GITHUB_PATH
          echo IN_DOCKER=1 >> .env

      # TODO: Remove when we after upgrade of hardhat-plugins
      - name: pre-download compilers
        run: |
          # Download needed versions of vyper compiler
          # Not sanitized due to unconventional path and tags
          mkdir -p ./hardhat-nodejs/compilers-v2/vyper/linux
          wget -nv -O ./hardhat-nodejs/compilers-v2/vyper/linux/0.3.10 https://github.com/vyperlang/vyper/releases/download/v0.3.10/vyper.0.3.10+commit.91361694.linux
          wget -nv -O ./hardhat-nodejs/compilers-v2/vyper/linux/0.3.3 https://github.com/vyperlang/vyper/releases/download/v0.3.3/vyper.0.3.3+commit.48e326f0.linux
          chmod +x  ./hardhat-nodejs/compilers-v2/vyper/linux/0.3.10
          chmod +x  ./hardhat-nodejs/compilers-v2/vyper/linux/0.3.3

          COMPILERS_JSON='${{ inputs.compilers }}'
          echo "$COMPILERS_JSON" | jq -r '.[] | to_entries[] | .key as $compiler | .value[] | "\(.),\($compiler)"' | while IFS=, read -r version compiler; do
            mkdir -p "./hardhat-nodejs/compilers-v2/$compiler"
            wget -nv -O "./hardhat-nodejs/compilers-v2/$compiler/${compiler}-v${version}" "https://github.com/matter-labs/${compiler}-bin/releases/download/v${version}/${compiler}-linux-amd64-musl-v${version}"
            chmod +x "./hardhat-nodejs/compilers-v2/$compiler/${compiler}-v${version}"
          done

      - name: Start services
        run: |
          ci_localnet_up
          ci_run sccache --start-server

      - name: Init
        run: |
          ci_run zk
          ci_run zk run yarn
          ci_run zk db setup
          ci_run zk compiler all
          ci_run zk contract build

      - name: Contracts unit tests
        run: ci_run zk test l1-contracts

      - name: Rust unit tests
        run: ci_run zk test rust

  loadtest:
    runs-on: [matterlabs-ci-runner]

    steps:
      - uses: actions/checkout@ac593985615ec2ede58e132d2e21d2b1cbd6127c # v3
        with:
          submodules: "recursive"
          fetch-depth: 0

      - name: Setup environment
        run: |
          echo ZKSYNC_HOME=$(pwd) >> $GITHUB_ENV
          echo $(pwd)/bin >> $GITHUB_PATH
          echo IN_DOCKER=1 >> .env

      - name: Loadtest configuration
        run: |
          echo EXPECTED_TX_COUNT="16000" >> .env
          echo FAIL_FAST=true >> .env
          echo IN_DOCKER=1 >> .env
          echo DATABASE_MERKLE_TREE_MODE=lightweight >> .env

      - name: Start services
        run: |
          ci_localnet_up
          ci_run sccache --start-server

      - name: Init
        run: |
          ci_run git config --global --add safe.directory /usr/src/zksync
          ci_run git config --global --add safe.directory /usr/src/zksync/sdk/binaryen
          ci_run git config --global --add safe.directory /usr/src/zksync/contracts/system-contracts
          ci_run git config --global --add safe.directory /usr/src/zksync/contracts

          ci_run zk
          ci_run zk init

      # `sleep 30` because we need to wait until server added all the tokens
      - name: Run server
        run: |
          ci_run zk server --uring --components api,tree,eth,state_keeper,housekeeper &>server.log &
          ci_run sleep 30

      - name: Perform loadtest
        run: ci_run zk run loadtest

      - name: Show server.log logs
        if: always()
        run: ci_run cat server.log || true

      - name: Show sccache logs
        if: always()
        run: |
          ci_run sccache --show-stats
          ci_run cat /tmp/sccache_log.txt
  integration:
<<<<<<< HEAD
    name: Integration (consensus=${{ matrix.consensus }}, deployment_mode=${{ matrix.mode }})
=======
    name: Integration (consensus=${{ matrix.consensus }}, deployment_mode=${{ matrix.deployment_mode }})
>>>>>>> af01edd6
    strategy:
      # In matrix jobs, fail-fast is true by default.
      # To be consistent with the rest of the workflow we disable it explicitly.
      fail-fast: false
      matrix:
        consensus: [false, true]
<<<<<<< HEAD
        mode: ["Rollup", "Validium"]
=======
        deployment_mode: ["Rollup", "Validium"]
>>>>>>> af01edd6
    env:
      SERVER_COMPONENTS: "api,tree,eth,state_keeper,housekeeper,basic_witness_input_producer,commitment_generator${{ matrix.consensus && ',consensus' || '' }}"

    runs-on: [matterlabs-ci-runner]
    steps:
      - uses: actions/checkout@ac593985615ec2ede58e132d2e21d2b1cbd6127c # v3
        with:
          submodules: "recursive"
          fetch-depth: 0

      - name: Setup environment
        run: |
          echo ZKSYNC_HOME=$(pwd) >> $GITHUB_ENV
          echo $(pwd)/bin >> $GITHUB_PATH
          echo IN_DOCKER=1 >> .env
          echo RUN_CONTRACT_VERIFICATION_TEST=true >> .env
          echo ZKSYNC_DEBUG_LOGS=true >> .env
          if [[ "${{ matrix.mode }}" == "Validium" ]]; then
            echo IS_VALIDIUM=1 >> .env
          fi

      - name: Download zksolc/solc and zkvyper/vyper
        run: |
          sudo apt update && sudo apt install wget -y

          mkdir -p $(pwd)/etc/solc-bin/0.8.23
          wget https://github.com/ethereum/solc-bin/raw/gh-pages/linux-amd64/solc-linux-amd64-v0.8.23%2Bcommit.f704f362
          mv solc-linux-amd64-v0.8.23+commit.f704f362 $(pwd)/etc/solc-bin/0.8.23/solc
          chmod +x $(pwd)/etc/solc-bin/0.8.23/solc

          mkdir -p $(pwd)/etc/solc-bin/zkVM-0.8.23-1.0.0
          wget https://github.com/matter-labs/era-solidity/releases/download/0.8.23-1.0.0/solc-linux-amd64-0.8.23-1.0.0 -O $(pwd)/etc/solc-bin/zkVM-0.8.23-1.0.0/solc
          chmod +x $(pwd)/etc/solc-bin/zkVM-0.8.23-1.0.0/solc

          mkdir -p $(pwd)/etc/zksolc-bin/v1.3.21
          wget https://github.com/matter-labs/zksolc-bin/raw/main/linux-amd64/zksolc-linux-amd64-musl-v1.3.21
          mv zksolc-linux-amd64-musl-v1.3.21 $(pwd)/etc/zksolc-bin/v1.3.21/zksolc
          chmod +x $(pwd)/etc/zksolc-bin/v1.3.21/zksolc

          mkdir -p $(pwd)/etc/vyper-bin/0.3.10
          wget -O vyper0.3.10 https://github.com/vyperlang/vyper/releases/download/v0.3.10/vyper.0.3.10%2Bcommit.91361694.linux
          mv vyper0.3.10 $(pwd)/etc/vyper-bin/0.3.10/vyper
          chmod +x $(pwd)/etc/vyper-bin/0.3.10/vyper

          mkdir -p $(pwd)/etc/zkvyper-bin/v1.3.13
          wget https://github.com/matter-labs/zkvyper-bin/raw/main/linux-amd64/zkvyper-linux-amd64-musl-v1.3.13
          mv zkvyper-linux-amd64-musl-v1.3.13 $(pwd)/etc/zkvyper-bin/v1.3.13/zkvyper
          chmod +x $(pwd)/etc/zkvyper-bin/v1.3.13/zkvyper

      - name: Start services
        run: |
          ci_localnet_up
          ci_run sccache --start-server

      - name: Init
        run: |
          ci_run git config --global --add safe.directory /usr/src/zksync
          ci_run git config --global --add safe.directory /usr/src/zksync/sdk/binaryen
          ci_run git config --global --add safe.directory /usr/src/zksync/contracts/system-contracts
          ci_run git config --global --add safe.directory /usr/src/zksync/contracts
          ci_run zk
<<<<<<< HEAD
          if [[ "${{ matrix.mode }}" == "Rollup" ]]; then
            ci_run zk init
          elif [[ "${{ matrix.mode }}" == "Validium" ]]; then
=======
          if [[ "${{ matrix.deployment_mode }}" == "Rollup" ]]; then
            ci_run zk init
          elif [[ "${{ matrix.deployment_mode }}" == "Validium" ]]; then
>>>>>>> af01edd6
            ci_run zk env dev_validium_docker
            ci_run zk config compile dev_validium_docker
            ci_run zk init --validium-mode
          fi

      # `sleep 5` because we need to wait until server started properly
      - name: Run server
        run: |
          ci_run zk server --components=$SERVER_COMPONENTS &>server.log &
          ci_run sleep 5

      - name: Run contract verifier
        run: |
          ci_run zk contract_verifier &>contract_verifier.log &
          ci_run sleep 2

      - name: Server integration tests
        run: ci_run zk test i server

      - name: Snapshot recovery test
        # We use `yarn` directly because the test launches `zk` commands in both server and EN envs.
        # An empty topmost environment helps avoid a mess when redefining env vars shared between both envs
        # (e.g., DATABASE_URL).
        run: |
<<<<<<< HEAD
          if [[ "${{ matrix.mode }}" == "Validium" ]]; then
            ci_run zk config compile ext-node-validium
            ci_run zk config compile ext-node-validium-docker
          fi
          ENABLE_CONSENSUS=${{ matrix.consensus }} PASSED_ENV_VARS=ENABLE_CONSENSUS ci_run yarn snapshot-recovery-test snapshot-recovery-test
=======
          if [[ "${{ matrix.deployment_mode }}" == "Validium" ]]; then
            ci_run zk config compile ext-node-validium
            ci_run zk config compile ext-node-validium-docker
          fi
          ENABLE_CONSENSUS=${{ matrix.consensus }} DEPLOYMENT_MODE=${{ matrix.deployment_mode }} PASSED_ENV_VARS="ENABLE_CONSENSUS,DEPLOYMENT_MODE" ci_run yarn snapshot-recovery-test snapshot-recovery-test
>>>>>>> af01edd6

      - name: Fee projection tests
        run: ci_run zk test i fees

      - name: Run revert test
        run: |
          ci_run pkill zksync_server || true
          ci_run sleep 2
          ENABLE_CONSENSUS=${{ matrix.consensus }} DEPLOYMENT_MODE=${{ matrix.deployment_mode }} PASSED_ENV_VARS="ENABLE_CONSENSUS,DEPLOYMENT_MODE" ci_run zk test i revert

        # This test should be the last one as soon as it
        # finished bootloader will be different
      - name: Run upgrade test
        run: |
          ci_run pkill zksync_server || true
          ci_run sleep 10
          ci_run zk test i upgrade

      - name: Show server.log logs
        if: always()
        run: ci_run cat server.log || true

      - name: Show contract_verifier.log logs
        if: always()
        run: ci_run cat contract_verifier.log || true

      - name: Show snapshot-creator.log logs
        if: always()
        run: ci_run cat core/tests/snapshot-recovery-test/snapshot-creator.log || true
      - name: Show snapshot-recovery.log logs
        if: always()
        run: ci_run cat core/tests/snapshot-recovery-test/snapshot-recovery.log || true

      - name: Show revert.log logs
        if: always()
        run: ci_run cat core/tests/revert-test/revert.log || true

      - name: Show upgrade.log logs
        if: always()
        run: ci_run cat core/tests/upgrade-test/upgrade.log || true

      - name: Show sccache logs
        if: always()
        run: |
          ci_run sccache --show-stats
          ci_run cat /tmp/sccache_log.txt

  external-node:
<<<<<<< HEAD
    name: External node (consensus=${{ matrix.consensus }}, deployment_mode=${{ matrix.mode }})
=======
    name: External node (consensus=${{ matrix.consensus }}, deployment_mode=${{ matrix.deployment_mode }})
>>>>>>> af01edd6
    strategy:
      fail-fast: false
      matrix:
        consensus: [false, true]
<<<<<<< HEAD
        mode: ["Rollup", "Validium"]
=======
        deployment_mode: ["Rollup", "Validium"]
>>>>>>> af01edd6
    runs-on: [matterlabs-ci-runner]

    env:
      SERVER_COMPONENTS: "api,tree,eth,state_keeper,housekeeper,basic_witness_input_producer,commitment_generator${{ matrix.consensus && ',consensus' || '' }}"
      EXT_NODE_FLAGS: "${{ matrix.consensus && '-- --enable-consensus' || '' }}"

    steps:
      - name: Checkout code # Checks out the repository under $GITHUB_WORKSPACE, so the job can access it.
        uses: actions/checkout@ac593985615ec2ede58e132d2e21d2b1cbd6127c # v3
        with:
          submodules: "recursive"
          fetch-depth: 0

      - name: Setup environment
        run: |
          echo ZKSYNC_HOME=$(pwd) >> $GITHUB_ENV
          echo $(pwd)/bin >> $GITHUB_PATH
          echo IN_DOCKER=1 >> .env
          echo RUN_CONTRACT_VERIFICATION_TEST=true >> .env
          echo ZKSYNC_DEBUG_LOGS=true >> .env

      - name: Start services
        run: |
          ci_localnet_up
          ci_run sccache --start-server

      - name: Init
        run: |
          ci_run git config --global --add safe.directory /usr/src/zksync
          ci_run git config --global --add safe.directory /usr/src/zksync/sdk/binaryen
          ci_run git config --global --add safe.directory /usr/src/zksync/contracts/system-contracts
          ci_run git config --global --add safe.directory /usr/src/zksync/contracts
          ci_run zk
<<<<<<< HEAD
          if [[ "${{ matrix.mode }}" == "Rollup" ]]; then
            ci_run zk init
          elif [[ "${{ matrix.mode }}" == "Validium" ]]; then
=======
          if [[ "${{ matrix.deployment_mode }}" == "Rollup" ]]; then
            ci_run zk init
          elif [[ "${{ matrix.deployment_mode }}" == "Validium" ]]; then
>>>>>>> af01edd6
            ci_run zk env dev_validium_docker
            ci_run zk config compile dev_validium_docker
            ci_run zk init --validium-mode
          fi

      # `sleep 30` because we need to wait until server started properly
      - name: Run server
        run: |
          ci_run zk server --components=$SERVER_COMPONENTS &>>server.log &
          ci_run sleep 30

      - name: Run external node
        run: |
<<<<<<< HEAD
          if [[ "${{ matrix.mode }}" == "Rollup" ]]; then
            ci_run zk env ext-node-docker
          elif [[ "${{ matrix.mode }}" == "Validium" ]]; then
            ci_run zk env ext-node-validium-docker
            ci_run zk config compile ext-node-validium-docker
=======
          if [[ "${{ matrix.deployment_mode }}" == "Rollup" ]]; then
            ci_run zk env ext-node-docker
          elif [[ "${{ matrix.deployment_mode }}" == "Validium" ]]; then
            ci_run zk env ext-node-validium-docker
>>>>>>> af01edd6
          fi
          ci_run zk db setup
          ci_run zk external-node $EXT_NODE_FLAGS &>>ext-node.log &
          ci_run sleep 30

      - name: Integration tests
        run: ci_run zk test i server --testPathIgnorePatterns 'contract-verification|snapshots-creator'

      - name: Run revert test
        run: |
<<<<<<< HEAD
          ci_run zk env
          if [[ "${{ matrix.mode }}" == "Rollup" ]]; then
            ci_run zk env docker
          elif [[ "${{ matrix.mode }}" == "Validium" ]]; then
            ci_run zk env dev_validium_docker
            ci_run zk config compile dev_validium_docker
          fi
          ci_run pkill zksync_server || true
          ci_run sleep 2
          ci_run zk env
          ENABLE_CONSENSUS=${{ matrix.consensus }} PASSED_ENV_VARS=ENABLE_CONSENSUS ci_run zk test i revert
          # Check that the rollback was performed on the EN
          ci_run sleep 20
          ci_run grep -q 'Rollback successfully completed' ext-node.log
          # Restart the EN
          ci_run zk server --components=$SERVER_COMPONENTS &>>server.log &
          ci_run sleep 30
          if [[ "${{ matrix.mode }}" == "Rollup" ]]; then
            ZKSYNC_ENV=ext-node-docker ci_run zk external-node $EXT_NODE_FLAGS &>>ext-node.log &
          elif [[ "${{ matrix.mode }}" == "Validium" ]]; then
=======
          ENABLE_CONSENSUS=${{ matrix.consensus }} DEPLOYMENT_MODE=${{ matrix.deployment_mode }} PASSED_ENV_VARS="ENABLE_CONSENSUS,DEPLOYMENT_MODE" ci_run zk test i revert-en
          # test terminates the nodes, so we restart them.
          if [[ "${{ matrix.deployment_mode }}" == "Rollup" ]]; then
            ZKSYNC_ENV=docker ci_run zk server --components=$SERVER_COMPONENTS &>>server.log &
            ZKSYNC_ENV=ext-node-docker ci_run zk external-node $EXT_NODE_FLAGS &>>ext-node.log &
          elif [[ "${{ matrix.deployment_mode }}" == "Validium" ]]; then
            ZKSYNC_ENV=dev_validium_docker ci_run zk server --components=$SERVER_COMPONENTS &>>server.log &
>>>>>>> af01edd6
            ZKSYNC_ENV=ext-node-validium-docker ci_run zk external-node $EXT_NODE_FLAGS &>>ext-node.log &
          fi
          ci_run sleep 30

      - name: Run upgrade test
        run: |
<<<<<<< HEAD
          if [[ "${{ matrix.mode }}" == "Rollup" ]]; then
            ci_run zk env docker
          elif [[ "${{ matrix.mode }}" == "Validium" ]]; then
            ci_run zk env dev_validium_docker
            ci_run zk config compile dev_validium_docker
=======
          if [[ "${{ matrix.deployment_mode }}" == "Rollup" ]]; then
            ci_run zk env docker
          elif [[ "${{ matrix.deployment_mode }}" == "Validium" ]]; then
            ci_run zk env dev_validium_docker
>>>>>>> af01edd6
          fi
          CHECK_EN_URL="http://0.0.0.0:3060" ci_run zk test i upgrade

      - name: Show server.log logs
        if: always()
        run: ci_run cat server.log || true

      - name: Show ext-node.log logs
        if: always()
        run: ci_run cat ext-node.log || true

      - name: Show contract_verifier.log logs
        if: always()
        run: ci_run cat ext-node.log || true

      - name: Show revert_main.log logs
        if: always()
        run: ci_run cat core/tests/revert-test/revert_main.log || true

      - name: Show revert_ext.log logs
        if: always()
        run: ci_run cat core/tests/revert-test/revert_ext.log || true

      - name: Show upgrade.log logs
        if: always()
        run: ci_run cat core/tests/upgrade-test/upgrade.log || true

      - name: Show sccache logs
        if: always()
        run: |
          ci_run sccache --show-stats
          ci_run cat /tmp/sccache_log.txt<|MERGE_RESOLUTION|>--- conflicted
+++ resolved
@@ -120,22 +120,14 @@
           ci_run sccache --show-stats
           ci_run cat /tmp/sccache_log.txt
   integration:
-<<<<<<< HEAD
-    name: Integration (consensus=${{ matrix.consensus }}, deployment_mode=${{ matrix.mode }})
-=======
     name: Integration (consensus=${{ matrix.consensus }}, deployment_mode=${{ matrix.deployment_mode }})
->>>>>>> af01edd6
     strategy:
       # In matrix jobs, fail-fast is true by default.
       # To be consistent with the rest of the workflow we disable it explicitly.
       fail-fast: false
       matrix:
         consensus: [false, true]
-<<<<<<< HEAD
-        mode: ["Rollup", "Validium"]
-=======
         deployment_mode: ["Rollup", "Validium"]
->>>>>>> af01edd6
     env:
       SERVER_COMPONENTS: "api,tree,eth,state_keeper,housekeeper,basic_witness_input_producer,commitment_generator${{ matrix.consensus && ',consensus' || '' }}"
 
@@ -197,15 +189,9 @@
           ci_run git config --global --add safe.directory /usr/src/zksync/contracts/system-contracts
           ci_run git config --global --add safe.directory /usr/src/zksync/contracts
           ci_run zk
-<<<<<<< HEAD
-          if [[ "${{ matrix.mode }}" == "Rollup" ]]; then
+          if [[ "${{ matrix.deployment_mode }}" == "Rollup" ]]; then
             ci_run zk init
-          elif [[ "${{ matrix.mode }}" == "Validium" ]]; then
-=======
-          if [[ "${{ matrix.deployment_mode }}" == "Rollup" ]]; then
-            ci_run zk init
-          elif [[ "${{ matrix.deployment_mode }}" == "Validium" ]]; then
->>>>>>> af01edd6
+          elif [[ "${{ matrix.deployment_mode }}" == "Validium" ]]; then
             ci_run zk env dev_validium_docker
             ci_run zk config compile dev_validium_docker
             ci_run zk init --validium-mode
@@ -230,19 +216,11 @@
         # An empty topmost environment helps avoid a mess when redefining env vars shared between both envs
         # (e.g., DATABASE_URL).
         run: |
-<<<<<<< HEAD
-          if [[ "${{ matrix.mode }}" == "Validium" ]]; then
-            ci_run zk config compile ext-node-validium
-            ci_run zk config compile ext-node-validium-docker
-          fi
-          ENABLE_CONSENSUS=${{ matrix.consensus }} PASSED_ENV_VARS=ENABLE_CONSENSUS ci_run yarn snapshot-recovery-test snapshot-recovery-test
-=======
           if [[ "${{ matrix.deployment_mode }}" == "Validium" ]]; then
             ci_run zk config compile ext-node-validium
             ci_run zk config compile ext-node-validium-docker
           fi
           ENABLE_CONSENSUS=${{ matrix.consensus }} DEPLOYMENT_MODE=${{ matrix.deployment_mode }} PASSED_ENV_VARS="ENABLE_CONSENSUS,DEPLOYMENT_MODE" ci_run yarn snapshot-recovery-test snapshot-recovery-test
->>>>>>> af01edd6
 
       - name: Fee projection tests
         run: ci_run zk test i fees
@@ -291,20 +269,12 @@
           ci_run cat /tmp/sccache_log.txt
 
   external-node:
-<<<<<<< HEAD
-    name: External node (consensus=${{ matrix.consensus }}, deployment_mode=${{ matrix.mode }})
-=======
     name: External node (consensus=${{ matrix.consensus }}, deployment_mode=${{ matrix.deployment_mode }})
->>>>>>> af01edd6
     strategy:
       fail-fast: false
       matrix:
         consensus: [false, true]
-<<<<<<< HEAD
-        mode: ["Rollup", "Validium"]
-=======
         deployment_mode: ["Rollup", "Validium"]
->>>>>>> af01edd6
     runs-on: [matterlabs-ci-runner]
 
     env:
@@ -338,15 +308,9 @@
           ci_run git config --global --add safe.directory /usr/src/zksync/contracts/system-contracts
           ci_run git config --global --add safe.directory /usr/src/zksync/contracts
           ci_run zk
-<<<<<<< HEAD
-          if [[ "${{ matrix.mode }}" == "Rollup" ]]; then
+          if [[ "${{ matrix.deployment_mode }}" == "Rollup" ]]; then
             ci_run zk init
-          elif [[ "${{ matrix.mode }}" == "Validium" ]]; then
-=======
-          if [[ "${{ matrix.deployment_mode }}" == "Rollup" ]]; then
-            ci_run zk init
-          elif [[ "${{ matrix.deployment_mode }}" == "Validium" ]]; then
->>>>>>> af01edd6
+          elif [[ "${{ matrix.deployment_mode }}" == "Validium" ]]; then
             ci_run zk env dev_validium_docker
             ci_run zk config compile dev_validium_docker
             ci_run zk init --validium-mode
@@ -360,18 +324,10 @@
 
       - name: Run external node
         run: |
-<<<<<<< HEAD
-          if [[ "${{ matrix.mode }}" == "Rollup" ]]; then
+          if [[ "${{ matrix.deployment_mode }}" == "Rollup" ]]; then
             ci_run zk env ext-node-docker
-          elif [[ "${{ matrix.mode }}" == "Validium" ]]; then
+          elif [[ "${{ matrix.deployment_mode }}" == "Validium" ]]; then
             ci_run zk env ext-node-validium-docker
-            ci_run zk config compile ext-node-validium-docker
-=======
-          if [[ "${{ matrix.deployment_mode }}" == "Rollup" ]]; then
-            ci_run zk env ext-node-docker
-          elif [[ "${{ matrix.deployment_mode }}" == "Validium" ]]; then
-            ci_run zk env ext-node-validium-docker
->>>>>>> af01edd6
           fi
           ci_run zk db setup
           ci_run zk external-node $EXT_NODE_FLAGS &>>ext-node.log &
@@ -382,28 +338,6 @@
 
       - name: Run revert test
         run: |
-<<<<<<< HEAD
-          ci_run zk env
-          if [[ "${{ matrix.mode }}" == "Rollup" ]]; then
-            ci_run zk env docker
-          elif [[ "${{ matrix.mode }}" == "Validium" ]]; then
-            ci_run zk env dev_validium_docker
-            ci_run zk config compile dev_validium_docker
-          fi
-          ci_run pkill zksync_server || true
-          ci_run sleep 2
-          ci_run zk env
-          ENABLE_CONSENSUS=${{ matrix.consensus }} PASSED_ENV_VARS=ENABLE_CONSENSUS ci_run zk test i revert
-          # Check that the rollback was performed on the EN
-          ci_run sleep 20
-          ci_run grep -q 'Rollback successfully completed' ext-node.log
-          # Restart the EN
-          ci_run zk server --components=$SERVER_COMPONENTS &>>server.log &
-          ci_run sleep 30
-          if [[ "${{ matrix.mode }}" == "Rollup" ]]; then
-            ZKSYNC_ENV=ext-node-docker ci_run zk external-node $EXT_NODE_FLAGS &>>ext-node.log &
-          elif [[ "${{ matrix.mode }}" == "Validium" ]]; then
-=======
           ENABLE_CONSENSUS=${{ matrix.consensus }} DEPLOYMENT_MODE=${{ matrix.deployment_mode }} PASSED_ENV_VARS="ENABLE_CONSENSUS,DEPLOYMENT_MODE" ci_run zk test i revert-en
           # test terminates the nodes, so we restart them.
           if [[ "${{ matrix.deployment_mode }}" == "Rollup" ]]; then
@@ -411,25 +345,16 @@
             ZKSYNC_ENV=ext-node-docker ci_run zk external-node $EXT_NODE_FLAGS &>>ext-node.log &
           elif [[ "${{ matrix.deployment_mode }}" == "Validium" ]]; then
             ZKSYNC_ENV=dev_validium_docker ci_run zk server --components=$SERVER_COMPONENTS &>>server.log &
->>>>>>> af01edd6
             ZKSYNC_ENV=ext-node-validium-docker ci_run zk external-node $EXT_NODE_FLAGS &>>ext-node.log &
           fi
           ci_run sleep 30
 
       - name: Run upgrade test
         run: |
-<<<<<<< HEAD
-          if [[ "${{ matrix.mode }}" == "Rollup" ]]; then
+          if [[ "${{ matrix.deployment_mode }}" == "Rollup" ]]; then
             ci_run zk env docker
-          elif [[ "${{ matrix.mode }}" == "Validium" ]]; then
+          elif [[ "${{ matrix.deployment_mode }}" == "Validium" ]]; then
             ci_run zk env dev_validium_docker
-            ci_run zk config compile dev_validium_docker
-=======
-          if [[ "${{ matrix.deployment_mode }}" == "Rollup" ]]; then
-            ci_run zk env docker
-          elif [[ "${{ matrix.deployment_mode }}" == "Validium" ]]; then
-            ci_run zk env dev_validium_docker
->>>>>>> af01edd6
           fi
           CHECK_EN_URL="http://0.0.0.0:3060" ci_run zk test i upgrade
 
