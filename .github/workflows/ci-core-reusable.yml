name: Workflow template for CI jobs for Core Components
on:
  workflow_call:
    inputs:
      compilers:
        description: "JSON of required compilers and their versions"
        type: string
        required: false
        default: '[{ "zksolc": ["1.3.14", "1.3.16", "1.3.17", "1.3.1", "1.3.7", "1.3.18", "1.3.19", "1.3.21"] } , { "zkvyper": ["1.3.13"] }]'

jobs:
  lint:
    name: lint
    uses: ./.github/workflows/ci-core-lint-reusable.yml
  unit-tests:
    runs-on: [matterlabs-ci-runner]

    steps:
      - uses: actions/checkout@ac593985615ec2ede58e132d2e21d2b1cbd6127c # v3
        with:
          submodules: "recursive"

      - name: Setup environment
        run: |
          echo ZKSYNC_HOME=$(pwd) >> $GITHUB_ENV
          echo $(pwd)/bin >> $GITHUB_PATH
          echo IN_DOCKER=1 >> .env

      # TODO: Remove when we after upgrade of hardhat-plugins
      - name: pre-download compilers
        run: |
          # Download needed versions of vyper compiler
          # Not sanitized due to unconventional path and tags
          mkdir -p ./hardhat-nodejs/compilers-v2/vyper/linux
          wget -nv -O ./hardhat-nodejs/compilers-v2/vyper/linux/0.3.10 https://github.com/vyperlang/vyper/releases/download/v0.3.10/vyper.0.3.10+commit.91361694.linux
          wget -nv -O ./hardhat-nodejs/compilers-v2/vyper/linux/0.3.3 https://github.com/vyperlang/vyper/releases/download/v0.3.3/vyper.0.3.3+commit.48e326f0.linux
          chmod +x  ./hardhat-nodejs/compilers-v2/vyper/linux/0.3.10
          chmod +x  ./hardhat-nodejs/compilers-v2/vyper/linux/0.3.3

          COMPILERS_JSON='${{ inputs.compilers }}'
          echo "$COMPILERS_JSON" | jq -r '.[] | to_entries[] | .key as $compiler | .value[] | "\(.),\($compiler)"' | while IFS=, read -r version compiler; do
            mkdir -p "./hardhat-nodejs/compilers-v2/$compiler"
            wget -nv -O "./hardhat-nodejs/compilers-v2/$compiler/${compiler}-v${version}" "https://github.com/matter-labs/${compiler}-bin/releases/download/v${version}/${compiler}-linux-amd64-musl-v${version}"
            chmod +x "./hardhat-nodejs/compilers-v2/$compiler/${compiler}-v${version}"
          done

      - name: Start services
        run: |
          ci_localnet_up
          ci_run sccache --start-server

      - name: Init
        run: |
          ci_run zk
          ci_run zk run yarn
          ci_run zk db setup
          ci_run zk compiler all
          ci_run zk contract build

      - name: Contracts unit tests
        run: ci_run zk test l1-contracts

      - name: Rust unit tests
        run: ci_run zk test rust

  loadtest:
    runs-on: [matterlabs-ci-runner]

    steps:
      - uses: actions/checkout@ac593985615ec2ede58e132d2e21d2b1cbd6127c # v3
        with:
          submodules: "recursive"

      - name: Setup environment
        run: |
          echo ZKSYNC_HOME=$(pwd) >> $GITHUB_ENV
          echo $(pwd)/bin >> $GITHUB_PATH
          echo IN_DOCKER=1 >> .env

      - name: Loadtest configuration
        run: |
          echo EXPECTED_TX_COUNT="16000" >> .env
          echo FAIL_FAST=true >> .env
          echo IN_DOCKER=1 >> .env
          echo DATABASE_MERKLE_TREE_MODE=lightweight >> .env

      - name: Start services
        run: |
          ci_localnet_up
          ci_run sccache --start-server

      - name: Init
        run: |
          ci_run git config --global --add safe.directory /usr/src/zksync
          ci_run git config --global --add safe.directory /usr/src/zksync/sdk/binaryen
          ci_run git config --global --add safe.directory /usr/src/zksync/contracts/system-contracts
          ci_run git config --global --add safe.directory /usr/src/zksync/contracts

          ci_run zk
          ci_run zk init

      # `sleep 30` because we need to wait until server added all the tokens
      - name: Run server
        run: |
          ci_run zk server --uring --components api,tree,eth,state_keeper,housekeeper &>server.log &
          ci_run sleep 30

      - name: Perform loadtest
        run: ci_run zk run loadtest

      - name: Show server.log logs
        if: always()
        run: ci_run cat server.log || true

      - name: Show sccache logs
        if: always()
        run: |
          ci_run sccache --show-stats
          ci_run cat /tmp/sccache_log.txt
  integration:
    name: Integration (consensus=${{ matrix.consensus }}, deployment_mode=${{ matrix.mode }})
    strategy:
      # In matrix jobs, fail-fast is true by default.
      # To be consistent with the rest of the workflow we disable it explicitly.
      fail-fast: false
      matrix:
        consensus: [false, true]
        mode: ["Rollup", "Validium"]
    env:
      SERVER_COMPONENTS: "api,tree,eth,state_keeper,housekeeper,basic_witness_input_producer,commitment_generator${{ matrix.consensus && ',consensus' || '' }}"

    runs-on: [matterlabs-ci-runner]
    steps:
      - uses: actions/checkout@ac593985615ec2ede58e132d2e21d2b1cbd6127c # v3
        with:
          submodules: "recursive"

      - name: Setup environment
        run: |
          echo ZKSYNC_HOME=$(pwd) >> $GITHUB_ENV
          echo $(pwd)/bin >> $GITHUB_PATH
          echo IN_DOCKER=1 >> .env
          echo RUN_CONTRACT_VERIFICATION_TEST=true >> .env
          echo ZKSYNC_DEBUG_LOGS=true >> .env
          if [[ "${{ matrix.mode }}" == "Validium" ]]; then
            echo IS_VALIDIUM=1 >> .env
          fi

      - name: Download zksolc/solc and zkvyper/vyper
        run: |
          sudo apt update && sudo apt install wget -y

          mkdir -p $(pwd)/etc/solc-bin/0.8.23
          wget https://github.com/ethereum/solc-bin/raw/gh-pages/linux-amd64/solc-linux-amd64-v0.8.23%2Bcommit.f704f362
          mv solc-linux-amd64-v0.8.23+commit.f704f362 $(pwd)/etc/solc-bin/0.8.23/solc
          chmod +x $(pwd)/etc/solc-bin/0.8.23/solc

          mkdir -p $(pwd)/etc/solc-bin/zkVM-0.8.23-1.0.0
          wget https://github.com/matter-labs/era-solidity/releases/download/0.8.23-1.0.0/solc-linux-amd64-0.8.23-1.0.0 -O $(pwd)/etc/solc-bin/zkVM-0.8.23-1.0.0/solc
          chmod +x $(pwd)/etc/solc-bin/zkVM-0.8.23-1.0.0/solc

          mkdir -p $(pwd)/etc/zksolc-bin/v1.3.21
          wget https://github.com/matter-labs/zksolc-bin/raw/main/linux-amd64/zksolc-linux-amd64-musl-v1.3.21
          mv zksolc-linux-amd64-musl-v1.3.21 $(pwd)/etc/zksolc-bin/v1.3.21/zksolc
          chmod +x $(pwd)/etc/zksolc-bin/v1.3.21/zksolc

          mkdir -p $(pwd)/etc/vyper-bin/0.3.10
          wget -O vyper0.3.10 https://github.com/vyperlang/vyper/releases/download/v0.3.10/vyper.0.3.10%2Bcommit.91361694.linux
          mv vyper0.3.10 $(pwd)/etc/vyper-bin/0.3.10/vyper
          chmod +x $(pwd)/etc/vyper-bin/0.3.10/vyper

          mkdir -p $(pwd)/etc/zkvyper-bin/v1.3.13
          wget https://github.com/matter-labs/zkvyper-bin/raw/main/linux-amd64/zkvyper-linux-amd64-musl-v1.3.13
          mv zkvyper-linux-amd64-musl-v1.3.13 $(pwd)/etc/zkvyper-bin/v1.3.13/zkvyper
          chmod +x $(pwd)/etc/zkvyper-bin/v1.3.13/zkvyper

      - name: Start services
        run: |
          ci_localnet_up
          ci_run sccache --start-server

      - name: Init
        run: |
          ci_run git config --global --add safe.directory /usr/src/zksync
          ci_run git config --global --add safe.directory /usr/src/zksync/sdk/binaryen
          ci_run git config --global --add safe.directory /usr/src/zksync/contracts/system-contracts
          ci_run git config --global --add safe.directory /usr/src/zksync/contracts
          ci_run zk
          if [[ "${{ matrix.mode }}" == "Rollup" ]]; then
            ci_run zk init
          elif [[ "${{ matrix.mode }}" == "Validium" ]]; then
            ci_run zk env dev_validium_docker
            ci_run zk config compile dev_validium_docker
            ci_run zk init --validium-mode
          fi

      # `sleep 5` because we need to wait until server started properly
      - name: Run server
        run: |
          ci_run zk server --components=$SERVER_COMPONENTS &>server.log &
          ci_run sleep 5

      - name: Run contract verifier
        run: |
          ci_run zk contract_verifier &>contract_verifier.log &
          ci_run sleep 2

      - name: Server integration tests
        run: ci_run zk test i server

      - name: Snapshot recovery test
        # We use `yarn` directly because the test launches `zk` commands in both server and EN envs.
        # An empty topmost environment helps avoid a mess when redefining env vars shared between both envs
        # (e.g., DATABASE_URL).
<<<<<<< HEAD
        run: |
          if [[ "${{ matrix.mode }}" == "Validium" ]]; then
            ci_run zk config compile ext-node-validium
            ci_run zk config compile ext-node-validium-docker
          fi
          ci_run yarn snapshot-recovery-test snapshot-recovery-test
=======
        run: ENABLE_CONSENSUS=${{ matrix.consensus }} PASSED_ENV_VARS=ENABLE_CONSENSUS ci_run yarn snapshot-recovery-test snapshot-recovery-test
>>>>>>> e26091a1

      - name: Fee projection tests
        run: ci_run zk test i fees

      - name: Run revert test
        run: |
          ci_run pkill zksync_server || true
          ci_run sleep 2
          ENABLE_CONSENSUS=${{ matrix.consensus }} PASSED_ENV_VARS=ENABLE_CONSENSUS ci_run zk test i revert

        # This test should be the last one as soon as it
        # finished bootloader will be different
      - name: Run upgrade test
        run: |
          ci_run pkill zksync_server || true
          ci_run sleep 10
          ci_run zk test i upgrade

      - name: Show server.log logs
        if: always()
        run: ci_run cat server.log || true

      - name: Show contract_verifier.log logs
        if: always()
        run: ci_run cat contract_verifier.log || true

      - name: Show snapshot-creator.log logs
        if: always()
        run: ci_run cat core/tests/snapshot-recovery-test/snapshot-creator.log || true
      - name: Show snapshot-recovery.log logs
        if: always()
        run: ci_run cat core/tests/snapshot-recovery-test/snapshot-recovery.log || true

      - name: Show revert.log logs
        if: always()
        run: ci_run cat core/tests/revert-test/revert.log || true

      - name: Show upgrade.log logs
        if: always()
        run: ci_run cat core/tests/upgrade-test/upgrade.log || true

      - name: Show sccache logs
        if: always()
        run: |
          ci_run sccache --show-stats
          ci_run cat /tmp/sccache_log.txt

  external-node:
    name: External node (consensus=${{ matrix.consensus }}, deployment_mode=${{ matrix.mode }})
    strategy:
      fail-fast: false
      matrix:
        consensus: [false, true]
        mode: ["Rollup", "Validium"]
    runs-on: [matterlabs-ci-runner]

    env:
      SERVER_COMPONENTS: "api,tree,eth,state_keeper,housekeeper,basic_witness_input_producer,commitment_generator${{ matrix.consensus && ',consensus' || '' }}"
      EXT_NODE_FLAGS: "${{ matrix.consensus && '-- --enable-consensus' || '' }}"

    steps:
      - name: Checkout code # Checks out the repository under $GITHUB_WORKSPACE, so the job can access it.
        uses: actions/checkout@ac593985615ec2ede58e132d2e21d2b1cbd6127c # v3
        with:
          submodules: "recursive"

      - name: Setup environment
        run: |
          echo ZKSYNC_HOME=$(pwd) >> $GITHUB_ENV
          echo $(pwd)/bin >> $GITHUB_PATH
          echo IN_DOCKER=1 >> .env
          echo RUN_CONTRACT_VERIFICATION_TEST=true >> .env
          echo ZKSYNC_DEBUG_LOGS=true >> .env

      - name: Start services
        run: |
          ci_localnet_up
          ci_run sccache --start-server

      - name: Init
        run: |
          ci_run git config --global --add safe.directory /usr/src/zksync
          ci_run git config --global --add safe.directory /usr/src/zksync/sdk/binaryen
          ci_run git config --global --add safe.directory /usr/src/zksync/contracts/system-contracts
          ci_run git config --global --add safe.directory /usr/src/zksync/contracts
          ci_run zk
          if [[ "${{ matrix.mode }}" == "Rollup" ]]; then
            ci_run zk init
          elif [[ "${{ matrix.mode }}" == "Validium" ]]; then
            ci_run zk env dev_validium_docker
            ci_run zk config compile dev_validium_docker
            ci_run zk init --validium-mode
          fi

      # `sleep 30` because we need to wait until server started properly
      - name: Run server
        run: |
          ci_run zk server --components=$SERVER_COMPONENTS &>>server.log &
          ci_run sleep 30

      - name: Run external node
        run: |
          if [[ "${{ matrix.mode }}" == "Rollup" ]]; then
            ci_run zk env ext-node-docker
          elif [[ "${{ matrix.mode }}" == "Validium" ]]; then
            ci_run zk env ext-node-validium-docker
            ci_run zk config compile ext-node-validium-docker
          fi
          ci_run zk db setup
          ci_run zk external-node $EXT_NODE_FLAGS &>>ext-node.log &
          ci_run sleep 30

      - name: Integration tests
        run: ci_run zk test i server --testPathIgnorePatterns 'contract-verification|snapshots-creator'

      - name: Run revert test
        run: |
          ci_run zk env
          if [[ "${{ matrix.mode }}" == "Rollup" ]]; then
            ci_run zk env docker
          elif [[ "${{ matrix.mode }}" == "Validium" ]]; then
            ci_run zk env dev_validium_docker
            ci_run zk config compile dev_validium_docker
          fi
          ci_run pkill zksync_server || true
          ci_run sleep 2
          ci_run zk env
          ENABLE_CONSENSUS=${{ matrix.consensus }} PASSED_ENV_VARS=ENABLE_CONSENSUS ci_run zk test i revert
          # Check that the rollback was performed on the EN
          ci_run sleep 20
          ci_run grep -q 'Rollback successfully completed' ext-node.log
          # Restart the EN
          ci_run zk server --components=$SERVER_COMPONENTS &>>server.log &
          ci_run sleep 30
          if [[ "${{ matrix.mode }}" == "Rollup" ]]; then
            ZKSYNC_ENV=ext-node-docker ci_run zk external-node $EXT_NODE_FLAGS &>>ext-node.log &
          elif [[ "${{ matrix.mode }}" == "Validium" ]]; then
            ZKSYNC_ENV=ext-node-validium-docker ci_run zk external-node $EXT_NODE_FLAGS &>>ext-node.log &
          fi
          ci_run sleep 30

      - name: Run upgrade test
        run: |
          if [[ "${{ matrix.mode }}" == "Rollup" ]]; then
            ci_run zk env docker
          elif [[ "${{ matrix.mode }}" == "Validium" ]]; then
            ci_run zk env dev_validium_docker
            ci_run zk config compile dev_validium_docker
          fi
          CHECK_EN_URL="http://0.0.0.0:3060" ci_run zk test i upgrade

      - name: Show server.log logs
        if: always()
        run: ci_run cat server.log || true

      - name: Show ext-node.log logs
        if: always()
        run: ci_run cat ext-node.log || true

      - name: Show contract_verifier.log logs
        if: always()
        run: ci_run cat ext-node.log || true

      - name: Show revert_main.log logs
        if: always()
        run: ci_run cat core/tests/revert-test/revert_main.log || true

      - name: Show revert_ext.log logs
        if: always()
        run: ci_run cat core/tests/revert-test/revert_ext.log || true

      - name: Show upgrade.log logs
        if: always()
        run: ci_run cat core/tests/upgrade-test/upgrade.log || true

      - name: Show sccache logs
        if: always()
        run: |
          ci_run sccache --show-stats
          ci_run cat /tmp/sccache_log.txt<|MERGE_RESOLUTION|>--- conflicted
+++ resolved
@@ -212,16 +212,12 @@
         # We use `yarn` directly because the test launches `zk` commands in both server and EN envs.
         # An empty topmost environment helps avoid a mess when redefining env vars shared between both envs
         # (e.g., DATABASE_URL).
-<<<<<<< HEAD
         run: |
           if [[ "${{ matrix.mode }}" == "Validium" ]]; then
             ci_run zk config compile ext-node-validium
             ci_run zk config compile ext-node-validium-docker
           fi
-          ci_run yarn snapshot-recovery-test snapshot-recovery-test
-=======
-        run: ENABLE_CONSENSUS=${{ matrix.consensus }} PASSED_ENV_VARS=ENABLE_CONSENSUS ci_run yarn snapshot-recovery-test snapshot-recovery-test
->>>>>>> e26091a1
+          ENABLE_CONSENSUS=${{ matrix.consensus }} PASSED_ENV_VARS=ENABLE_CONSENSUS ci_run yarn snapshot-recovery-test snapshot-recovery-test
 
       - name: Fee projection tests
         run: ci_run zk test i fees
