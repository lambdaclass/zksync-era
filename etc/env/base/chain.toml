# zkSync chain parameters

[chain.eth]
# Name of the used Ethereum network
network = "localhost"
# Name of current zkSync network
# Used for Sentry environment
zksync_network = "localhost"
# ID of current zkSync network treated as ETH network ID.
# Used to distinguish zkSync from other Web3-capable networks.
zksync_network_id = 270

[chain.state_keeper]
fee_account_addr = "0xde03a0B5963f75f1C8485B355fF6D30f3093BDE7"

# Denotes the amount of slots for transactions in the block.
transaction_slots = 250

max_allowed_l2_tx_gas_limit = 4000000000
block_commit_deadline_ms = 2500
miniblock_commit_deadline_ms = 1000
miniblock_seal_queue_capacity = 10
# Max gas that can used to include single block in aggregated operation
max_single_tx_gas = 6000000

# Configuration option for block to be sealed in case
# it takes more percentage of the max block capacity than this value.
close_block_at_geometry_percentage = 0.95
# Configuration option for block to be sealed in case
# it takes more percentage of the max block capacity than this value.
close_block_at_eth_params_percentage = 0.95

# Configuration option for block to be sealed in case
# it takes more percentage of the max block capacity than this value.
close_block_at_gas_percentage = 0.95

# Configuration option for tx to be rejected in case
# it takes more percentage of the block capacity than this value.
reject_tx_at_geometry_percentage = 0.95
# Configuration option for block to be sealed in case
# it takes more percentage of the max block capacity than this value.
reject_tx_at_eth_params_percentage = 0.95

# Configuration option for block to be sealed in case
# it takes more percentage of the max block gas capacity than this value.
reject_tx_at_gas_percentage = 0.95

# The minimal acceptable L2 gas price, i.e. the price that should include the cost of computation/proving as well
# as potentially premium for congestion.
minimal_l2_gas_price = 100000000

# The constant that represents the possibility that a batch can be sealed because of overuse of computation resources.
# It has range from 0 to 1. If it is 0, the compute will not depend on the cost for closing the batch.
# If it is 1, the gas limit per batch will have to cover the entire cost of closing the batch.
compute_overhead_part = 0.0

# The constant that represents the possibility that a batch can be sealed because of overuse of pubdata.
# It has range from 0 to 1. If it is 0, the pubdata will not depend on the cost for closing the batch.
# If it is 1, the pubdata limit per batch will have to cover the entire cost of closing the batch.
pubdata_overhead_part = 1.0

# The constant amount of L1 gas that is used as the overhead for the batch. It includes the price for batch verification, etc.
batch_overhead_l1_gas = 800000

# The maximum amount of gas that can be used by the batch. This value is derived from the circuits limitation per batch.
max_gas_per_batch = 200000000

# This will also determine how many blobs are used, when enabled.
# If the value is less than 126 kb -> Calldata or 1 Blob
# If the value is > 126 kb and < 252 kb then 2 blobs are used.
# Note, the max at this moment is 252 kb
max_pubdata_per_batch = 100000

# The version of the fee model to use. 
# - `V1`, the first model that was used in zkSync Era. In this fee model, the pubdata price must be pegged to the L1 gas price.
# Also, the fair L2 gas price is expected to only include the proving/computation price for the operator and not the costs that come from
# processing the batch on L1.
# - `V2`, the second model that was used in zkSync Era. There the pubdata price might be independent from the L1 gas price. Also,
# The fair L2 gas price is expected to both the proving/computation price for the operator and the costs that come from
# processing the batch on L1.
<<<<<<< HEAD
fee_model_version="V2"
=======
fee_model_version = "V1"
>>>>>>> e26091a1

# Max number of computational gas that validation step is allowed to take.
validation_computational_gas_limit = 300000
save_call_traces = true

virtual_blocks_interval = 1
virtual_blocks_per_miniblock = 1

# WARNING! This slows down the statekeeper, forcing mempool to upload to GCS
# It is meant as a validation flag to be used in STAGING only.
# This variable should not be set to true in any customer facing environment.
upload_witness_inputs_to_gcs = false

bootloader_hash = "0x010007ede999d096c84553fb514d3d6ca76fbf39789dda76bfeda9f3ae06236e"
default_aa_hash = "0x0100055b041eb28aff6e3a6e0f37c31fd053fc9ef142683b05e5f0aee6934066"

l1_batch_commit_data_generator_mode="Rollup"

[chain.operations_manager]
# Sleep time when there is no new input data
delay_interval = 100

[chain.mempool]
delay_interval = 100
sync_interval_ms = 10
sync_batch_size = 1000
capacity = 10_000_000
stuck_tx_timeout = 86400 # 1 day in seconds
remove_stuck_txs = true

[chain.circuit_breaker]
sync_interval_ms = 30000
http_req_max_retry_number = 5
http_req_retry_interval_sec = 2<|MERGE_RESOLUTION|>--- conflicted
+++ resolved
@@ -78,11 +78,7 @@
 # - `V2`, the second model that was used in zkSync Era. There the pubdata price might be independent from the L1 gas price. Also,
 # The fair L2 gas price is expected to both the proving/computation price for the operator and the costs that come from
 # processing the batch on L1.
-<<<<<<< HEAD
-fee_model_version="V2"
-=======
 fee_model_version = "V1"
->>>>>>> e26091a1
 
 # Max number of computational gas that validation step is allowed to take.
 validation_computational_gas_limit = 300000
@@ -98,8 +94,6 @@
 
 bootloader_hash = "0x010007ede999d096c84553fb514d3d6ca76fbf39789dda76bfeda9f3ae06236e"
 default_aa_hash = "0x0100055b041eb28aff6e3a6e0f37c31fd053fc9ef142683b05e5f0aee6934066"
-
-l1_batch_commit_data_generator_mode="Rollup"
 
 [chain.operations_manager]
 # Sleep time when there is no new input data
