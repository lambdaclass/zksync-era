--- conflicted
+++ resolved
@@ -1,6 +1,5 @@
 import chalk from 'chalk';
 import path from 'path';
-import { promises as fs } from 'fs';
 import { Command } from 'commander';
 import * as utils from './utils';
 
@@ -31,29 +30,9 @@
         validiumMode
     } = initArgs;
 
-<<<<<<< HEAD
-    const filePath = path.join(__dirname, '../../../contracts/SystemConfig.json');
-
-    try {
-        // Read the existing JSON data from the file
-        const jsonData = JSON.parse(await fs.readFile(filePath, 'utf-8'));
-
-        // Modify the JSON value based on validiumMode
-        jsonData.L1_GAS_PER_PUBDATA_BYTE = validiumMode ? 0 : 17;
-        console.log('Updated L1_GAS_PER_PUBDATA_BYTE:', jsonData.L1_GAS_PER_PUBDATA_BYTE);
-
-        // Write the updated JSON data back to the file
-        await fs.writeFile(filePath, JSON.stringify(jsonData, null, 2));
-        console.log('JSON value updated successfully.');
-    } catch (error) {
-        console.error('Error updating JSON value:', error);
-    }
-    process.env.VALIDIUM_MODE = validiumMode.toString();
-=======
     let envFileContent = fs.readFileSync(process.env.ENV_FILE!).toString();
     envFileContent += `VALIDIUM_MODE=${validiumMode}\n`;
     fs.writeFileSync(process.env.ENV_FILE!, envFileContent);
->>>>>>> 908097dd
     await announced(`Initializing in ${validiumMode ? 'Validium mode' : 'Roll-up mode'}`);
 
     if (!process.env.CI && !skipEnvSetup) {
