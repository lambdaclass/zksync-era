--- conflicted
+++ resolved
@@ -55,12 +55,7 @@
     const initArgs: InitArgs = {
         skipSubmodulesCheckout: false,
         skipEnvSetup: true,
-<<<<<<< HEAD
-        validium: false,
-        deployerL1ContractInputArgs: ['--private-key', deployerPrivateKey, '--governor-address', governorAddress],
-=======
         skipPlonkStep: true,
->>>>>>> 146e4cf2
         governorPrivateKeyArgs: ['--private-key', governorPrivateKey],
         deployerL2ContractInput: {
             args: ['--private-key', deployerPrivateKey],
