--- conflicted
+++ resolved
@@ -25,29 +25,10 @@
         const args = [privateKey ? `--private-key ${privateKey}` : ''];
         await utils.spawn(`yarn --silent --cwd contracts/l1-contracts deploy-erc20 add-multi '
             [
-<<<<<<< HEAD
-                { "name": "DAI",  "symbol": "DAI",  "decimals": 18 },
-                { "name": "wBTC", "symbol": "wBTC", "decimals":  8, "implementation": "RevertTransferERC20" },
-                { "name": "BAT",  "symbol": "BAT",  "decimals": 18 },
-                { "name": "GNT",  "symbol": "GNT",  "decimals": 18 },
-                { "name": "MLTT", "symbol": "MLTT", "decimals": 18 },
-                { "name": "DAIK",  "symbol": "DAIK",  "decimals": 18 },
-                { "name": "wBTCK", "symbol": "wBTCK", "decimals":  8, "implementation": "RevertTransferERC20" },
-                { "name": "BATK",  "symbol": "BATS",  "decimals": 18 },
-                { "name": "GNTK",  "symbol": "GNTS",  "decimals": 18 },
-                { "name": "MLTTK", "symbol": "MLTTS", "decimals": 18 },
-                { "name": "DAIL",  "symbol": "DAIL",  "decimals": 18 },
-                { "name": "wBTCL", "symbol": "wBTCP", "decimals":  8, "implementation": "RevertTransferERC20" },
-                { "name": "BATL",  "symbol": "BATW",  "decimals": 18 },
-                { "name": "GNTL",  "symbol": "GNTW",  "decimals": 18 },
-                { "name": "MLTTL", "symbol": "MLTTW", "decimals": 18 },
-                { "name": "Wrapped Ether", "symbol": "WETH", "decimals": 18, "implementation": "WETH9"}
-=======
             { "name": "DAI",  "symbol": "DAI",  "decimals": 18 },
             { "name": "wBTC", "symbol": "wBTC", "decimals":  8, "implementation": "RevertTransferERC20" },
             { "name": "BAT",  "symbol": "BAT",  "decimals": 18 },
             { "name": "Wrapped Ether", "symbol": "WETH", "decimals": 18, "implementation": "WETH9"}
->>>>>>> a3a71ab1
             ]' ${args.join(' ')} > ./etc/tokens/${destinationFile}.json`);
         const WETH = getTokens(destinationFile).find((token) => token.symbol === 'WETH')!;
         env.modify(
